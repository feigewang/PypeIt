# Module for guiding Arc/Sky line tracing
from __future__ import absolute_import, division, print_function

import os
import inspect
import numpy as np

#from importlib import reload

from astropy.io import fits

from pypeit import msgs
from pypeit import masterframe
from pypeit import ginga
from pypeit.core import arc
from pypeit.core import tracewave
from pypeit.par import pypeitpar
from pypeit.spectrographs.util import load_spectrograph
import copy



class WaveTilts(masterframe.MasterFrame):
    """Class to guide slit/order tracing

    Parameters
    ----------
    msarc : ndarray
      Arc image
    tslits_dict : dict
      Input from TraceSlits
    settings_det : dict
      Detector settings -- Needed for arc line saturation
    det : int
      Detector index
    settings : dict
      Tilts settings

    Attributes
    ----------
    frametype : str
      Hard-coded to 'tilts'
    steps : list
    mask : ndarray, bool
      True = Ignore this slit
    all_trcdict : list of dict
      All trace dict's
    tilts : ndarray
      Tilts for a single slit/order
    all_ttilts : list of tuples
      Tuple of tilts ndarray's
    final_tilts : ndarray
      Final tilts image

    """
    
    # Frametype is a class attribute
    frametype = 'tilts'

<<<<<<< HEAD
    def __init__(self, msarc, tslits_dict, binning = None, spectrograph=None, par=None, wavepar = None, det=1, master_key=None, master_dir=None,
                 mode=None, redux_path=None, bpm=None):
=======
    def __init__(self, msarc, tslits_dict, binning = None, spectrograph=None, par=None, wavepar = None, det=1,
                 master_key=None, master_dir=None, reuse_masters=False, redux_path=None, bpm=None):
>>>>>>> e66b1970

        # Instantiate the spectograph
        # TODO: (KBW) Do we need this?  It's only used to get the
        # non-linear counts and the name of the master directory

        self.spectrograph = load_spectrograph(spectrograph)
        self.par = pypeitpar.WaveTiltsPar() if par is None else par
        self.wavepar = pypeitpar.WavelengthSolutionPar() if wavepar is None else wavepar
        self.binning = binning
        # MasterFrame
        masterframe.MasterFrame.__init__(self, self.frametype, master_key,
                                         master_dir=master_dir, reuse_masters=reuse_masters)


        # Parameters (but can be None)
        self.msarc = msarc
        self.tslits_dict = tslits_dict
        self.bpm = bpm
        # Optional parameters
        self.det = det
        self.redux_path = redux_path
        # TODO this code is duplicated verbatim in wavetilts. Should it be a function
<<<<<<< HEAD
        # TODO this code is duplicated verbatim in wavetilts. Should it be a function
=======
>>>>>>> e66b1970
        if self.spectrograph.detector is not None:
            self.nonlinear_counts = self.spectrograph.detector[self.det-1]['saturation']*self.spectrograph.detector[self.det-1]['nonlinear']
        else:
            self.nonlinear_counts=1e10
        # Set the slitmask and slit boundary related attributes that the code needs for execution. This also deals with
        # arcimages that have a different binning then the trace images used to defined the slits
        if self.tslits_dict is not None and self.msarc is not None:
            self.slitmask_science = self.spectrograph.slitmask(self.tslits_dict)
            inmask = (self.bpm == 0) if self.bpm is not None else np.ones_like(self.slitmask_science, dtype=bool)
            self.shape_science = self.slitmask_science.shape
            self.shape_arc = self.msarc.shape
            self.nslits = self.tslits_dict['lcen'].shape[1]
            self.slit_left = arc.resize_slits2arc(self.shape_arc, self.shape_science, self.tslits_dict['lcen'])
            self.slit_righ = arc.resize_slits2arc(self.shape_arc, self.shape_science, self.tslits_dict['rcen'])
            self.slitcen   = arc.resize_slits2arc(self.shape_arc, self.shape_science, self.tslits_dict['slitcen'])
            self.slitmask  = arc.resize_mask2arc(self.shape_arc, self.slitmask_science)
            self.inmask = (arc.resize_mask2arc(self.shape_arc, inmask)) & (self.msarc < self.nonlinear_counts)
        else:
            self.slitmask_science = None
            self.shape_science = None
            self.shape_arc = None
            self.nslits = 0
            self.slit_left = None
            self.slit_righ = None
            self.slitcen = None
            self.slitmask = None
            self.inmask = None



        # Key Internals
        self.mask = None
        self.all_trace_dict = [None]*self.nslits
        self.tilts = None
        # 2D fits are stored as a dictionary rather than list because we will jsonify the dict
        self.all_fit_dict = [None]*self.nslits
        self.steps = []
        # Main outputs
        self.final_tilts = None
        self.fit_dict = None
        self.trace_dict = None


    def extract_arcs(self, slitcen, slitmask, msarc, inmask):
        """
        Extract the arcs down each slit/order

        Wrapper to arc.get_censpec()

        Returns
        -------
        (self.arccen, self.arc_maskslit_
           self.arccen: ndarray, (nspec, nslit)
              arc spectrum for all slits
            self.arc_maskslit: ndarray, bool (nsit)
              boolean array containing a mask indicating which slits are good

        """
        arccen, arc_maskslit = arc.get_censpec(slitcen, slitmask, msarc, inmask = inmask, nonlinear_counts=self.nonlinear_counts)
        # Step
        self.steps.append(inspect.stack()[0][3])
        return arccen, arc_maskslit

    def find_lines(self, arcspec, slit_cen, slit, debug=False):


        if self.par['idsonly'] is not None:
            # Put in some hook here for getting the lines out of the wave calib for i.e. LRIS ghosts.
            only_these_lines = None
            pass
        else:
            only_these_lines = None

        tracethresh = self._parse_param(self.par, 'tracethresh', slit)
        lines_spec, lines_spat = tracewave.tilts_find_lines(
            arcspec, slit_cen, tracethresh=tracethresh, sig_neigh=self.par['sig_neigh'],
            nfwhm_neigh=self.par['nfwhm_neigh'],only_these_lines=only_these_lines, fwhm=self.wavepar['fwhm'],
            nonlinear_counts=self.nonlinear_counts, debug_peaks=False, debug_lines = debug)

        self.steps.append(inspect.stack()[0][3])
        return lines_spec, lines_spat



    def fit_tilts(self, trc_tilt_dict, thismask, slit_cen, spat_order, spec_order, slit, show_QA=False, doqa=True, debug=False):
        """

        Args:
            trc_tilt_dict: dict
                Contains information from tilt tracing
            slit_cen: ndarray (nspec,)
                Central trace for this slit
            spat_order: int,
                Order of the 2d polynomial fit for the spatial direction
            spec_order: int,
                Order of the 2d polytnomial fit for the spectral direction
            slit: int,
                integer index for the slit in question
        Optional Args:
            show_QA: bool, default = False
                show the QA instead of writing it out to the outfile
            doqa: bool, default = True
                Construct the QA plot
            debug: bool, default = False
                Show additional plots useful for debugging.

        Returns:
           (tilts, coeffs)
            tilts: ndarray (nspec, nspat)
               tilts image
            coeff: ndarray (spat_order + 1, spec_order+1)
               Array containing the coefficients for the 2d legendre polynomial fit
        """



        # Now perform a fit to the tilts
        tilt_fit_dict, trc_tilt_dict_out = tracewave.fit_tilts(
            trc_tilt_dict, thismask, slit_cen, spat_order=spat_order, spec_order=spec_order,maxdev=self.par['maxdev2d'],
            sigrej=self.par['sigrej2d'],func2d=self.par['func2d'],doqa=doqa,master_key=self.master_key,slit=slit, show_QA=show_QA,
            out_dir=self.redux_path, debug=debug)

        # Evaluate the fit
        #tilts = tracewave.fit2tilts((tilt_fit_dict['nspec'], tilt_fit_dict['nspat']),slit_cen,tilt_fit_dict['coeff2'], tilt_fit_dict['func'])

        # Populate the fit dict, and update the all_trace_dict
        self.all_fit_dict[slit] = copy.deepcopy(tilt_fit_dict)
        self.all_trace_dict[slit] = copy.deepcopy(trc_tilt_dict_out)

        self.steps.append(inspect.stack()[0][3])
        return tilt_fit_dict['coeff2']

    def trace_tilts(self, arcimg, lines_spec, lines_spat, thismask, slit_cen):
        """

        Args
        ----------
        arcimg: ndarray (nspec, nspat)
           Arc image
        lines_spec: ndarray (nlines)
           Array containing the spectral pixel location of each line found for this slit
        lines_spat: ndarray (nlines)
           Array containing the spatial pixel location of each line, which is the slitcen evaluate at the spectral position position
           of the line stored in lines_spec
        thismask: ndarray, (nspec, nspat), type=bool
           Image indicating which pixels lie on the slit in equation. True = on the slit. False = not on slit
        slit : int
           Itegner index indicating the slit in question


        Returns
        -------
        trace_dict : dict
           Dictionary containing informatin on the traced tilts required to fit the filts.

        """

        trace_dict = tracewave.trace_tilts(
            arcimg, lines_spec, lines_spat, thismask, slit_cen, inmask=self.inmask, fwhm=self.wavepar['fwhm'],
            spat_order=self.par['spat_order'], maxdev_tracefit=self.par['maxdev_tracefit'],
            sigrej_trace=self.par['sigrej_trace'])

        # Load up
        #self.all_trace_dict[slit] = copy.deepcopy(trace_dict)
        # Step
        self.steps.append(inspect.stack()[0][3])
        # Return
        return trace_dict


    def run(self, maskslits=None, doqa=True, debug=False, show=False):
        """ Main driver for tracing arc lines

            Code flow:
               1.  Extract an arc spectrum down the center of each slit/order
               2.  Loop on slits/orders
                 i.   Trace and fit the arc lines (This is done twice, once with trace_crude as the tracing crutch, then
                      again with a PCA model fit as the crutch)
                 iii.  2D Fit to the offset from slitcen
                 iv. Save

            Parameters
            ----------
            maskslits : ndarray (bool), optional
            doqa : bool
            wv_calib : dict
            gen_satmask : bool, optional
              Generate a saturation mask?

            Returns
            -------
            self.final_tilts
            maskslits
            """

        if maskslits is None:
            maskslits = np.zeros(self.nslits, dtype=bool)

        # Extract the arc spectra for all slits
        self.arccen, self.arc_maskslit = self.extract_arcs(self.slitcen, self.slitmask, self.msarc, self.inmask)

        # maskslit
        self.mask = maskslits & (self.arc_maskslit==1)
        gdslits = np.where(self.mask == 0)[0]

        # Final tilts image
        self.final_tilts = np.zeros(self.shape_science,dtype=float)
        max_spat_dim = (np.asarray(self.par['spat_order']) + 1).max()
        max_spec_dim = (np.asarray(self.par['spec_order']) + 1).max()
        self.coeffs = np.zeros((max_spec_dim, max_spat_dim,self.nslits))
        self.spat_order = np.zeros(self.nslits, dtype=int)
        self.spec_order = np.zeros(self.nslits, dtype=int)

        # TODO sort out show methods for debugging
        #if show:
        #    viewer,ch = ginga.show_image(self.msarc*(self.slitmask > -1),chname='tilts')

        # Loop on all slits
        for slit in gdslits:
            msgs.info('Computing tilts for slit {:d}/{:d}'.format(slit,self.nslits-1))
            # Identify lines for tracing tilts
            self.lines_spec, self.lines_spat = self.find_lines(self.arccen[:,slit], self.slitcen[:,slit], slit, debug=debug)

            thismask = self.slitmask == slit
            # Trace
            self.trace_dict = self.trace_tilts(self.msarc, self.lines_spec, self.lines_spat, thismask, self.slitcen[:,slit])
            #if show:
            #    ginga.show_tilts(viewer, ch, self.trace_dict)

            self.spat_order[slit] = self._parse_param(self.par, 'spat_order', slit)
            self.spec_order[slit] = self._parse_param(self.par, 'spec_order', slit)
            # 2D model of the tilts, includes construction of QA
            coeff_out = self.fit_tilts(self.trace_dict, thismask, self.slitcen[:,slit], self.spat_order[slit],
                                       self.spec_order[slit], slit,doqa=doqa, show_QA = show, debug=show)
            self.coeffs[0:self.spec_order[slit]+1, 0:self.spat_order[slit]+1 , slit] = coeff_out
            # Tilts are created with the size of the original slitmask, which corresonds to the same binning
            # as the science images, trace images, and pixelflats etc.
            self.tilts = tracewave.fit2tilts(self.slitmask_science.shape, coeff_out, self.par['func2d'])
            # Save to final image
            thismask_science = self.slitmask_science == slit
            self.final_tilts[thismask_science] = self.tilts[thismask_science]

        self.tilts_dict = {'tilts':self.final_tilts, 'coeffs':self.coeffs, 'slitcen': self.slitcen, 'func2d':self.par['func2d'],
                           'nslit': self.nslits, 'spat_order': self.spat_order, 'spec_order': self.spec_order}
        return self.tilts_dict, maskslits

    def load_master(self, filename, exten = 0, force = False):


        # Does the master file exist?
        if not os.path.isfile(filename):
            msgs.warn("No Master frame found of type {:s}: {:s}".format(self.frametype, filename))
            if force:
                msgs.error("Crashing out because reduce-masters-force=True:" + msgs.newline() + filename)
            return None
        else:
            msgs.info("Loading a pre-existing master calibration frame of type: {:}".format(self.frametype) + " from filename: {:}".format(filename))
            hdu = fits.open(filename)
            head0 = hdu[0].header
            tilts = hdu[0].data
            head1 = hdu[1].header
            coeffs = hdu[1].data
            slitcen = hdu[2].data
            spat_order = hdu[3].data
            spec_order = hdu[4].data
            tilts_dict = {'tilts':tilts,'coeffs':coeffs,'slitcen':slitcen,'func2d': head1['FUNC2D'], 'nslit': head1['NSLIT'],
                          'spat_order':spat_order, 'spec_order':spec_order}
            return tilts_dict

    def save_master(self, tilts_dict, outfile=None, steps=None, overwrite=True):
        """

        Parameters
        ----------
        outfile
        use_tilts_as_final

        Returns
        -------
        """


        _outfile = self.ms_name if outfile is None else outfile
        # Additional keywords for the Header
        keywds = None if steps is None else dict(steps=','.join(steps))
        # Check for existing
        if os.path.exists(_outfile) and (not overwrite):
            msgs.warn("This file already exists.  Use overwrite=True to overwrite it")
            return
        #
        msgs.info("Saving master {0:s} frame as:".format(self.frametype) + msgs.newline() + _outfile)
        hdu0 = fits.PrimaryHDU(tilts_dict['tilts'])
        hdu0.name='TILTS'
        hdul = [hdu0]
        hdu_coeff = fits.ImageHDU(tilts_dict['coeffs'])
        hdu_coeff.name='COEFFS'
        hdu_coeff.header['FUNC2D'] = tilts_dict['func2d']
        hdu_coeff.header['NSLIT'] = tilts_dict['nslit']
        hdul.append(hdu_coeff)
        hdu_slitcen = fits.ImageHDU(tilts_dict['slitcen'])
        hdu_slitcen.name = 'SLITCEN'
        hdul.append(hdu_slitcen)
        hdu_spat_order = fits.ImageHDU(tilts_dict['spat_order'])
        hdu_spat_order.name = 'SPAT_ORDER'
        hdul.append(hdu_spat_order)
        hdu_spec_order = fits.ImageHDU(tilts_dict['spec_order'])
        hdu_spec_order.name = 'SPEC_ORDER'
        hdul.append(hdu_spec_order)
        # Finish
        hdulist = fits.HDUList(hdul)
        hdulist.writeto(_outfile, clobber=True)

    def _parse_param(self, par, key, slit):

        # Find good lines for the tilts
        param_in = par[key]
        if isinstance(param_in, (float, int)):
            param = param_in
        elif isinstance(param_in, (list, np.ndarray)):
            param = param_in[slit]
        else:
            raise ValueError('Invalid input for parameter {:s}'.format(key))

        return param

    def show(self, attr, slit=None, display='ginga', cname=None):
        """
        Display an image or spectrum in TraceSlits

        Parameters
        ----------
        attr : str
          'fweight'  -- Show the msarc image and the tilts traced by fweight
          'model'    -- Show the msarc image and the poylynomial model fits to the individual arc lines that
                        were traced by fweight.
          'arcmodel -- This illustrates the global final 2-d model fit to the indivdiaul models of each traced fweight arc line
                       tilts evaluated at the location of the specific arclines that wered use for the fit.
          'final_tilts' -- Show the final 2-d tilt model for all the slits that were fit.
        slit : int, optional
                    -- The slit to plot. This needs to be an integer between 1 and nslit
        display : str (optional)
          'ginga' -- Display to an RC Ginga
        """

        viewer, ch = ginga.show_image(self.arcimg*(self.slitmask == slit), chname='Tilts')
        ginga.show_tilts(
            viewer, ch, self.trace_dict, sedges=(self.tslits_dict['lcen'][:,slit],self.tslits_dict['rcen'][:,slit]),
            points = True, clear_canvas=True)

        # TODO Need to update the show function!

        """
        # ToDO I don't see why we are not looping over all slits for all of this. Why should we restrict to an individual fit?
        if (self.tslits_dict['lcen'] is not None) and (slit is not None):
            sedges=(self.tslits_dict['lcen'][:,slit], self.tslits_dict['rcen'][:,slit])
        else:
            sedges = None
        if attr == 'fweight':
            if slit is None:
                msgs.error("Need to provide the slit with this option")
            ginga.chk_arc_tilts(self.msarc, self.all_trcdict[slit],
                                sedges=sedges)
            msgs.info("Green = ok line;  red=not used")
        elif attr == 'model':
            if slit is None:
                msgs.error("Need to provide the slit with this option")
            tmp = self.all_trcdict[slit-1].copy()
            tmp['xtfit'] = self.all_trcdict[slit-1]['xmodel']
            tmp['ytfit'] = self.all_trcdict[slit-1]['ymodel']
            ginga.chk_arc_tilts(self.msarc, tmp, sedges=sedges, all_green=True)
        elif attr in ['arcmodel']:
            if slit is None:
                msgs.error("Need to provide the slit with this option")
            tmp = self.all_trcdict[slit].copy()
            tmp['xtfit'] = []
            tmp['ytfit'] = []

            ynorm = np.outer(np.linspace(0., 1., self.msarc.shape[0]), np.ones(self.msarc.shape[1]))
            polytilts = (ynorm-self.tilts)*(self.msarc.shape[0]-1)
            # arcdet is only the approximately nearest pixel (not even necessarily)
            for idx in np.where(self.all_trcdict[slit-1]['aduse'])[0]:
                xnow = np.arange(self.msarc.shape[1])
                if self.all_ttilts is not None:  # None if read from disk
                    xgd = self.all_trcdict[slit-1]['xtfit'][idx][self.all_trcdict[slit]['xtfit'][idx].size//2]
                    ycen = self.all_ttilts[slit-1][1][int(xgd),idx]
                else:
                    ycen = self.all_trcdict[slit-1]['ycen'][idx]
                ynow = ycen + polytilts[int(ycen),:]
                # Only plot the xnow, ynow values that are on this slit
                onslit = (slitmask[int(np.rint(xnow)),int(np.rint(ynow))]) == slit
                tmp['xtfit'].append(xnow[onslit])
                tmp['ytfit'].append(ynow[onslit])

            # Show
            msgs.warn("Display via tilts is not exact")  # Could make a correction.  Probably is close enough
            ginga.chk_arc_tilts(self.msarc, tmp, sedges=sedges, all_green=True, cname=cname)
        elif attr == 'final_tilts':
            if self.final_tilts is not None:
                ginga.show_image(self.final_tilts)
        else:
            msgs.error('Unrecognized attribute')
        """

    def __repr__(self):
        # Generate sets string
        txt = '<{:s}: '.format(self.__class__.__name__)
        if len(self.steps) > 0:
            txt+= ' steps: ['
            for step in self.steps:
                txt += '{:s}, '.format(step)
            txt = txt[:-2]+']'  # Trim the trailing comma
        txt += '>'
        return txt



#    def _qa(self, slit):
#        """
#        QA
#          Wrapper to traceslits.slit_trace_qa()
#
#        Parameters
#        ----------
#        slit : int
#
#        Returns
#        -------
#
#        """
#        self.tiltsplot, self.ztilto, self.xdat = tracewave.prep_tilts_qa(
#            self.msarc, self.all_ttilts[slit], self.tilts, self.all_trcdict[slit]['arcdet'],
#            self.pixcen, slit)
<|MERGE_RESOLUTION|>--- conflicted
+++ resolved
@@ -57,13 +57,8 @@
     # Frametype is a class attribute
     frametype = 'tilts'
 
-<<<<<<< HEAD
-    def __init__(self, msarc, tslits_dict, binning = None, spectrograph=None, par=None, wavepar = None, det=1, master_key=None, master_dir=None,
-                 mode=None, redux_path=None, bpm=None):
-=======
     def __init__(self, msarc, tslits_dict, binning = None, spectrograph=None, par=None, wavepar = None, det=1,
                  master_key=None, master_dir=None, reuse_masters=False, redux_path=None, bpm=None):
->>>>>>> e66b1970
 
         # Instantiate the spectograph
         # TODO: (KBW) Do we need this?  It's only used to get the
@@ -86,10 +81,6 @@
         self.det = det
         self.redux_path = redux_path
         # TODO this code is duplicated verbatim in wavetilts. Should it be a function
-<<<<<<< HEAD
-        # TODO this code is duplicated verbatim in wavetilts. Should it be a function
-=======
->>>>>>> e66b1970
         if self.spectrograph.detector is not None:
             self.nonlinear_counts = self.spectrograph.detector[self.det-1]['saturation']*self.spectrograph.detector[self.det-1]['nonlinear']
         else:
