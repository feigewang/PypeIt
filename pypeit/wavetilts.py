--- conflicted
+++ resolved
@@ -354,12 +354,8 @@
         self.slits = slits
         self.det = det
         self.qa_path = qa_path
-<<<<<<< HEAD
         self.spat_flexure = spat_flexure if spat_flexure is not None else np.zeros((slits.nslits, 2), dtype=float)
-=======
-        self.spat_flexure = spat_flexure
         self.measured_fwhms = measured_fwhms if measured_fwhms is not None else np.array([None] * slits.nslits)
->>>>>>> fd0074f3
 
         # Get the non-linear count level
         if self.mstilt.is_mosaic:
