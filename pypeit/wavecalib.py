--- conflicted
+++ resolved
@@ -268,14 +268,7 @@
             for slit_idx in ok_mask_idx:
                 outfile = qa.set_qa_filename(self.master_key, 'arc_fit_qa', slit=self.slits.slitord_id[slit_idx],
                                              out_dir=self.qa_path)
-<<<<<<< HEAD
-                #try:
                 autoid.arc_fit_qa(self.wv_calib[str(self.slits.slitord_id[slit_idx])], outfile=outfile)
-                #except:
-                # embed(header='269 of wavecalib')
-=======
-                autoid.arc_fit_qa(self.wv_calib[str(self.slits.slitord_id[slit_idx])], outfile=outfile)
->>>>>>> 33601e35
 
         # Return
         self.steps.append(inspect.stack()[0][3])
