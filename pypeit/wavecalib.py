"""
Module for guiding 1D Wavelength Calibration

.. include:: ../include/links.rst

"""
import inspect
import json

import numpy as np
from matplotlib import pyplot as plt

from linetools.utils import jsonify
from astropy.table import Table
from astropy.io import fits

from pypeit import msgs
from pypeit.core import arc, qa
from pypeit.core import fitting
from pypeit.core import parse
from pypeit.core.wavecal import autoid, wv_fitting, wvutils
from pypeit.core.gui.identify import Identify
from pypeit import datamodel
from pypeit import calibframe
from pypeit.core.wavecal import echelle


from IPython import embed

class WaveCalib(calibframe.CalibFrame):
    """
    Calibration frame containing the wavelength calibration.

    All of the items in the datamodel are required for instantiation, although
    they can be None (but shouldn't be)

    The datamodel attributes are:

    .. include:: ../include/class_datamodel_wavecalib.rst

    """
    version = '1.1.2'

    # Calibration frame attributes
    calib_type = 'WaveCalib'
    calib_file_format = 'fits'

    # NOTE:
    #   - Internals are identical to the base class
    #   - Datamodel already contains CalibFrame base elements, so no need to
    #     include it here.

    datamodel = {'PYP_SPEC': dict(otype=str, descr='PypeIt spectrograph name'),
                 'wv_fits': dict(otype=np.ndarray, atype=wv_fitting.WaveFit,
                                 descr='WaveFit to each 1D wavelength solution'),
                 #'wv_fit2d': dict(otype=fitting.PypeItFit,
                 #                 descr='2D wavelength solution (echelle)'),
                 'wv_fit2d': dict(otype=np.ndarray, atype=fitting.PypeItFit,
                                  descr='2D wavelength solution(s) (echelle).  If there is more '
                                        'than one, they must be aligned to the separate detectors '
                                        'analyzed'),
                 'fwhm_map': dict(otype=np.ndarray, atype=fitting.PypeItFit,
                                  descr='A fit that determines the spectral FWHM at every location of every slit'),
                 'det_img': dict(otype=np.ndarray, atype=np.integer,
                                  descr='Detector image which indicates which pixel in the mosaic '
                                        'corresponds to which detector; used occasionally by '
                                        'echelle.  Currently only saved if ech_separate_2d=True'),
                 'arc_spectra': dict(otype=np.ndarray, atype=np.floating,
                                     descr='2D array: 1D extracted spectra, slit by slit '
                                           '(nspec, nslits)'),
                 'nslits': dict(otype=int,
                                descr='Total number of slits.  This can include masked slits'),
                 'spat_ids': dict(otype=np.ndarray, atype=np.integer, 
                                  descr='Slit spat_ids. Named distinctly from that in WaveFit '),
                 'ech_orders': dict(otype=np.ndarray, atype=np.integer,
                                   descr='Echelle order ID numbers.  Defined only for echelle.'),
                 'strpar': dict(otype=str, descr='Parameters as a string'),
                 'lamps': dict(otype=str,
                               descr='List of arc lamps used for the wavelength calibration')}

    def __init__(self, wv_fits=None, fwhm_map=None, nslits=None, spat_ids=None, ech_orders=None,
                 PYP_SPEC=None, strpar=None, wv_fit2d=None, arc_spectra=None, lamps=None,
                 det_img=None):
        # Parse
        args, _, _, values = inspect.getargvalues(inspect.currentframe())
        d = dict([(k,values[k]) for k in args[1:]])
        # Setup the DataContainer
        datamodel.DataContainer.__init__(self, d=d)

    def _bundle(self):
        """
        Override base class function to write one HDU per image.  Any extras are
        in the HDU header of the primary image.

        Returns:
            :obj:`list`: A list of dictionaries, each list element is
            written to its own fits extension.
        """
        _d = []

        # Spat_ID are always first
        if self.spat_ids is None:
            msgs.error('Cannot write WaveCalib without spat_ids!')
        _d.append(dict(spat_ids=self.spat_ids))
        # Echelle orders
        if self.ech_orders is not None:
            _d.append(dict(ech_orders=self.ech_orders))

        # Rest of the datamodel
        for key in self.keys():
            if key in ['spat_ids', 'ech_orders']:
                continue
            # Skip None
            if self[key] is None:
                continue
            # Array?
            if self.datamodel[key]['otype'] == np.ndarray and \
                key not in ['wv_fits', 'wv_fit2d', 'fwhm_map']:
                _d.append({key: self[key]})
            # TODO: Can we put all the WAVEFIT and PYPEITFIT at the end of the
            # list of HDUs?  This would mean ARC_SPECTRA is always in the same
            # extension number, regardless of the number of slits.
            elif key == 'wv_fits':
                for ss, wv_fit in enumerate(self[key]):
                    # TODO: Are we writing empty extensions if any of the
                    # elements of self[key] are None?  If so, is this required
                    # behavior?  Why?
                    # Naming
                    # TODO: Shouldn't this name match the dkey below?
                    #   Oddly enough it is coded correctly below
                    dkey = 'WAVEFIT-{}'.format(self.spat_ids[ss])
                    # Generate a dummy?
                    if wv_fit is None:
                        echorder = self.ech_orders[ss] if self.ech_orders is not None else None
                        kwv_fit = wv_fitting.WaveFit(self.spat_ids[ss], ech_order=echorder)
                    else:
                        kwv_fit = wv_fit
                    # This is required to deal with a single HDU WaveFit() bundle
                    if kwv_fit.pypeitfit is None:
                        dkey = 'SPAT_ID-{}_WAVEFIT'.format(self.spat_ids[ss])
                    # Save
                    _d.append({dkey: kwv_fit})
            elif key == 'wv_fit2d':
                for ss, wv_fit2d in enumerate(self[key]):
                    dkey = f'WAVE2DFIT-{ss}'
                    _d.append({dkey: wv_fit2d})
            elif key == 'fwhm_map':
                for ss, fwhm_fit in enumerate(self[key]):
                    dkey = 'SPAT_ID-{}_FWHMFIT'.format(self.spat_ids[ss])
                    # Generate a dummy?
                    if fwhm_fit is None:
                        _fwhm_fit = fitting.PypeItFit()
                    else:
                        _fwhm_fit = fwhm_fit
                    # Save
                    _d.append({dkey: _fwhm_fit})
            else: # Add to header of the spat_id image
                _d[0][key] = self[key]
        # Return
        return _d

    @classmethod
    def from_hdu(cls, hdu, chk_version=True, **kwargs):
        """
        Instantiate the object from an HDU extension.

        This overrides the base-class method. Overriding this method is
        preferrable to overriding the ``_parse`` method because it makes it
        easier to deal with the :class:`~pypeit.datamodel.DataContainer` nesting
        of this object.

        Args:
            hdu (`astropy.io.fits.HDUList`_, `astropy.io.fits.ImageHDU`_, `astropy.io.fits.BinTableHDU`_):
                The HDU(s) with the data to use for instantiation.
            chk_version (:obj:`bool`, optional):
                If True, raise an error if the datamodel version or
                type check failed. If False, throw a warning only.
            kwargs (:obj:`dict`, optional):
                Used for consistency with base class. Ignored.
        """
        # Run the default parser to get most of the data. This won't parse the
        # extensions with the WAVEFIT, WAVE2DFIT, or FWHMFIT results.
        d, version_passed, type_passed, parsed_hdus = super()._parse(hdu)
        # Check
        cls._check_parsed(version_passed, type_passed, chk_version=chk_version)

        # Get the list of all extensions
        ext = [h.name for h in hdu] if isinstance(hdu, fits.HDUList) else [hdu.name]

        # Get the SPAT_IDs
        if 'SPAT_IDS' in parsed_hdus:
            # Use the ones parsed above
            spat_ids = d['spat_ids']
        else:
            # This line parses all the spat_ids from the extension names,
            # filters out any None values from the list, and gets the unique set
            # of integers
            spat_ids = np.unique(list(filter(None.__ne__,
                            [wv_fitting.WaveFit.parse_spatid_from_hduext(e) for e in ext])))

        # Parse all the WAVEFIT extensions
        wave_fits = []
        for spat_id in spat_ids:
            _ext = wv_fitting.WaveFit.hduext_prefix_from_spatid(spat_id)+'WAVEFIT'
            if _ext not in ext:
                continue
            # TODO: I (KBW) don't think we should be writing empty HDUs
            if len(hdu[_ext].data) == 0:
                wave_fits += [wv_fitting.WaveFit(hdu[_ext].header['SPAT_ID'],
                                                 ech_order=hdu[_ext].header.get('ECH_ORDER'))]
            else:
                wave_fits += [wv_fitting.WaveFit.from_hdu(hdu, spat_id=spat_id,
                                                          chk_version=chk_version)]
        if len(wave_fits) > 0:
            d['wv_fits'] = np.asarray(wave_fits)
                
        # Parse all the WAVE2DFIT extensions
        # TODO: It would be good to have the WAVE2DFIT extensions follow the
        # same naming convention as the WAVEFIT extensions...
        wave2d_fits = [fitting.PypeItFit.from_hdu(hdu[e], chk_version=chk_version)
                            for e in ext if 'WAVE2DFIT' in e]
        if len(wave2d_fits) > 0:
            d['wv_fit2d'] = np.asarray(wave2d_fits)

        # Parse all the FWHMFIT extensions
        fwhm_fits = []
        for _ext in ext:
            if 'FWHMFIT' not in _ext:
                continue
            # TODO: I (KBW) don't think we should be writing empty HDUs
            fwhm_fits += [fitting.PypeItFit() if len(hdu[_ext].data) == 0 \
                            else fitting.PypeItFit.from_hdu(hdu[_ext], chk_version=chk_version)]
        if len(fwhm_fits) > 0:
            d['fwhm_map'] = np.asarray(fwhm_fits)

        # Instantiate the object
        self = cls.from_dict(d=d)
        # This is a CalibFrame, so parse the relevant keys for the naming system
        self.calib_keys_from_header(hdu[parsed_hdus[0]].header)
        # Return the constructed object
        return self

    @property
    def par(self):
        return json.loads(self.strpar)

    def chk_synced(self, slits):
        """
        Confirm the slits in WaveCalib are aligned to that in SlitTraceSet

        Barfs if not

        Args:
            slits (:class:`pypeit.slittrace.SlitTraceSet`):

        """
        if not np.array_equal(self.spat_ids, slits.spat_id):
            msgs.error('Your wavelength solutions are out of sync with your slits.  Remove '
                       'Calibrations and restart from scratch.')

    def build_fwhmimg(self, tilts, slits, initial=False, spat_flexure=None):
        """
        Generates an image of the instrument spectral FWHM (units=pixels) at every pixel on the detector.

        Args:
            tilts (`numpy.ndarray`_):
                Image holding tilts
            slits (:class:`pypeit.slittrace.SlitTraceSet`):
                Properties of the slits
            initial (bool, optional):
                If True, the initial slit locations will be used. Otherwise, the tweaked edges will be used.
            spat_flexure (float, optional):
                Spatial flexure correction in pixels.

        Returns:
            `numpy.ndarray`_: The spectral FWHM image.
        """
        # Check spatial flexure type
        if (spat_flexure is not None) and (not isinstance(spat_flexure, float)):
            msgs.error("Spatial flexure must be None or float")
        # Generate the slit mask and slit edges - pad slitmask by 1 for edge effects
        slitmask = slits.slit_img(pad=1, initial=initial, flexure=spat_flexure)
        slits_left, slits_right, _ = slits.select_edges(initial=initial, flexure=spat_flexure)
        # Build a map of the spectral FWHM
        fwhmimg = np.zeros(tilts.shape)
        for sl, spat_id in enumerate(slits.spat_id):
            this_mask = slitmask == spat_id
            spec, spat = np.where(this_mask)
            spat_loc = (spat - slits_left[spec, sl]) / (slits_right[spec, sl] - slits_left[spec, sl])
            fwhmimg[this_mask] = self.fwhm_map[sl].eval(spec, spat_loc)
        return fwhmimg

    def build_waveimg(self, tilts, slits, spat_flexure=None, spec_flexure=None):
        """
        Main algorithm to build the wavelength image

        Only applied to good slits, which means any non-flagged or flagged
         in the exclude_for_reducing list

        Args:
            tilts (`numpy.ndarray`_):
                Image holding tilts
            slits (:class:`pypeit.slittrace.SlitTraceSet`):
                Properties of the slits
            spat_flexure (float, optional):
                Spatial flexure correction in pixels.
            spec_flexure (float, `numpy.ndarray`_, optional):
                Spectral flexure correction in pixels. If a float,
                the same spectral flexure correction will be applied
                to all slits. If a numpy array, the length of the
                array should be the same as the number of slits. The
                value of each element is the spectral shift in pixels
                to be applied to each slit.

        Returns:
            `numpy.ndarray`_: The wavelength image.
        """
        # Check spatial flexure type
        if (spat_flexure is not None) and (not isinstance(spat_flexure, float)):
            msgs.error("Spatial flexure must be None or float")
        # Check spectral flexure type
        if spec_flexure is None: spec_flex = np.zeros(slits.nslits)
        elif isinstance(spec_flexure, float): spec_flex = spec_flexure*np.ones(slits.nslits)
        elif isinstance(spec_flexure, np.ndarray):
            spec_flex = spec_flexure.copy()
            assert(spec_flexure.size == slits.nslits)
        spec_flex /= (slits.nspec - 1)

        # Setup
        #ok_slits = slits.mask == 0
#        bpm = slits.mask.astype(bool)
#        bpm &= np.logical_not(slits.bitmask.flagged(slits.mask, flag=slits.bitmask.exclude_for_reducing))
        bpm = slits.bitmask.flagged(slits.mask, and_not=slits.bitmask.exclude_for_reducing)
        ok_slits = np.logical_not(bpm)
        #
        image = np.zeros_like(tilts)
        slitmask = slits.slit_img(flexure=spat_flexure, exclude_flag=slits.bitmask.exclude_for_reducing)

        # Separate detectors for the 2D solutions?
        if self.par['ech_separate_2d']:
            # Error checking
            if self.det_img is None:
                msgs.error("This WaveCalib object was not generated with ech_separate_2d=True")
            # Grab slit_img
            slit_img = slits.slit_img()
        
        # Unpack some 2-d fit parameters if this is echelle
        for islit in np.where(ok_slits)[0]:
            slit_spat = slits.spat_id[islit]
            thismask = (slitmask == slit_spat)
            if not np.any(thismask):
                msgs.error("Something failed in wavelengths or masking..")
            if self.par['echelle']:
                # evaluate solution --
                if self.par['ech_separate_2d']:
                    ordr_det = slits.det_of_slit(
                        slit_spat, self.det_img,
                        slit_img=slit_img)
                    # There are ways for this to go sour..
                    #  if the seperate solutions are not aligned with the detectors
                    #  or if one reruns with a different number of detectors
                    #  without regeneating
                    #  But that would be bad practice
                    idx_fit2d = ordr_det-1  
                else:
                    idx_fit2d = 0
                image[thismask] = self.wv_fit2d[idx_fit2d].eval(
                    tilts[thismask] + spec_flex[islit], 
                    x2=np.full_like(tilts[thismask], 
                                    slits.ech_order[islit]))
                image[thismask] /= slits.ech_order[islit]
            else:
                iwv_fits = self.wv_fits[islit]
                image[thismask] = iwv_fits.pypeitfit.eval(
                    tilts[thismask] + spec_flex[islit])
        # Return
        return image

    def wave_diagnostics(self, print_diag=False):
        """
        Create a table with wavecalib diagnostics

        Args:
            print_diag (:obj:`bool`, optional):
                If True, the diagnostic table is printed to screen
        Returns:
            `astropy.table.Table`_: wavecalib diagnostics table

        """
        # wavelength range of calibrated arc spectra
        minWave = np.array([0 if wvfit.wave_soln is None else wvfit.wave_soln[0] for wvfit in self.wv_fits])
        maxWave = np.array([0 if wvfit.wave_soln is None else wvfit.wave_soln[-1] for wvfit in self.wv_fits])

        # wavelength range of fitted ID'd lines
        lines_wmin = np.array([0 if wvfit is None or wvfit.pypeitfit is None else
                              wvfit.wave_fit[wvfit.pypeitfit.gpm == 1][0] for wvfit in self.wv_fits])
        lines_wmax = np.array([0 if wvfit is None or wvfit.pypeitfit is None else
                              wvfit.wave_fit[wvfit.pypeitfit.gpm == 1][-1] for wvfit in self.wv_fits])

        # wavelength coverage of fitted ID'd lines
        lines_waverange = lines_wmax - lines_wmin
        spec_waverange = maxWave - minWave
        lines_cov = [0 if spec_waverange[i] == 0 else
                     lines_waverange[i] / spec_waverange[i] * 100 for i in range(self.wv_fits.size)]

        # Generate a table
        diag = Table()
        # Slit number
        diag['N.'] = np.arange(self.wv_fits.size)
        diag['N.'].format = 'd'
        # spat_id or order number
        diag['SpatOrderID'] = [wvfit.spat_id for wvfit in self.wv_fits] if self.ech_orders is None \
            else [wvfit.ech_order for wvfit in self.wv_fits]
        # Central wave, delta wave
        diag['minWave'] = minWave
        diag['minWave'].format = '0.1f'
        diag['Wave_cen'] = [0 if wvfit.cen_wave is None else wvfit.cen_wave for wvfit in self.wv_fits]
        diag['Wave_cen'].format = '0.1f'
        diag['maxWave'] = maxWave
        diag['maxWave'].format = '0.1f'
        diag['dWave'] = [0 if wvfit.cen_disp is None else wvfit.cen_disp for wvfit in self.wv_fits]
        diag['dWave'].format = '0.3f'
        # Number of good lines
        diag['Nlin'] = [0 if wvfit.pypeitfit is None else np.sum(wvfit.pypeitfit.gpm) for wvfit in self.wv_fits]
        diag['IDs_Wave_range'] = ['{:9.3f} - {:9.3f}'.format(lines_wmin[i], lines_wmax[i]) for i in range(self.wv_fits.size)]
        diag['IDs_Wave_cov(%)'] = lines_cov
        diag['IDs_Wave_cov(%)'].format = '0.1f'
        # FWHM
        diag['measured_fwhm'] = [0. if wvfit.fwhm is None else wvfit.fwhm for wvfit in self.wv_fits]
        diag['measured_fwhm'].format = '0.1f'
        # RMS
        diag['RMS'] = [0 if wvfit.rms is None else wvfit.rms for wvfit in self.wv_fits]
        diag['RMS'].format = '0.3f'
        if print_diag:
            # Print it
            print('')
            diag.pprint_all()
        return diag


class BuildWaveCalib:
    """
    Class to guide wavelength calibration

    Args:
        msarc (:class:`~pypeit.images.pypeitimage.PypeItImage`):
            Arc image, created by the ArcImage class
        slits (:class:`~pypeit.slittrace.SlitTraceSet`):
            Slit edges
        spectrograph (:class:`~pypeit.spectrographs.spectrograph.Spectrograph`):
            The `Spectrograph` instance that sets the
            instrument used to take the observations.  Used to set
            :attr:`spectrograph`.
        par (:class:`~pypeit.par.pypeitpar.WavelengthSolutionPar`):
            The parameters used for the wavelength solution.
            Uses ``['calibrations']['wavelengths']``.
        meta_dict (dict, optional):
            Dictionary containing meta information required for wavelength
            calibration. Specifically for non-fixed format echelles this dict
            must contain the following keys:

               - ``'echangle'``:  the echelle angle
               - ``'xdangle'``: the cross-disperser angle
               - ``'dispmame'``: the disperser name

        det (int, optional):
            Detector number
        msbpm (`numpy.ndarray`_, optional):
            Bad pixel mask image
        qa_path (str, optional):
            For QA

    Attributes:
        steps (list):
            List of the processing steps performed
        wv_calib (dict):
            Primary output.  Keys 0, 1, 2, 3 are solution for individual
            previously slit steps
        arccen (`numpy.ndarray`_):
            (nwave, nslit) Extracted arc(s) down the center of the slit(s)
        maskslits (`numpy.ndarray`_):
            Slits to ignore because they were not extracted. WARNING:
            Outside of this Class, it is best to regenerate the mask
            using  make_maskslits()
        gpm (`numpy.ndarray`_):
            Good pixel mask
            Eventually, we might attach this to self.msarc although that would then
            require that we write it to disk with self.msarc.image
        nonlinear_counts (float):
            Specifies saturation level for the arc lines
        wvc_bpm (`numpy.ndarray`_):
            Mask for slits attempted to have a wv_calib solution
    """

    # TODO: Is this used anywhere?
    frametype = 'wv_calib'

    def __init__(self, msarc, slits, spectrograph, par, lamps,
                 meta_dict=None, det=1, qa_path=None, msbpm=None):

        # TODO: This should be a stop-gap to avoid instantiation of this with
        # any Nones.
        if None in [msarc, slits, spectrograph, par, lamps]:
            msgs.error('CODING ERROR: Cannot instantiate BuildWaveCalib with Nones.')

        # Required parameters
        self.msarc = msarc
        self.binspectral = parse.parse_binning(self.msarc.detector.binning)[0]
        self.slits = slits
        self.spectrograph = spectrograph
        self.par = par
        self.lamps = lamps
        self.meta_dict = meta_dict

        # Optional parameters
        self.bpm = self.msarc.select_flag(flag='BPM') if msbpm is None else msbpm.astype(bool)
        if self.bpm.shape != self.msarc.shape:
            msgs.error('Bad-pixel mask is not the same shape as the arc image.')
        self.qa_path = qa_path
        self.det = det

        # Attributes
        self.steps = []     # steps executed
        self.wv_calib = {}  # main output
        self.arccen = None  # central arc spectrum

        # Get the non-linear count level
        # TODO: This is currently hacked to deal with Mosaics
        try:
            self.nonlinear_counts = self.msarc.detector.nonlinear_counts()
        except:
            self.nonlinear_counts = 1e10

        # --------------------------------------------------------------
        # TODO: Build another base class that does these things for both
        # WaveTilts and WaveCalib?

        # Set the slitmask and slit boundary related attributes that the
        # code needs for execution. This also deals with arcimages that
        # have a different binning then the trace images used to defined
        # the slits
        if self.slits is not None and self.msarc is not None:
            # Redo?
            if self.par['redo_slits'] is not None:
                if self.par['echelle'] and self.slits.ech_order is not None:
                    idx = np.in1d(self.slits.ech_order, self.par['redo_slits'])
                    # Turn off mask
                    self.slits.mask[idx] = self.slits.bitmask.turn_off(
                            self.slits.mask[idx], 'BADWVCALIB')
                else:
                    idx = np.in1d(self.slits.spat_id, self.par['redo_slits'])
                    self.slits.mask[idx] = self.slits.bitmask.turn_off(
                            self.slits.mask[idx], 'BADWVCALIB')

            # Load up slits
            # TODO -- Allow for flexure
            slits_left, slits_right, mask = self.slits.select_edges(initial=True, flexure=None)  # Grabs all, init slits + flexure
            self.orders = self.slits.ech_order  # Can be None
#            self.spat_coo = self.slits.spatial_coordinates()  # All slits, even masked
            # Internal mask for failed wv_calib analysis
            # TODO -- Allow for an option to re-attempt those previously flagged as BADWVCALIB?
            self.wvc_bpm = np.invert(mask == 0)
            ## We want to keep the 'BOXSLIT', which mask value is 2. But we don't want to keep 'BOXSLIT'
            ## with other bad flag (for which the mask value would be > 2)
            #self.wvc_bpm = mask > 2
            self.wvc_bpm_init = self.wvc_bpm.copy()
            # Slitmask -- Grabs only unmasked, initial slits
            #self.slitmask_science = self.slits.slit_img(initial=True, flexure=None, exclude_flag=['BOXSLIT'])
            self.slitmask_science = self.slits.slit_img(initial=True, flexure=None)
            # Resize
            self.shape_science = self.slitmask_science.shape
            self.shape_arc = self.msarc.image.shape
            # slitcen is padded to include slits that may be masked, for convenience in coding downstream
            self.slits_left = arc.resize_slits2arc(self.shape_arc, self.shape_science, slits_left)
            self.slits_right = arc.resize_slits2arc(self.shape_arc, self.shape_science, slits_right)
            self.slitcen = (self.slits_left+self.slits_right)/2
            #self.slitcen = arc.resize_slits2arc(self.shape_arc, self.shape_science, (self.slits_left+self.slits_right)/2)
            self.slitmask = arc.resize_mask2arc(self.shape_arc, self.slitmask_science)
            # Mask
            # TODO: The bpm defined above is already a boolean and cannot be None.
            gpm = np.logical_not(self.bpm)
            self.gpm = arc.resize_mask2arc(self.shape_arc, gpm)
            # We want even the saturated lines in full_template for the cross-correlation
            #   They will be excised in the detect_lines() method on the extracted arc
            if self.par['method'] != 'full_template':
                self.gpm &= self.msarc.image < self.nonlinear_counts

        else:
            self.orders = None
            self.wvc_bpm = None
            self.wvc_bpm_init = None
            self.slitmask_science = None
            self.shape_science = None
            self.shape_arc = None
            self.slitcen = None
            self.slits_left = None
            self.slits_right = None
            self.slitmask = None
            self.gpm = None

    def build_wv_calib(self, arccen, method, skip_QA=False,
                       prev_wvcalib=None):
        """
        Main routine to generate the wavelength solutions in a loop over slits
        Wrapper to arc.simple_calib or arc.calib_with_arclines

        self.maskslits is updated for slits that fail

        Args:
            method : str
              'simple' -- arc.simple_calib
              'arclines' -- arc.calib_with_arclines
              'holy-grail' -- wavecal.autoid.HolyGrail
              'reidentify' -- wavecal.auotid.ArchiveReid
              'identify' -- wavecal.identify.Identify
              'full_template' -- wavecal.auotid.full_template
            skip_QA (bool, optional)
            prev_wvcalib (WaveCalib, optional):
                Previous wavelength calibration

        Returns:
            dict:  self.wv_calib
        """
        # Obtain a list of good slits
        ok_mask_idx = np.where(np.invert(self.wvc_bpm))[0]

        # print to screen the slit widths if maskdef_designtab is available
        if self.slits.maskdef_designtab is not None:
            msgs.info("Slit widths (arcsec): {}".format(np.round(self.slits.maskdef_designtab['SLITWID'].data, 2)))

        # Generate a map of the instrumental spectral FWHM
        # TODO nsample should be a parameter
        fwhm_map = autoid.map_fwhm(self.msarc.image, self.gpm, self.slits_left, self.slits_right, self.slitmask,
                                   nsample=10, slit_bpm=self.wvc_bpm, specord=self.par['fwhm_spec_order'],
                                   spatord=self.par['fwhm_spat_order'])
        # Calculate the typical spectral FWHM down the centre of the slit
        measured_fwhms = np.zeros(arccen.shape[1], dtype=object)
        for islit in range(arccen.shape[1]):
            if islit not in ok_mask_idx:
                continue
            # Measure the spectral FWHM (in pixels) at the midpoint of the slit
            # (i.e. the midpoint in both the spectral and spatial directions)
            measured_fwhms[islit] = fwhm_map[islit].eval(self.msarc.image.shape[0]//2, 0.5)

        # Save for redo's
        self.measured_fwhms = measured_fwhms

        # Obtain calibration for all slits
        if method == 'holy-grail':
            # Sometimes works, sometimes fails
            arcfitter = autoid.HolyGrail(arccen, self.lamps, par=self.par, 
                                         ok_mask=ok_mask_idx,
                                         nonlinear_counts=self.nonlinear_counts,
                                         spectrograph=self.spectrograph.name)
            patt_dict, final_fit = arcfitter.get_results()
        elif method == 'identify':
            raise NotImplementedError('method = identify not yet implemented')
            final_fit = {}
            # Manually identify lines
            msgs.info("Initializing the wavelength calibration tool")
            #embed(header='line 222 wavecalib.py')
            for slit_idx in ok_mask_idx:
                arcfitter = Identify.initialise(arccen, self.lamps, self.slits, slit=slit_idx, par=self.par)
                final_fit[str(slit_idx)] = arcfitter.get_results()
                arcfitter.store_solution(final_fit[str(slit_idx)], "", self.binspectral,
                                         specname=self.spectrograph.name,
                                         gratname="UNKNOWN", dispangl="UNKNOWN")
        elif method == 'reidentify':
            # Now preferred
            # Slit positions
            arcfitter = autoid.ArchiveReid(
                arccen, self.lamps, self.par,
                ech_fixed_format=self.spectrograph.ech_fixed_format, 
                ok_mask=ok_mask_idx,
                measured_fwhms=self.measured_fwhms,
                orders=self.orders,
                nonlinear_counts=self.nonlinear_counts)
            patt_dict, final_fit = arcfitter.get_results()

            # Grab arxiv for redo later?
            if self.par['echelle']: 
                # Hold for later usage
                self.wave_soln_arxiv, self.arcspec_arxiv = arcfitter.get_arxiv(self.orders)
                self.arccen = arccen
        elif method == 'full_template':
            # Now preferred
            if self.binspectral is None:
                msgs.error("You must specify binspectral for the full_template method!")
            final_fit = autoid.full_template(arccen, self.lamps, self.par, ok_mask_idx, self.det,
                                             self.binspectral, slit_ids=self.slits.slitord_id,
                                             measured_fwhms=self.measured_fwhms,
                                             nonlinear_counts=self.nonlinear_counts,
                                             nsnippet=self.par['nsnippet'])#,
                                             #debug=True, debug_reid=True, debug_xcorr=True)
        elif self.par['method'] == 'echelle':
            # Echelle calibration files
            angle_fits_file, composite_arc_file = self.spectrograph.get_echelle_angle_files()

            # Identify the echelle orders
            msgs.info("Finding the echelle orders")
            order_vec, wave_soln_arxiv, arcspec_arxiv = echelle.identify_ech_orders(
                    arccen, self.meta_dict['echangle'],
                    self.meta_dict['xdangle'],
                    self.meta_dict['dispname'],
                    angle_fits_file,
                    composite_arc_file,
                    pad=3, debug=False)
            # Put the order numbers in the slit object
            self.slits.ech_order = order_vec
            msgs.info(f"The observation covers the following orders: {order_vec}")

            patt_dict, final_fit = autoid.echelle_wvcalib(
                arccen, order_vec, arcspec_arxiv, wave_soln_arxiv,
                self.lamps, self.par, ok_mask=ok_mask_idx,
                nonlinear_counts=self.nonlinear_counts,
                debug_all=False,
                redo_slits=np.atleast_1d(self.par['redo_slits']) if self.par['redo_slits'] is not None else None)

            # Save as internals in case we need to redo
            self.wave_soln_arxiv = wave_soln_arxiv
            self.arcspec_arxiv = arcspec_arxiv
            self.arccen = arccen

        else:
            msgs.error('Unrecognized wavelength calibration method: {:}'.format(method))

        # Build the DataContainer
        if self.par['redo_slits'] is not None:
            # If we are only redoing slits, we start from the
            #  previous wv_calib and update only the (good) redone slits
            self.wv_calib = prev_wvcalib
            # Update/reset items
            self.wv_calib.arc_spectra = arccen
            # Save the new fits (if they meet tolerance)
            for key in final_fit.keys():
                if final_fit[key]['rms'] < self.par['rms_threshold']:
                    idx = int(key)
                    self.wv_calib.wv_fits[idx] = final_fit[key]
                    self.wv_calib.wv_fits[idx].spat_id = self.slits.spat_id[idx]
                    self.wv_calib.wv_fits[idx].ech_order = self.slits.ech_order[idx] if self.slits.ech_order is not None else None
                    self.wv_calib.wv_fits[idx].fwhm = self.measured_fwhms[idx]
        else: # Generate the DataContainer from scratch
            # Loop on WaveFit items
            tmp = []
            for idx in range(self.slits.nslits):
                echorder = self.slits.ech_order[idx] if self.slits.ech_order is not None else None
                item = final_fit.pop(str(idx))
                if item is None:  # Add an empty WaveFit
                    tmp.append(wv_fitting.WaveFit(self.slits.spat_id[idx], ech_order=echorder))
                else:
                    # This is for I/O naming
                    item.spat_id = self.slits.spat_id[idx]
                    item.ech_order = echorder
                    # add measured fwhm
                    item['fwhm'] = measured_fwhms[idx]
                    tmp.append(item)
            self.wv_calib = WaveCalib(wv_fits=np.asarray(tmp),
                                      fwhm_map=fwhm_map,
                                      arc_spectra=arccen,
                                      nslits=self.slits.nslits,
                                      spat_ids=self.slits.spat_id,
                                      ech_orders=self.slits.ech_order,
                                      PYP_SPEC=self.spectrograph.name,
                                      lamps=','.join(self.lamps))
        # Inherit the calibration frame naming from self.msarc
        # TODO: Should throw an error here if these calibration frame naming
        # elements are not defined by self.msarc...
        self.wv_calib.copy_calib_internals(self.msarc)

        # Update mask
        self.update_wvmask()

        # QA
        if not skip_QA:
            ok_mask_idx = np.where(np.invert(self.wvc_bpm))[0]
            for slit_idx in ok_mask_idx:
                msgs.info(f"Preparing wavelength calibration QA for slit {slit_idx+1}/{self.slits.nslits}")
                # Obtain the output QA name for the wavelength solution
                outfile = qa.set_qa_filename(
                    self.wv_calib.calib_key, 'arc_fit_qa', 
                    slit=self.slits.slitord_id[slit_idx],
                    out_dir=self.qa_path)
                # Save the wavelength solution fits
                autoid.arc_fit_qa(self.wv_calib.wv_fits[slit_idx], 
                                  title=f'Arc Fit QA for slit/order: {self.slits.slitord_id[slit_idx]}',
                                  outfile=outfile, log=self.par['qa_log'])

                # Obtain the output QA name for the spectral resolution map
                outfile_fwhm = qa.set_qa_filename(self.wv_calib.calib_key, 'arc_fwhm_qa',
                                                  slit=self.slits.slitord_id[slit_idx],
                                                  out_dir=self.qa_path)
                # Save the wavelength solution fits
                autoid.arc_fwhm_qa(self.wv_calib.fwhm_map[slit_idx],
                                   self.slits.slitord_id[slit_idx], self.slits.slitord_txt,
                                   outfile=outfile_fwhm)

        # Return
        self.steps.append(inspect.stack()[0][3])
        return self.wv_calib

    def redo_echelle_orders(self, bad_orders:np.ndarray, dets:np.ndarray, order_dets:np.ndarray,
                            bad_orders_maxfrac:float=0.1, frac_rms_thresh:float=1.1):
        """ Attempt to redo the wavelength calibration for a set 
        of bad echelle orders

        Args:
            bad_orders (np.ndarray): Array of bad order numbers
            dets (np.ndarray): detectors of the spectrograph
                Multiple numbers for mosaic (typically)
            order_dets (np.ndarray): Orders on each detector
            bad_orders_maxfrac (float): Maximum fraction of bad orders
                in a detector for attempting a refit
            frac_rms_thresh (float): Fractional change in the RMS threshold
                for accepting a refit

        Returns:
            bool: True if any of the echelle orders were successfully redone
        """

        # Make this outside the for loop..
        #bad_orders = self.slits.ech_order[np.where(bad_rms)[0]]
        fixed = False

        for idet in range(len(dets)):
            in_det = np.in1d(bad_orders, order_dets[idet])
            if not np.any(in_det):
                continue
            msgs.info(f"Attempting to refit bad orders in detector={dets[idet]}")
            # Are there few enough?
            max_bad = int(len(order_dets[idet])*bad_orders_maxfrac)
            if np.sum(in_det) > max_bad:
                msgs.warn(f"Too many bad orders in detector={dets[idet]} to attempt a refit.")
                continue
            # Loop
            for order in bad_orders[in_det]:
                iord = np.where(self.slits.ech_order == order)[0][0]
                # Predict the wavelengths
                nspec = self.arccen.shape[0]
                spec_vec_norm = np.linspace(0,1,nspec)
                wv_order_mod = self.wv_calib.wv_fit2d[idet].eval(spec_vec_norm, 
                                    x2=np.ones_like(spec_vec_norm)*order)/order

                # Link me
                tcent, spec_cont_sub, patt_dict_slit, tot_llist = autoid.match_to_arxiv(
                    self.lamps, self.arccen[:,iord], wv_order_mod, 
                    self.arcspec_arxiv[:, iord],  self.wave_soln_arxiv[:,iord],
                    self.par['nreid_min'], 
                match_toler=self.par['match_toler'], 
                nonlinear_counts=self.nonlinear_counts, 
                sigdetect=wvutils.parse_param(self.par, 'sigdetect', iord),
                fwhm=self.par['fwhm'])

                if not patt_dict_slit['acceptable']:
                    msgs.warn(f"Order {order} is still not acceptable after attempt to reidentify.")
                    continue

                # Fit me -- RMS may be too high again
                n_final = wvutils.parse_param(self.par, 'n_final', iord)
                # TODO - Make this cheaper
                final_fit = wv_fitting.fit_slit(
                    self.arccen[:,iord], patt_dict_slit, tcent, tot_llist,
                    match_toler=self.par['match_toler'], 
                    func=self.par['func'], 
                    n_first=self.par['n_first'],
                    sigrej_first=self.par['sigrej_first'],
                    n_final=n_final, 
                    sigrej_final=self.par['sigrej_final'])
                msgs.info(f"New RMS for redo of order={order}: {final_fit['rms']}")

                # Keep?
<<<<<<< HEAD
                # TODO -- Make this a parameter?
                increase_rms = 1.5
                if final_fit['rms'] < increase_rms*self.par['rms_threshold']* np.median(self.measured_fwhms)/self.par['fwhm']:
=======
                if final_fit['rms'] < frac_rms_thresh*wave_rms_thresh:
                    msgs.info('Updating wavelength solution.')
>>>>>>> 7dc53070
                    # TODO -- This is repeated from build_wv_calib()
                    #  Would be nice to consolidate
                    # QA
                    outfile = qa.set_qa_filename(
                        self.wv_calib.calib_key, 'arc_fit_qa', 
                        slit=order,
                        out_dir=self.qa_path)
                    autoid.arc_fit_qa(final_fit,
                                    title=f'Arc Fit QA for slit/order: {order}',
                                    outfile=outfile, log=self.par['qa_log'])
                    # This is for I/O naming
                    final_fit.spat_id = self.slits.spat_id[iord]
                    final_fit.ech_order = self.slits.ech_order[iord] if self.slits.ech_order is not None else None
                    final_fit.fwhm = self.measured_fwhms[iord]
                    # Save the wavelength solution fits
                    self.wv_calib.wv_fits[iord] = final_fit
                    self.wvc_bpm[iord] = False
                    fixed = True
                else:
                    msgs.warn(f'New RMS is too high (>{frac_rms_thresh}xRMS threshold). '
                              f'Not updating wavelength solution.')
        #
        return fixed

    def echelle_2dfit(self, wv_calib, debug=False, skip_QA=False):
        """
        Fit a two-dimensional wavelength solution for echelle data.

        Primarily a wrapper for :func:`pypeit.core.arc.fit2darc`,
        using data unpacked from the ``wv_calib`` dictionary.

        Parameters
        ----------
        wv_calib : :class:`pypeit.wavecalib.WaveCalib`
            Wavelength calibration object
        debug : :obj:`bool`, optional
            Show debugging info
        skip_QA : :obj:`bool`, optional
            Flag to skip construction of the nominal QA plots.

        Returns
        -------
        fit2ds : list of :class:`pypeit.fitting.PypeItFit`
            Contains information from 2-d fit.  Frequently a list of 1 fit.  The
            main exception is for a mosaic when one sets
            ``echelle_separate_2d=True``.
        dets : list
            List of integers for the detector numbers.
        save_order_dets: list
            List of integer lists providing list of the orders.
        """
        if self.spectrograph.pypeline != 'Echelle':
            msgs.error('Cannot execute echelle_2dfit for a non-echelle spectrograph.')

        msgs.info('Fitting 2-d wavelength solution for echelle....')

        # Obtain a list of good slits
        ok_mask_idx = np.where(np.logical_not(self.wvc_bpm))[0]
        ok_mask_order = self.slits.slitord_id[ok_mask_idx]
        nspec = self.msarc.image.shape[0]

        # Prep
        if self.par['ech_separate_2d']:
            slit_img = self.slits.slit_img()
            # Grab the detectors in the mosaice (1-based indexing)
            dets = np.unique(self.msarc.det_img)
            dets = dets[dets > 0]
        else:
            # The value here is irrelevant
            dets = [1]

        # Loop on detectors
        fit2ds = []
        save_order_dets = []
        for idet in dets:
            order_in_dets = []
            msgs.info('Fitting detector {:d}'.format(idet))
            # Init
            all_wave = np.array([], dtype=float)
            all_pixel = np.array([],dtype=float)
            all_order = np.array([],dtype=float)

            # Loop to grab the good orders
            for ii in range(wv_calib.nslits):
                iorder = self.slits.ech_order[ii]

                # Separate detector analysis?
                if self.par['ech_separate_2d']:
                    spat_id = wv_calib.spat_ids[ii]
                    # What is the most common detector for this order?
                    ordr_det = self.slits.det_of_slit(
                        spat_id, self.msarc.det_img,
                        slit_img=slit_img)
                    # Correct detector?
                    if ordr_det != idet:
                        continue

                # Need to record this whether or not it is ok
                order_in_dets.append(iorder)                                                        

                # Is it ok?
                if iorder not in ok_mask_order:
                    continue

                # Slurp
                mask_now = wv_calib.wv_fits[ii].pypeitfit.bool_gpm
                all_wave = np.append(all_wave, wv_calib.wv_fits[ii]['wave_fit'][mask_now])
                all_pixel = np.append(all_pixel, wv_calib.wv_fits[ii]['pixel_fit'][mask_now])
                all_order = np.append(all_order, np.full_like(wv_calib.wv_fits[ii]['pixel_fit'][mask_now],
                                                            float(iorder)))

            # Fit
            if len(all_order) < 2:
                msgs.warn(f"Fewer than 2 orders to fit for detector {idet}.  Skipping")
                save_order_dets.append([])
                # Add a dummy fit
                fit2ds.append(fitting.PypeItFit())
                continue

            fit2d = arc.fit2darc(all_wave, all_pixel, all_order, nspec,
                                    nspec_coeff=self.par['ech_nspec_coeff'],
                                    norder_coeff=self.par['ech_norder_coeff'],
                                    sigrej=self.par['ech_sigrej'], debug=debug)
            # Save
            save_order_dets.append(order_in_dets)
            fit2ds.append(fit2d)
            self.steps.append(inspect.stack()[0][3])

            # QA
            if not skip_QA:
                if wv_calib.calib_key is None:
                    msgs.warn('WaveCalib object provided does not have a defined calibration '
                              'key.  The QA files will not include this key in the file name, '
                              'meaning that existing QA files may be overwritten.')
                    calib_key = '' 
                else:
                    calib_key = wv_calib.calib_key
                # Separate detectors?
                if self.par['ech_separate_2d']:
                    det_str = f'_{idet}'
                else:
                    det_str = ''
                # Global QA
                outfile_global = qa.set_qa_filename(
                    calib_key+det_str, 'arc_fit2d_global_qa',
                    out_dir=self.qa_path)
                arc.fit2darc_global_qa(fit2d, nspec, outfile=outfile_global)
                # Order QA
                outfile_orders = qa.set_qa_filename(
                    calib_key+det_str, 'arc_fit2d_orders_qa',
                    out_dir=self.qa_path)
                arc.fit2darc_orders_qa(fit2d, nspec, outfile=outfile_orders)

        return fit2ds, dets, save_order_dets


    # TODO: JFH this method is identical to the code in wavetilts.
    # SHould we make it a separate function?
    def extract_arcs(self, slitIDs=None):
        """
        Extract the arcs down each slit/order

        Wrapper to arc.get_censpec()

        Parameters
        ----------
        slitIDs : :obj:`list`, optional
            A list of the slit IDs to extract (if None, all slits will be
            extracted)

        Returns
        -------
        arccen : `numpy.ndarray`_
            arc spectrum for all slits, shape is (nspec, nslit):
        wvc_bpm : `numpy.ndarray`_
            boolean array containing a mask indicating which slits are good. True
            = masked (bad).
        """
        # Do it on the slits not masked in self.slitmask
        arccen, arccen_bpm, arc_maskslit = arc.get_censpec(
            self.slitcen, self.slitmask, self.msarc.image,
            gpm=self.gpm, slit_bpm=self.wvc_bpm,
            slitIDs=slitIDs)
        # Step
        self.steps.append(inspect.stack()[0][3])

        # Update the mask
        self.wvc_bpm |= arc_maskslit

        return arccen, self.wvc_bpm


    def update_wvmask(self):
        """
        (re)Generate the mask for wv_calib based on its contents
        This is the safest way to go...

        Args:
            nslit (int): Number of slits/orders

        Returns:
            `numpy.ndarray`_: self.wvc_bpm, boolean array -- True = masked, i.e. do not use

        """
        # Update mask based on wv_calib
        for kk, fit in enumerate(self.wv_calib.wv_fits):
            if fit is None or fit.pypeitfit is None:
                self.wvc_bpm[kk] = True


    def run(self, skip_QA=False, debug=False,
            prev_wvcalib=None):
        """
        Main method for wavelength calibration

        Code flow:
          1. Extract 1D arc spectra down the center of each unmasked slit/order
          2. Generate the 1D wavelength fits
          3. If echelle, perform 2D fit(s).
          4. Deal with masking
          5. Return a WaveCalib object

        Args:
            skip_QA (bool, optional): Skip QA?
            prev_wvcalib (WaveCalib, optional):
                Previous wavelength calibration object (from disk, typically)

        Returns:
            WaveCalib:  wavelength calibration object

        """
        ###############
        # Extract an arc down each slit
        self.arccen, self.wvc_bpm = self.extract_arcs()

        # Fill up the calibrations and generate QA
        self.wv_calib = self.build_wv_calib(
            self.arccen, self.par['method'],
            skip_QA=skip_QA,
            prev_wvcalib=prev_wvcalib)

        # Fit 2D?
        if self.par['echelle']:
            # Assess the fits
            rms = np.array([999. if wvfit.rms is None else wvfit.rms for wvfit in self.wv_calib.wv_fits])
            # Test and scale by measured_fwhms 
            bad_rms = rms > (self.par['rms_threshold'] * np.median(self.measured_fwhms)/self.par['fwhm'])
            #embed(header='line 975 of wavecalib.py')
            if np.any(bad_rms):
                self.wvc_bpm[bad_rms] = True
                msgs.warn("Masking one or more bad orders (RMS)")
            # Fit
            fit2ds, dets, order_dets = self.echelle_2dfit(
                self.wv_calib, skip_QA = skip_QA, debug=debug)

            # Save
            self.wv_calib.wv_fit2d = np.array(fit2ds)
            # Save det_img?
            if self.par['ech_separate_2d']:
                self.wv_calib.det_img = self.msarc.det_img.copy()

            # Try a second attempt with 1D, if needed
            if np.any(bad_rms):
                bad_orders = self.slits.ech_order[np.where(bad_rms)[0]]
                any_fixed = self.redo_echelle_orders(bad_orders, dets, order_dets,
                                                     bad_orders_maxfrac=self.par['bad_orders_maxfrac'],
                                                     frac_rms_thresh=self.par['frac_rms_thresh'])

                # Do another full 2D?
                if any_fixed:
                    fit2ds, _, _ = self.echelle_2dfit(self.wv_calib, skip_QA = skip_QA, debug=debug)
                    # Save
                    self.wv_calib.wv_fit2d = np.array(fit2ds)

            # Check that we have at least one good 2D fit
            if not np.any([fit2d.success for fit2d in self.wv_calib.wv_fit2d]):
                msgs.error("No successful 2D Wavelength fits.  Cannot proceed.")

        # Deal with mask
        self.update_wvmask()

        # Any masked during this analysis?
        wv_masked = np.where(np.invert(self.wvc_bpm_init) & self.wvc_bpm)[0]
        if len(wv_masked) > 0:
            self.slits.mask[wv_masked] = self.slits.bitmask.turn_on(
                    self.slits.mask[wv_masked], 'BADWVCALIB')

        # Pack up
        sv_par = self.par.data.copy()
        j_par = jsonify(sv_par)
        self.wv_calib['strpar'] = json.dumps(j_par)#, sort_keys=True, indent=4, separators=(',', ': '))

        return self.wv_calib



    def show(self, item, slit=None):
        """
        Show one of the class internals

        Args:
            item (str):
              'spec' -- Show the fitted points and solution;  requires slit
              'fit' -- Show fit QA; requires slit
            slit (int, optional):

        Returns:

        """
        if item == 'spec':
            # spec
            spec = self.wv_calib[str(slit)]['spec']
            # tcent
            tcent = self.wv_calib[str(slit)]['tcent']
            yt = np.zeros_like(tcent)
            for jj,t in enumerate(tcent):
                it = int(np.round(t))
                yt[jj] = np.max(spec[it-1:it+1])
            # Plot
            plt.clf()
            ax=plt.gca()
            ax.plot(spec, drawstyle='steps-mid')
            ax.scatter(tcent, yt, color='red', marker='*')
            ax.set_xlabel('Pixel')
            ax.set_ylabel('Counts')
            plt.show()
        elif item == 'fit':
            autoid.arc_fit_qa(self.wv_calib[str(slit)])

    def __repr__(self):
        # Generate sets string
        txt = '<{:s}: '.format(self.__class__.__name__)
        if len(self.steps) > 0:
            txt+= ' steps: ['
            for step in self.steps:
                txt += '{:s}, '.format(step)
            txt = txt[:-2]+']'  # Trim the trailing comma
        txt += '>'
        return txt
<|MERGE_RESOLUTION|>--- conflicted
+++ resolved
@@ -650,6 +650,7 @@
             # Sometimes works, sometimes fails
             arcfitter = autoid.HolyGrail(arccen, self.lamps, par=self.par, 
                                          ok_mask=ok_mask_idx,
+                                         measured_fwhms=self.measured_fwhms,
                                          nonlinear_counts=self.nonlinear_counts,
                                          spectrograph=self.spectrograph.name)
             patt_dict, final_fit = arcfitter.get_results()
@@ -712,6 +713,7 @@
             patt_dict, final_fit = autoid.echelle_wvcalib(
                 arccen, order_vec, arcspec_arxiv, wave_soln_arxiv,
                 self.lamps, self.par, ok_mask=ok_mask_idx,
+                measured_fwhms=self.measured_fwhms,
                 nonlinear_counts=self.nonlinear_counts,
                 debug_all=False,
                 redo_slits=np.atleast_1d(self.par['redo_slits']) if self.par['redo_slits'] is not None else None)
@@ -733,8 +735,12 @@
             self.wv_calib.arc_spectra = arccen
             # Save the new fits (if they meet tolerance)
             for key in final_fit.keys():
-                if final_fit[key]['rms'] < self.par['rms_threshold']:
-                    idx = int(key)
+                idx = int(key)
+                # get FWHM for this slit
+                fwhm = autoid.set_fwhm(self.par, measured_fwhm=self.measured_fwhms[idx], verbose=True)
+                # get rms threshold for this slit
+                wave_rms_thresh = round(self.par['rms_thresh_frac_fwhm'] * fwhm, 3)
+                if final_fit[key]['rms'] < wave_rms_thresh:
                     self.wv_calib.wv_fits[idx] = final_fit[key]
                     self.wv_calib.wv_fits[idx].spat_id = self.slits.spat_id[idx]
                     self.wv_calib.wv_fits[idx].ech_order = self.slits.ech_order[idx] if self.slits.ech_order is not None else None
@@ -839,7 +845,10 @@
                 spec_vec_norm = np.linspace(0,1,nspec)
                 wv_order_mod = self.wv_calib.wv_fit2d[idet].eval(spec_vec_norm, 
                                     x2=np.ones_like(spec_vec_norm)*order)/order
-
+                # get FWHM for this order
+                fwhm = autoid.set_fwhm(self.par, measured_fwhm=self.measured_fwhms[iord], verbose=True)
+                # get rms threshold for this order
+                wave_rms_thresh = round(self.par['rms_thresh_frac_fwhm'] * fwhm, 3)
                 # Link me
                 tcent, spec_cont_sub, patt_dict_slit, tot_llist = autoid.match_to_arxiv(
                     self.lamps, self.arccen[:,iord], wv_order_mod, 
@@ -848,7 +857,7 @@
                 match_toler=self.par['match_toler'], 
                 nonlinear_counts=self.nonlinear_counts, 
                 sigdetect=wvutils.parse_param(self.par, 'sigdetect', iord),
-                fwhm=self.par['fwhm'])
+                fwhm=fwhm)
 
                 if not patt_dict_slit['acceptable']:
                     msgs.warn(f"Order {order} is still not acceptable after attempt to reidentify.")
@@ -868,14 +877,8 @@
                 msgs.info(f"New RMS for redo of order={order}: {final_fit['rms']}")
 
                 # Keep?
-<<<<<<< HEAD
-                # TODO -- Make this a parameter?
-                increase_rms = 1.5
-                if final_fit['rms'] < increase_rms*self.par['rms_threshold']* np.median(self.measured_fwhms)/self.par['fwhm']:
-=======
                 if final_fit['rms'] < frac_rms_thresh*wave_rms_thresh:
                     msgs.info('Updating wavelength solution.')
->>>>>>> 7dc53070
                     # TODO -- This is repeated from build_wv_calib()
                     #  Would be nice to consolidate
                     # QA
@@ -1121,9 +1124,12 @@
         if self.par['echelle']:
             # Assess the fits
             rms = np.array([999. if wvfit.rms is None else wvfit.rms for wvfit in self.wv_calib.wv_fits])
-            # Test and scale by measured_fwhms 
-            bad_rms = rms > (self.par['rms_threshold'] * np.median(self.measured_fwhms)/self.par['fwhm'])
-            #embed(header='line 975 of wavecalib.py')
+            # get used FWHM
+            fwhm = self.par['fwhm'] if self.measured_fwhms is None or self.par['fwhm_fromlines'] is False \
+                else self.measured_fwhms.astype(float)
+            # get rms threshold for all orders
+            wave_rms_thresh = np.round(self.par['rms_thresh_frac_fwhm'] * fwhm, 3)
+            bad_rms = rms > wave_rms_thresh
             if np.any(bad_rms):
                 self.wvc_bpm[bad_rms] = True
                 msgs.warn("Masking one or more bad orders (RMS)")
