--- conflicted
+++ resolved
@@ -666,21 +666,15 @@
             # Identify the echelle orders
             msgs.info("Finding the echelle orders")
             order_vec, wave_soln_arxiv, arcspec_arxiv = echelle.identify_ech_orders(
-<<<<<<< HEAD
-                arccen, self.meta_dict['echangle'], self.meta_dict['xdangle'], self.meta_dict['dispname'],
-                angle_fits_file, composite_arc_file, pad=0, debug=False)
-            # Padding should be a spectrograph-specific, or calibration-mode-specific quantity.
-            # Default was 3 from HIRES. Set to 0 for NIRSPEC testing.
-
-
-=======
                     arccen, self.meta_dict['echangle'],
                     self.meta_dict['xdangle'],
                     self.meta_dict['dispname'],
                     angle_fits_file,
                     composite_arc_file,
-                    pad=3, debug=False)
->>>>>>> c9ff4013
+                    pad=0, debug=False)
+            # Padding should be a spectrograph-specific, or calibration-mode-specific quantity.
+            # Default was 3 from HIRES. Set to 0 for NIRSPEC testing.
+
             # Put the order numbers in the slit object
             self.slits.ech_order = order_vec
             msgs.info(f"The observation covers the following orders: {order_vec}")
