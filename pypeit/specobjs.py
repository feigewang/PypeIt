"""
Module for the SpecObjs and SpecObj classes

.. include common links, assuming primary doc root is up one directory
.. include:: ../include/links.rst
"""
import os
from pathlib import Path
import re
from typing import List

from IPython import embed

import numpy as np

from astropy import units
from astropy.io import fits
from astropy.table import Table
from astropy.time import Time

from pypeit import msgs
from pypeit import specobj
from pypeit import io
from pypeit.spectrographs.util import load_spectrograph
from pypeit.core import parse
from pypeit.images.detector_container import DetectorContainer
# NOTE: Mosaic cannot be found in this module explicitly, but it is used in
# statements like: dmodcls = eval(hdu.header['DMODCLS'])
from pypeit.images.mosaic import Mosaic
from pypeit import utils


# TODO: Make this a DataContainer
class SpecObjs:
    """
    Object to hold a set of :class:`~pypeit.specobj.SpecObj` objects

    Note that this class overloads:

        - ``__getitem__`` to allow one to pull an attribute or a portion
          of the SpecObjs list
        - ``__setattr__`` to force a custom assignment method
        - ``__getattr__`` to generate an array of attribute 'k' from the
          specobjs.

    Args:
        specobjs (`numpy.ndarray`_, list, optional):
            One or more :class:`~pypeit.specobj.SpecObj`  objects
        header (`astropy.io.fits.Header`_, optional):
            Baseline header to use

    Attributes:
        summary (`astropy.table.Table`_):
            Summary table (?)
    """
    version = '1.0.0'

    #TODO JFH This method only populates some of the underlying specobj attributes, for example RA and DEC are not
    # getting set. We should do our best to populate everything that got written out to the file. This is part of having
    # a rigid data model.
    @classmethod
    def from_fitsfile(cls, fits_file, det=None, chk_version=True):
        """
        Instantiate from a spec1d FITS file

        Also tag on the Header

        Args:
            fits_file (:obj:`str`):
                The name of the fits file to read.
            det (:obj:`str`, optional):
                The string identifier for a detector or mosaic used to select
                the loaded spectra.  If None, all spectra are loaded.
            chk_version (:obj:`bool`, optional):
                If False, allow a mismatch in datamodel to proceed

        Returns:
            :class:`~pypeit.specobjs.SpecObjs`: The loaded spectra from the
            provided fits file.
        """
        # HDUList
        with io.fits_open(fits_file) as hdul:
            # Init
            slf = cls()
            # Add on the header
            slf.header = hdul[0].header

            # Catch common error of trying to read a OneSpec file
            if 'DMODCLS' in hdul[1].header and hdul[1].header['DMODCLS'] == 'OneSpec':
                msgs.error('This is a OneSpec file.  You are treating it like a SpecObjs file.')

            # Load the calibration association into the instance attribute `calibs`
            if 'CLBS_DIR' in slf.header:
                slf.calibs = {}
                slf.calibs['DIR'] = slf.header['CLBS_DIR']
                for key in slf.header.keys():
                    if key.startswith('CLBS_') \
                            and (Path(slf.calibs['DIR']).absolute() / slf.header[key]).exists():
                        slf.calibs['_'.join(key.split('_')[1:])] = slf.header[key]

            detector_hdus = {}
            # Loop for Detectors first as we need to add these to the objects
            for hdu in hdul[1:]:
                if 'DETECTOR' not in hdu.name:
                    continue
                if 'DMODCLS' not in hdu.header:
                    msgs.error('HDUs with DETECTOR in the name must have DMODCLS in their header.')
                try:
                    dmodcls = eval(hdu.header['DMODCLS'])
                except:
                    msgs.error(f"Unknown detector type datamodel class: {hdu.header['DMODCLS']}")
                # NOTE: This requires that any "detector" datamodel class has a
                # from_hdu method, and the name of the HDU must have a known format
                # (e.g., 'DET01-DETECTOR').
                _det = hdu.name.split('-')[0]
                detector_hdus[_det] = dmodcls.from_hdu(hdu, chk_version=chk_version)

            # Now the objects
            for hdu in hdul[1:]:
                if 'DETECTOR' in hdu.name:
                    continue
                sobj = specobj.SpecObj.from_hdu(hdu, chk_version=chk_version)
                # Restrict on det?
                if det is not None and sobj.DET != det:
                    continue
                # Check for detector
                if sobj.DET in detector_hdus.keys():
                    sobj.DETECTOR = detector_hdus[sobj.DET]
                # Append
                slf.add_sobj(sobj)

        # Return
        return slf


    def __init__(self, specobjs=None, header=None):

        # Only two attributes are allowed for this Object -- specobjs, header
        if specobjs is None:
            self.specobjs = np.array([])
        else:
            if isinstance(specobjs, (list, np.ndarray)):
                specobjs = np.array(specobjs)
            self.specobjs = specobjs

        self.header = header
        self.hdul = None
        self.calibs = None

        # Turn off attributes from here
        #   Anything else set will be on the individual specobj objects in the specobjs array
        self.__initialised = True

    def __setattr__(self, item, value):
        """
        Define a custom assignment method.

        Args:
            item (str):
                Item to set
            value (object):
                Value of the item

        """
        if not '_SpecObjs__initialised' in self.__dict__:  # this test allows attributes to be set in the __init__ method
            return dict.__setattr__(self, item, value)
        elif item in self.__dict__:  # any normal attributes are handled normally
            dict.__setattr__(self, item, value)
        else:
            # Special handling when the input is an array/list and the length matches that of the slice
            if isinstance(value, (list, np.ndarray)):
                if len(self.specobjs) == len(value):  # Assume these are to be paired up
                    for kk, specobj in enumerate(self.specobjs):
                        setattr(specobj, item, value[kk])
                    return
            #
            for specobj in self.specobjs:
                setattr(specobj, item, value)

    @property
    def nobj(self):
        """
        Return the number of SpecObj objects

        Returns:
            int

        """
        return len(self.specobjs)

    def unpack_object(self, ret_flam=False, log10blaze=False, min_blaze_value=1e-3, extract_type='OPT',
                      extract_blaze=False, remove_missing=False):
        """
        Utility function to unpack the sobjs for one object and
        return various numpy arrays describing the spectrum and meta
        data. The user needs to already have trimmed the :class:`SpecObjs` to
        the relevant indices for the object.

        Args:
            ret_flam (:obj:`bool`, optional):
               If True return the FLAM, otherwise return COUNTS.
            log10blaze (:obj:`bool`, optional):
                If True return the log10 of the blaze function.
            min_blaze_value (:obj:`float`, optional):
                Minimum value of the blaze function to consider as good.
            extract_type (:obj:`str`, optional):
                Extraction type to use.  Default is 'OPT'.
            extract_blaze (:obj:`bool`, optional):
                If True, extract the blaze function.  Default is False.
            remove_missing (:obj:`bool`, optional):
                If True, remove any missing data (i.e. where the flux is None).
                Default is False.

        Returns:
            tuple: Returns the following where all numpy arrays
            returned have shape (nspec, norders) for Echelle data and
            (nspec,) for Multislit data.

                - wave (`numpy.ndarray`_): Wavelength grids
                - flux (`numpy.ndarray`_): Flambda or counts
                - flux_ivar (`numpy.ndarray`_): Inverse variance (of
                  Flambda or counts)
                - flux_gpm (`numpy.ndarray`_): Good pixel mask.
                  True=Good
                - blaze (`numpy.ndarray`_, None): Blaze function
                - meta_spec (dict:) Dictionary containing meta data.
                  The keys are defined by
                  spectrograph.parse_spec_header()
                - header (astropy.io.header object): header from
                  spec1d file
        """
        # Prep
        flux_attr = 'FLAM' if ret_flam else 'COUNTS'
        flux_key = '{}_{}'.format(extract_type, flux_attr)
        wave_key = '{}_WAVE'.format(extract_type)
        blaze_key = '{}_FLAT'.format(extract_type)

        # Check for missing data
        none_flux = [f is None for f in getattr(self, flux_key)]
        other = 'OPT' if extract_type == 'BOX' else 'BOX'
        if np.any(none_flux):
            msg = f"{extract_type} extracted flux is not available for all slits/orders. " \
                  f"Consider trying the {other} extraction."
            if not remove_missing:
                msgs.error(msg)
            else:
                msg += f"{msgs.newline()}-- The missing data will be removed --"
                msgs.warn(msg)
                # Remove missing data
                r_indx = np.where(none_flux)[0]
                self.remove_sobj(r_indx)
        # check for missing blaze
        if extract_blaze:
            none_blaze = [f is None for f in getattr(self, blaze_key)]
            if np.any(none_blaze):
                msgs.error(f"{extract_type} extracted blaze is not available for all slits/orders. "
                           f"Consider trying the {other} extraction, or NOT using the flat.")

        #
        norddet = self.nobj
        nspec = getattr(self, flux_key)[0].size
        # Allocate arrays and unpack spectrum
        wave = np.zeros((nspec, norddet))
        flux = np.zeros((nspec, norddet))
        flux_ivar = np.zeros((nspec, norddet))
        flux_gpm = np.zeros((nspec, norddet), dtype=bool)
        if extract_blaze:
            blaze = np.zeros((nspec, norddet), dtype=float)

        detector = [None]*norddet
        ech_orders = np.zeros(norddet, dtype=int)

        for iorddet in range(norddet):
            wave[:, iorddet] = getattr(self, wave_key)[iorddet]
            flux_gpm[:, iorddet] = getattr(self, '{}_MASK'.format(extract_type))[iorddet]
            detector[iorddet] = self[iorddet].DET
            if self[0].PYPELINE == 'Echelle':
                ech_orders[iorddet] = self[iorddet].ECH_ORDER
            flux[:, iorddet] = getattr(self, flux_key)[iorddet]
            flux_ivar[:, iorddet] = getattr(self, flux_key+'_IVAR')[iorddet]
            if extract_blaze:
                blaze[:, iorddet] = getattr(self, blaze_key)[iorddet]

        # Log10 blaze
        if extract_blaze:
            blaze_function = np.copy(blaze)
            if log10blaze:
                for iorddet in range(norddet):
                    blaze_function_smooth = utils.fast_running_median(blaze[:, iorddet], 5)
                    blaze_function_norm = blaze_function_smooth / blaze_function_smooth.max()
                    blaze_function[:, iorddet] = np.log10(np.clip(blaze_function_norm, min_blaze_value, None))
        else:
            blaze_function = None

        # Populate meta data
        spectrograph = load_spectrograph(self.header['PYP_SPEC'])

        meta_spec = spectrograph.parse_spec_header(self.header)
        # Add the pyp spec.
        # TODO JFH: Make this an atribute of the specobj by default.
        meta_spec['PYP_SPEC'] = self.header['PYP_SPEC']
        meta_spec['PYPELINE'] = self[0].PYPELINE
        meta_spec['DET'] = np.array(detector)
        meta_spec['DISPNAME'] = self.header['DISPNAME']
        # Return
        if self[0].PYPELINE in ['MultiSlit', 'SlicerIFU'] and self.nobj == 1:
            meta_spec['ECH_ORDERS'] = None
            blaze_ret = blaze_function.reshape(nspec) if blaze_function is not None else None
            return wave.reshape(nspec), flux.reshape(nspec), flux_ivar.reshape(nspec), \
                   flux_gpm.reshape(nspec), blaze_ret, meta_spec, self.header
        else:
            meta_spec['ECH_ORDERS'] = ech_orders
            return wave, flux, flux_ivar, flux_gpm, blaze_function, meta_spec, self.header

    def get_std(self, multi_spec_det=None):
        """
        Return the standard star from this :class:`SpecObjs`. For MultiSlit this
        will be a single specobj in SpecObjs container, for Echelle it
        will be the standard for all the orders.

        Args:
            multi_spec_det (list):
                If there are multiple detectors arranged in the spectral
                direction, return the sobjs for the standard on each detector.

        Returns:
            SpecObj or SpecObjs or None

        """
        # Is this MultiSlit or Echelle
        pypeline = (self.PYPELINE)[0]
        if 'MultiSlit' in pypeline or 'SlicerIFU' in pypeline:
            # Have to do a loop to extract the counts for all objects
            if self.OPT_COUNTS[0] is not None:
                SNR = np.median(self.OPT_COUNTS * np.sqrt(self.OPT_COUNTS_IVAR), axis=1)
            elif self.BOX_COUNTS[0] is not None:
                SNR = np.median(self.BOX_COUNTS * np.sqrt(self.BOX_COUNTS_IVAR), axis=1)
            else:
                return None

            # For multiple detectors grab the requested detectors
            if multi_spec_det is not None:
                # TODO: This is a hack assuming the integers in multi_spec_det
                # are for *detectors*, not mosaics.
                if any([isinstance(d, int) for d in multi_spec_det]):
                    _multi_spec_det = [DetectorContainer.get_name(d) if isinstance(d, int) else d
                                            for d in multi_spec_det]
                else:
                    _multi_spec_det = multi_spec_det
                sobjs_std = SpecObjs(header=self.header)
                # Now append the maximum S/N object on each detector
                for idet in _multi_spec_det:
                    this_det = self.DET == idet
                    if not np.any(this_det):
                        unique_det = np.unique(self.DET)
                        msgs.error(f'No matches for {idet} in spec1d file.  Unique options found'
                                   f"are {', '.join(unique_det)}.  Check usage of multi_spec_det.")
                    istd = SNR[this_det].argmax()
                    sobjs_std.add_sobj(self[this_det][istd])
            else: # For normal multislit take the brightest object
                istd = SNR.argmax()
                # Return
                sobjs_std = SpecObjs(specobjs=[self[istd]], header=self.header)
            sobjs_std.header = self.header
            return sobjs_std
        elif 'Echelle' in pypeline:
            uni_objid = np.unique(self.ECH_FRACPOS)  # A little risky using floats
            uni_order = np.unique(self.ECH_ORDER)
            nobj = len(uni_objid)
            norders = len(uni_order)
            # Build up S/N
            SNR = np.zeros((norders, nobj))
            for iobj in range(nobj):
                for iord in range(norders):
                    ind = (self.ECH_FRACPOS == uni_objid[iobj]) & (self.ECH_ORDER == uni_order[iord])
                    spec = self[ind]
                    # Grab SNR
                    if spec[0].OPT_COUNTS is not None:
                        SNR[iord, iobj] = np.median(spec[0].OPT_COUNTS*np.sqrt(spec[0].OPT_COUNTS_IVAR))
                    elif spec[0].BOX_COUNTS is not None:
                        SNR[iord, iobj] = np.median(spec[0].BOX_COUNTS * np.sqrt(spec[0].BOX_COUNTS_IVAR))
                    else:
                        return None
            # Maximize S/N
            SNR_all = np.sqrt(np.sum(SNR**2,axis=0))
            objid_std = uni_objid[SNR_all.argmax()]
            # Finish
            indx = self.ECH_FRACPOS == objid_std
            # Return
            sobjs_std = SpecObjs(specobjs=self[indx], header=self.header)
            sobjs_std.header = self.header
            return sobjs_std
        else:
            msgs.error('Unknown pypeline')

    def append_neg(self, sobjs_neg):
        """
        Append negative objects and change the sign of their objids for IR reductions

        Args:
            sobjs_neg (SpecObjs):

        """
        if sobjs_neg.nobj == 0:
            msgs.warn("No negative objects found...")
            return
        # Assign the sign and the objids
        sobjs_neg.sign = -1.0
        if sobjs_neg[0].PYPELINE == 'Echelle':
            sobjs_neg.ECH_OBJID = -sobjs_neg.ECH_OBJID
            sobjs_neg.OBJID = -sobjs_neg.OBJID
        elif sobjs_neg[0].PYPELINE == 'MultiSlit':
            sobjs_neg.OBJID = -sobjs_neg.OBJID
        elif sobjs_neg[0].PYPELINE == 'SlicerIFU':
            sobjs_neg.OBJID = -sobjs_neg.OBJID
        else:
            msgs.error("The '{0:s}' PYPELINE is not defined".format(self[0].PYPELINE))
        self.add_sobj(sobjs_neg)

        # Sort objects according to their spatial location. Necessary for the extraction to properly work
        if self.nobj > 0:
            self.specobjs = self.specobjs[np.argsort(self.SPAT_PIXPOS)]

    def purge_neg(self):
        """
        Purge negative objects from specobjs for IR reductions

        """
        # Assign the sign and the objids
        if self.nobj > 0:
            if self[0].PYPELINE == 'Echelle':
                index = self.ECH_OBJID < 0
            elif self[0].PYPELINE == 'MultiSlit':
                index = self.OBJID < 0
            elif self[0].PYPELINE == 'SlicerIFU':
                index = self.OBJID < 0
            else:
                msgs.error("The '{0:s}' PYPELINE is not defined".format(self[0].PYPELINE))
            self.remove_sobj(index)


    def make_neg_pos(self):
        """
        Purge negative objects from specobjs for IR reductions

        """
        # Assign the sign and the objids
        if self.nobj > 0:
            if self[0].PYPELINE == 'Echelle':
                index = self.ECH_OBJID < 0
            elif self[0].PYPELINE == 'MultiSlit':
                index = self.OBJID < 0
            elif self[0].PYPELINE == 'SlicerIFU':
                index = self.OBJID < 0
            else:
                msgs.error("Should not get here")
            try:
                self[index].OPT_COUNTS *= -1
            except (TypeError,ValueError):
                pass
            try:
                self[index].BOX_COUNTS *= -1
            except (TypeError,ValueError):
                pass

    def slitorder_indices(self, slitorder):
        """
        Return the set of indices matching the input slit/order

        Args:
            slitorder (int):
        Returns:
            int:
        """
        if self[0].PYPELINE == 'Echelle':
            indx = self.ECH_ORDER == slitorder
        elif self[0].PYPELINE == 'MultiSlit':
            indx = self.SLITID == slitorder
        elif self[0].PYPELINE == 'SlicerIFU':
            indx = self.SLITID == slitorder
        else:
            msgs.error("The '{0:s}' PYPELINE is not defined".format(self[0].PYPELINE))
        #
        return indx

    def name_indices(self, name):
        """
        Return the set of indices matching the input slit/order

        Args:
            name (str): The name of the object

        Returns:
            `numpy.ndarray`_: Array of indices with the corresponding
            name. Shape is (nobj,).
        """
        if self[0].PYPELINE == 'Echelle':
            indx = self.ECH_NAME == name
        elif self[0].PYPELINE == 'MultiSlit':
            indx = self.NAME == name
        elif self[0].PYPELINE == 'SlicerIFU':
            indx = self.NAME == name
        else:
            msgs.error("The '{0:s}' PYPELINE is not defined".format(self[0].PYPELINE))
        return indx

    def slitorder_objid_indices(self, slitorder, objid, toler=5):
        """
        Return the set of indices matching the input slit/order and the input
        objid
        
        Args:
            slitorder (int):
                Order/Spatial pixel value for slit of interest.
            objid (int):
                ID value for object of interest.
            toler (int, optional):
                Tolerance for slit spatial pixel values used for slit
                identification. Default = 5

        Returns:
            :obj:`int`: Index value for input slit/order and object ID values
            for specobjs object.

        """

        if self[0].PYPELINE == 'Echelle':
            indx = (self.ECH_ORDER == slitorder) & (self.ECH_OBJID == objid)
        elif self[0].PYPELINE == 'MultiSlit':
            indx = (np.abs(self.SLITID - slitorder) <= toler) & (self.OBJID == objid)
        elif self[0].PYPELINE == 'SlicerIFU':
            indx = (self.SLITID == slitorder) & (self.OBJID == objid)
        else:
            msgs.error("The '{0:s}' PYPELINE is not defined".format(self[0].PYPELINE))
        #
        return indx

    def set_names(self):
        """
        Simple method to (re)set the names of all the SpecObj
        """
        for sobj in self.specobjs:
            sobj.set_name()

    def add_sobj(self, sobj):
        """
        Append one or more SpecObj to the existing set.

        Args:
            sobj (:class:`~pypeit.specobj.SpecObj`, :class:`~pypeit.specobjs.SpecObjs`, :obj:`list`, `numpy.ndarray`_):
                One or more SpecObj objects to append.  If a list or array, the
                elements of these must be instances of
                :class:`~pypeit.specobj.SpecObj`.
        """
        if isinstance(sobj, specobj.SpecObj):
            self.specobjs = np.append(self.specobjs, [sobj])
            return
        if isinstance(sobj, SpecObjs):
            # TODO: Possible to instead do np.append(self.specobjs, sobj.specobjs)?
            for isobj in sobj:
                self.specobjs = np.append(self.specobjs, isobj)
            return
        if not isinstance(sobj, (np.ndarray, list)):
            msgs.error(f'Unable to add {type(sobj)} objects to SpecObjs')
        if any([not isinstance(s, specobj.SpecObj) for s in sobj]):
            msgs.error('List or arrays of objects to add must all be of type SpecObj.')
        self.specobjs = np.append(self.specobjs, sobj)

    def remove_sobj(self, index):
        """
        Remove one or more SpecObj by index

        Args:
            index (int, `numpy.ndarray`_):
        """
        msk = np.ones(self.specobjs.size, dtype=bool)
        msk[index] = False
        # Do it
        self.specobjs = self.specobjs[msk]

    def ready_for_fluxing(self):
        # Fluxing
        required_header = ['EXPTIME', 'AIRMASS']  # These are sufficient to apply a sensitivity function
        required_header += ['DISPNAME', 'PYP_SPEC', 'RA', 'DEC']  # These are to generate one
        required_for_fluxing = ['_WAVE', '_COUNTS', '_IVAR']

        chk = True
        # Check header
        for key in required_header:
            chk &= key in self.header

        for sobj in self.specobjs:
            sub_box, sub_opt = True, True
            if sobj is not None:
                # Only need one of these but need them all
                for item in required_for_fluxing:
                    if hasattr(sobj, 'BOX'+item):
                        sub_box &= True
                    if hasattr(sobj, 'OPT'+item):
                        sub_opt &= True
                # chk
                chk &= (sub_box or sub_opt)
        return chk

    def apply_flux_calib(self, par, spectrograph, sens, tell=False):
        """
        Flux calibrate the  object spectra (``sobjs``) using the provided
        sensitivity function (``sens``).

        Args:
            par (:class:`~pypeit.par.pypeitpar.FluxCalibratePar`):
                Parset object containing parameters governing the flux calibration.
            spectrograph (:class:`~pypeit.spectrographs.spectrograph.Spectrograph`):
                PypeIt Spectrograph class
            sens (:class:`~pypeit.sensfunc.SensFunc`):
                PypeIt Sensitivity function class
            tell (:obj:`bool`, optional):
                If True, apply telluric correction as well. The telluric model
                comes from the sensitivity function. This is generally only
                used for std fluxed QA plots.
        """

        _extinct_correct = (True if sens.algorithm == 'UVIS' else False) \
            if par['extinct_correct'] is None else par['extinct_correct']

        if par['add_blaze']:
            _, _, _, _, blaze_function, _, _ = self.unpack_object(log10blaze=True, extract_blaze=True, extract_type='BOX')
            blaze_function = blaze_function.T
        else:
            blaze_function = None

        # TODO enbaling this for now in case someone wants to treat the IFU as a slit spectrograph
        #  (not recommnneded but useful for quick reductions where you don't want to construct cubes and don't care about DAR).
        if spectrograph.pypeline in ['MultiSlit','SlicerIFU']:
            for ii, sci_obj in enumerate(self.specobjs):
                if sens.wave.shape[1] == 1:
                    tellmodel = sens.telluric.model['TELLURIC'][0, :] if tell else None
                    sci_obj.apply_flux_calib(sens.wave[:, 0], sens.zeropoint[:, 0],
                                             self.header['EXPTIME'],
                                             extinct_correct=_extinct_correct,
                                             tellmodel=tellmodel,
                                             longitude=spectrograph.telescope['longitude'],
                                             latitude=spectrograph.telescope['latitude'],
                                             extinctfilepar=par['extinct_file'],
                                             extrap_sens=par['extrap_sens'],
                                             airmass=float(self.header['AIRMASS']),
                                             blaze=blaze_function[ii] if blaze_function is not None else None)
                elif sens.wave.shape[1] > 1 and sens.splice_multi_det:
                    # This deals with the multi detector case where the sensitivity function is spliced. Note that
                    # the final sensitivity function written to disk is  the spliced one. This functionality is only
                    # used internal to sensfunc.py for fluxing the standard for the QA plot.
                    tellmodel = sens.telluric.model['TELLURIC'][ii, :] if tell else None
                    sci_obj.apply_flux_calib(sens.wave[:, ii], sens.zeropoint[:, ii],
                                             self.header['EXPTIME'],
                                             extinct_correct=_extinct_correct,
                                             tellmodel=tellmodel,
                                             longitude=spectrograph.telescope['longitude'],
                                             latitude=spectrograph.telescope['latitude'],
                                             extinctfilepar=par['extinct_file'],
                                             extrap_sens=par['extrap_sens'],
                                             airmass=float(self.header['AIRMASS']),
                                             blaze=blaze_function[ii] if blaze_function is not None else None)
                else:
                    msgs.error('This should not happen, there is a problem with your sensitivity function.')


        elif spectrograph.pypeline == 'Echelle':
            # Flux calibrate the orders that are mutually in the meta_table and in
            # the sobjs. This allows flexibility for applying to data for cases
            # where not all orders are present in the data as in the sensfunc, etc.,
            # i.e. X-shooter with the K-band blocking filter.
            ech_orders = np.array(sens.sens['ECH_ORDERS']).flatten()
            for ii, sci_obj in enumerate(self.specobjs):
                # JFH Is there a more elegant pythonic way to do this without looping over both orders and sci_obj?
                indx = np.where(ech_orders == sci_obj.ECH_ORDER)[0]
                if indx.size == 1:
<<<<<<< HEAD
                    sci_obj.apply_flux_calib(sens.sens['SENS_COEFF'][indx[0]], sens.sens['SENS_COEFF'][indx[0]],
                                            # sens.wave[:, indx[0]], sens.zeropoint[:, indx[0]],
=======
                    tellmodel = sens.telluric.model['TELLURIC'][indx[0], :] if tell else None
                    sci_obj.apply_flux_calib(sens.wave[:, indx[0]], sens.zeropoint[:, indx[0]],
>>>>>>> 932b7dda
                                             self.header['EXPTIME'],
                                             extinct_correct=_extinct_correct,
                                             tellmodel=tellmodel,
                                             extrap_sens=par['extrap_sens'],
                                             longitude=spectrograph.telescope['longitude'],
                                             latitude=spectrograph.telescope['latitude'],
                                             extinctfilepar=par['extinct_file'],
                                             airmass=float(self.header['AIRMASS']),
                                             blaze=blaze_function[ii] if blaze_function is not None else None)
                elif indx.size == 0:
                    msgs.info('Unable to flux calibrate order = {:} as it is not in your sensitivity function. '
                              'Something is probably wrong with your sensitivity function.'.format(sci_obj.ECH_ORDER))
                else:
                    msgs.error('This should not happen')

        else:
            msgs.error('Unrecognized pypeline: {0}'.format(spectrograph.pypeline))


    def copy(self):
        """
        Generate a copy of self

        Returns:
            :class:`SpecObjs`:

        """
        sobj_copy = SpecObjs(header=self.header)
        for sobj in self.specobjs:
            sobj_copy.add_sobj(sobj.copy())
        return sobj_copy

    def __getitem__(self, item):
        """
        Overload to allow one to pull an attribute or a portion of the
        SpecObjs list

        Args:
            item (:obj:`str`, :obj:`int`, :obj:`slice`)

        Returns:
            The selected items as either an object,
            :class:`pypeit.specobj.SpecObj`, or
            :class:`pypeit.specobjs.SpecObjs`, depending on the input
            item.
        """
        if isinstance(item, str):
            return self.__getattr__(item)
        elif isinstance(item, (int, np.integer)):
            return self.specobjs[item]   # TODO Is this using pointers or creating new data????
        elif (isinstance(item, slice) or  # Stolen from astropy.table
            isinstance(item, np.ndarray) or
            isinstance(item, list) or
            isinstance(item, tuple) and all(isinstance(x, np.ndarray) for x in item)):
            # here for the many ways to give a slice; a tuple of ndarray
            # is produced by np.where, as in t[np.where(t['a'] > 2)]
            # For all, a new table is constructed with slice of all columns
            return SpecObjs(specobjs=self.specobjs[item], header=self.header)

    def __getattr__(self, attr):
        """
        Overloaded to generate an array of attribute 'k' from the
        :class:`pypeit.specobj.SpecObj` objects.

        First attempts to grab data from the Summary table, then the list
        """
        if len(self.specobjs) == 0:
            raise ValueError('SpecObjs is empty!')
        if attr in self.__dict__:  # any normal attributes are handled normally
            return self.__dict__[attr]
        try:
            getattr(self.specobjs[0], attr)
        except NameError:
            raise NameError(f'{attr} is not an attribute of SpecObjs or SpecObj.')

        return lst_to_array([getattr(specobj, attr) for specobj in self.specobjs])

    # Printing
    def __repr__(self):
        txt = '<{:s}:'.format(self.__class__.__name__)
        if self.nobj == 0:
            txt += "Empty SpecObjs"
        else:
            txt += '\n'
            for sobj in self.specobjs:
                txt += '  {} \n'.format(sobj)
        txt += '>'
        return txt

    def __len__(self):
        return len(self.specobjs)

    @property
    def size(self):
        return self.specobjs.size

    @property
    def shape(self):
        return self.specobjs.shape

    def write_to_fits(self, subheader, outfile, overwrite=True, update_det=None,
                      slitspatnum=None, history=None, debug=False):
        """
        Write the set of SpecObj objects to one multi-extension FITS file

        Args:
            subheader (:obj:`dict`):
                Dictionary with header keywords and values to be added to the
                primary header of the output file.
            outfile (str):
                Name of the output file
            overwrite (bool, optional):
                Overwrite the output file if it exists?
            update_det (int or list, optional):
              If provided, do not clobber the existing file but only update
              the indicated detectors.  Useful for re-running on a subset of detectors
            slitspatnum (:obj:`str` or :obj:`list`, optional):
              Restricted set of slits for reduction.
              If provided, do not clobber the existing file but only update
              the indicated slits.  Useful for re-running on a subset of slits
            history (:obj:`str`, optional):
                String to be added to the header HISTORY keyword.
            debug (:obj:`bool`, optional):
                If True, run in debug mode.
        """
        if os.path.isfile(outfile) and not overwrite:
            msgs.warn(f'{outfile} exits. Set overwrite=True to overwrite it.')
            return

        # If the file exists and update_det (and slit_spat_num) is provided, use the existing header
        #   and load up all the other hdus so that we only over-write the ones
        #   we are updating
        if os.path.isfile(outfile) and (update_det is not None or slitspatnum is not None):
            _specobjs = SpecObjs.from_fitsfile(outfile)
            mask = np.ones(_specobjs.nobj, dtype=bool)
            # Update
            if slitspatnum is not None: # slitspatnum
                dets, spat_ids = parse.parse_slitspatnum(slitspatnum)
                for det, spat_id in zip(dets, spat_ids):
                    mask[(_specobjs.DET == det) & (_specobjs.SLITID == spat_id)] = False
            elif update_det is not None:
                # Pop out those with this detector (and slit if slit_spat_num is provided)
                for det in np.atleast_1d(update_det):
                    mask[_specobjs.DET == det] = False
            _specobjs = _specobjs[mask]
            # Add in the new
            # TODO: Is the loop necessary? add_sobj can take many SpecObj objects.
            for sobj in self.specobjs:
                _specobjs.add_sobj(sobj)
        else:
            _specobjs = self.specobjs

        # Build up the Header
        header = io.initialize_header()
        for key in subheader.keys():
            if key.upper() == 'HISTORY':
                if history is None:
                    for line in str(subheader[key.upper()]).split('\n'):
                        header[key.upper()] = line
            else:
                header[key.upper()] = subheader[key]
                # Also store the datetime in ISOT format
                if key.upper() == 'MJD':
                    if isinstance(subheader[key], (list, tuple)):
                        mjdval = subheader[key][0]
                    elif isinstance(subheader[key], float):
                        mjdval = subheader[key]
                    else:
                        raise ValueError('Header card must be a float or a FITS header tuple')
                    header['DATETIME'] = (Time(mjdval, format='mjd').isot, "Date and time of the observation in ISOT format")
        # Add calibration associations to Header
        if self.calibs is not None:
            for key, val in self.calibs.items():
                header[f'CLBS_{key}'] = val

        # Init
        prihdu = fits.PrimaryHDU(header=header)
        hdus = [prihdu]

        # Add class info
        prihdu.header['DMODCLS'] = (self.__class__.__name__, 'Datamodel class')
        prihdu.header['DMODVER'] = (self.version, 'Datamodel version')

        # Add history
        if history is not None:
            history.write_to_header(prihdu.header)

        detector_hdus = {}
        nspec, ext = 0, 0
        # Loop on the SpecObj objects
        for sobj in _specobjs:
            if sobj is None:
                continue
            # HDUs
            if debug:
                raise NotImplementedError('Debugging for developers only.')
                #embed()
                #exit()
            shdul = sobj.to_hdu()
            if len(shdul) not in [1, 2]:
                msgs.error('CODING ERROR: SpecObj datamodel changed.  to_hdu should return 1 or 2 '
                           'HDUs.  If returned, the 2nd one should be the detector/mosaic.')
            if len(shdul) == 2:
                detector_hdus[sobj['DET']] = shdul[1]
                shdu = [shdul[0]]
            else:
                shdu = shdul

            if len(shdu) != 1 or not isinstance(shdu[0], fits.hdu.table.BinTableHDU):
                msgs.error('CODING ERROR: SpecObj datamodel changed.')

            # Name
            shdu[0].name = sobj.NAME
            # Extension
            keywd = 'EXT{:04d}'.format(ext)
            prihdu.header[keywd] = sobj.NAME
            ext += 1
            nspec += 1
            # Append
            hdus += shdu

        # Deal with Detectors
        for key, item in detector_hdus.items():
            prefix = item.header['name']
            # Name
            if prefix not in item.name:  # In case we are re-loading
                item.name = f'{prefix}-{item.name}'
            # Append
            hdus += [item]

        # A few more for the header
        prihdu.header['NSPEC'] = nspec

        # Finish
        hdulist = fits.HDUList(hdus)
        if debug:
            raise NotImplementedError('Debugging for developers only.')
             #embed()
             #exit()
        hdulist.writeto(outfile, overwrite=overwrite)
        msgs.info(f'Wrote 1D spectra to {outfile}')

    def write_info(self, outfile, pypeline):
        """
        Write a summary of items to an ASCII file

        Args:
            outfile (:obj:`str`):  Output filename
            pypeline (:obj:`str`): PypeIt pipeline mode
        """
        # TODO -- Deal with update_det
        # Lists for a Table
        slits, names, maskdef_id, objname, objra, objdec, spat_pixpos, spat_fracpos, boxsize, opt_fwhm, s2n = \
            [], [], [], [], [], [], [], [], [], [], []
        wave_rms = []
        maskdef_extract = []
        manual_extract = []
        # binspectral, binspatial = parse.parse_binning(binning)
        for specobj in self.specobjs:
            det = specobj.DET
            if specobj is None:
                continue
            # Detector items
            binspectral, binspatial = parse.parse_binning(specobj.DETECTOR.binning)
            platescale = specobj.DETECTOR.platescale
            # Append
            spat_pixpos.append(specobj.SPAT_PIXPOS)
            if pypeline == 'MultiSlit':
                spat_fracpos.append(specobj.SPAT_FRACPOS)
                slits.append(specobj.SLITID)
                names.append(specobj.NAME)
            elif pypeline == 'SlicerIFU':
                spat_fracpos.append(specobj.SPAT_FRACPOS)
                slits.append(specobj.SLITID)
                names.append(specobj.NAME)
            elif pypeline == 'Echelle':
                spat_fracpos.append(specobj.ECH_FRACPOS)
                slits.append(specobj.ECH_ORDER)
                names.append(specobj.ECH_NAME)
            # Wave RMS
            wave_rms.append(specobj.WAVE_RMS)
            # Boxcar width
            if specobj.BOX_RADIUS is not None:
                slit_pix = 2.0 * specobj.BOX_RADIUS
                # Convert to arcsec
                binspectral, binspatial = parse.parse_binning(specobj.DETECTOR.binning)
                #binspectral, binspatial = parse.parse_binning(binning)
                # JFH TODO This should be using the order_platescale for each order. Furthermore, not all detectors
                # have the same platescale, i.e. with GNIRS it is the same detector but a different camera hence a
                # different attribute. platescale should be a spectrograph attribute determined on the fly.
                # boxsize.append(slit_pix*binspatial*spectrograph.detector[specobj.DET-1]['platescale'])
                boxsize.append(slit_pix * binspatial * platescale)
            else:
                boxsize.append(0.)

            # Optimal profile (FWHM)
            opt_fwhm.append(specobj.SPAT_FWHM)
            # S2N -- default to boxcar
            # NOTE: Below requires that S2N not be None, otherwise the code will
            # fault.  If the code gets here and S2N is None, check that 1D
            # extractions have been performed.
            s2n.append(specobj.S2N)
            # Manual extraction?
            manual_extract.append(specobj.hand_extract_flag)
            # Slitmask info
            maskdef_id.append(specobj.MASKDEF_ID)
            objname.append(specobj.MASKDEF_OBJNAME)
            objra.append(specobj.RA)
            objdec.append(specobj.DEC)
            maskdef_extract.append(specobj.MASKDEF_EXTRACT)

        # Generate the table, if we have at least one source
        if len(names) > 0:
            obj_tbl = Table()
            if pypeline == 'MultiSlit':
                obj_tbl['slit'] = slits
                obj_tbl['slit'].format = 'd'
            elif pypeline == 'SlicerIFU':
                obj_tbl['slit'] = slits
                obj_tbl['slit'].format = 'd'
            elif pypeline == 'Echelle':
                obj_tbl['order'] = slits
                obj_tbl['order'].format = 'd'
            obj_tbl['name'] = names
            if not np.all(np.array(maskdef_id) == None):
                obj_tbl['maskdef_id'] = maskdef_id
            if not np.all(np.array(objname) == None):
                obj_tbl['objname'] = objname
            if not np.all(np.array(objra) == None):
                obj_tbl['objra'] = objra
                if None not in objra:
                    obj_tbl['objra'].format = '.5f'
                obj_tbl['objdec'] = objdec
                if None not in objdec:
                    obj_tbl['objdec'].format = '.5f'
            obj_tbl['spat_pixpos'] = spat_pixpos
            obj_tbl['spat_pixpos'].format = '.1f'
            obj_tbl['spat_fracpos'] = spat_fracpos
            obj_tbl['spat_fracpos'].format = '.3f'
            obj_tbl['box_width'] = boxsize
            obj_tbl['box_width'].format = '.2f'
            obj_tbl['box_width'].unit = units.arcsec
            obj_tbl['opt_fwhm'] = opt_fwhm
            obj_tbl['opt_fwhm'].format = '.3f'
            obj_tbl['opt_fwhm'].unit = units.arcsec
            obj_tbl['s2n'] = s2n
            obj_tbl['s2n'].format = '.2f'
            # is this a forced extraction at the expected position from slitmask design?
            if not np.all(np.array(maskdef_extract) == None):
                    obj_tbl['maskdef_extract'] = maskdef_extract
            # only if any manual extraction exists, print this
            if not np.all(np.array(manual_extract) == False):
                obj_tbl['manual_extract'] = manual_extract

            # Wavelengths
            if not np.all(np.array(wave_rms) == None):
                obj_tbl['wv_rms'] = wave_rms
                if None not in wave_rms:
                    obj_tbl['wv_rms'].format = '.3f'
            # Write
            obj_tbl.write(outfile,format='ascii.fixed_width', overwrite=True)

    def get_extraction_groups(self, model_full_slit=False) -> List[List[int]]:
        """
        Returns:
            List[List[int]]: A list of extraction groups, each of which is a list of integer
                object indices that should be extracted together by core.skysub.local_skysub_extract
        """
        nobj = len(self.specobjs)

        if model_full_slit:
            return [list(range(nobj))]

        # initialize adjacency matrix
        adj = np.full((nobj, nobj), dtype=bool, fill_value=False)
        ## build adjacency matrix
        # adj[i, j] is True iff objects i and j are touching each other
        for i in range(nobj):
            left_edge_i = self.specobjs[i].TRACE_SPAT - self.specobjs[i].maskwidth - 1
            righ_edge_i = self.specobjs[i].TRACE_SPAT + self.specobjs[i].maskwidth + 1
            for j in range(i + 1, nobj):
                left_edge_j = self.specobjs[j].TRACE_SPAT - self.specobjs[j].maskwidth - 1
                righ_edge_j = self.specobjs[j].TRACE_SPAT + self.specobjs[j].maskwidth + 1

                touch = (left_edge_j < righ_edge_i) & (left_edge_i < righ_edge_j)

                if touch.any():
                    adj[i, j] = True
                    adj[j, i] = True

        ## Find all connected components in the graph of objects.
        # One call to DFS will visit every object it can that is "connected" to
        # the starting object by the touching relation.
        visited = [False]*nobj
        groups = []
        while not all(visited):
            # pick a starting unvisited vertex
            v = visited.index(False)
            group = []
            # DFS starting at v. Afterwards, group contains every object that
            # is "connected" to v by the touching relation.
            utils.DFS(v, visited, group, adj)
            groups.append(group)

        return groups

    def flexure_diagnostics(self):
        """
        Print and return the spectral flexure of a spec1d file.

        Returns:
            :obj:`astropy.table.Table`: Table with the spectral flexure.
        """    
        spec_flex = Table()
        spec_flex['NAME'] = self.NAME
        spec_flex['global_spec_shift'] = self.FLEX_SHIFT_GLOBAL
        if np.all(spec_flex['global_spec_shift'] != None):
            spec_flex['global_spec_shift'].format = '0.3f'
        spec_flex['local_spec_shift'] = self.FLEX_SHIFT_LOCAL
        if np.all(spec_flex['local_spec_shift'] != None):
            spec_flex['local_spec_shift'].format = '0.3f'
        spec_flex['total_spec_shift'] = self.FLEX_SHIFT_TOTAL
        if np.all(spec_flex['total_spec_shift'] != None):
            spec_flex['total_spec_shift'].format = '0.3f'
        # print the table
        spec_flex.pprint_all()
        # return the table
        return spec_flex


#TODO Should this be a classmethod on specobjs??
def get_std_trace(detname, std_outfile, chk_version=True):
    """
     Returns the trace of the standard.

     Args:
         det (:obj:`int`, :obj:`tuple`):
             1-indexed detector(s) to process.
         std_outfile (:obj:`str`):
             Filename with the standard star spec1d file.  Can be None.

     Returns:
         `astropy.table.Table`_: Table with the trace of the standard star on the input detector.
         If this is a MultiSlit reduction, the table will have a single column: `TRACE_SPAT`.
         If this is an Echelle reduction, the table will have two columns: `ECH_ORDER` and `TRACE_SPAT`.
         Will be None if ``std_outfile`` is None, or if the selected detector/mosaic
         is not available in the provided spec1d file, or for SlicerIFU reductions.
     """

    sobjs = SpecObjs.from_fitsfile(std_outfile, chk_version=chk_version)
    pypeline = sobjs.PYPELINE
    # Does the detector match?
    # TODO: Instrument specific logic here could be implemented with the
    # parset. For example LRIS-B or LRIS-R we we would use the standard
    # from another detector.

    this_det = sobjs.DET == detname
    if np.any(this_det):
        sobjs_det = sobjs[this_det]
        sobjs_std = sobjs_det.get_std()
        # No standard extracted on this detector??
        if sobjs_std is None:
            return None

        # create table that contains the trace of the standard
        std_tab = Table()
        # flatten the array if this multislit
        if 'MultiSlit' in pypeline:
            std_tab['TRACE_SPAT'] = sobjs_std.TRACE_SPAT
        elif 'Echelle' in pypeline:
            std_tab['ECH_ORDER'] = sobjs_std.ECH_ORDER
            std_tab['TRACE_SPAT'] = sobjs_std.TRACE_SPAT
        elif 'SlicerIFU' in pypeline:
            std_tab = None
        else:
            msgs.error('Unrecognized pypeline')
    else:
        std_tab = None

    return std_tab


def lst_to_array(lst):
    """
    Simple method to convert a list to an array

    Allows for a list of Quantity objects

    Args:
        lst (:obj:`list`):
            Should be number or Quantities

    Returns:
        `numpy.ndarray`_, `astropy.units.Quantity`_:  Converted list
    """
    # Return a Quantity array
    if isinstance(lst[0], units.Quantity):
        return units.Quantity(lst)
    try:
        return np.array(lst)
    except ValueError as e:
        pass
    return np.array(lst, dtype=object)

    # NOTE: The dtype="object" is needed for the case where one element of lst
    # is not a list but None. For example, if trying to unpack SpecObjs OPT fluxes
    # and for one slit/order the OPT extraction failed (but not the BOX extraction),
    # OPT_COUNTS is None for that slit/order, and lst would be something like
    # [array, array, array, None, array], which makes np.array to fail and give the error
    # "ValueError: setting an array element with a sequence. The requested array has an
    # inhomogeneous shape after 1 dimensions..."
<|MERGE_RESOLUTION|>--- conflicted
+++ resolved
@@ -623,12 +623,6 @@
         _extinct_correct = (True if sens.algorithm == 'UVIS' else False) \
             if par['extinct_correct'] is None else par['extinct_correct']
 
-        if par['add_blaze']:
-            _, _, _, _, blaze_function, _, _ = self.unpack_object(log10blaze=True, extract_blaze=True, extract_type='BOX')
-            blaze_function = blaze_function.T
-        else:
-            blaze_function = None
-
         # TODO enbaling this for now in case someone wants to treat the IFU as a slit spectrograph
         #  (not recommnneded but useful for quick reductions where you don't want to construct cubes and don't care about DAR).
         if spectrograph.pypeline in ['MultiSlit','SlicerIFU']:
@@ -643,8 +637,7 @@
                                              latitude=spectrograph.telescope['latitude'],
                                              extinctfilepar=par['extinct_file'],
                                              extrap_sens=par['extrap_sens'],
-                                             airmass=float(self.header['AIRMASS']),
-                                             blaze=blaze_function[ii] if blaze_function is not None else None)
+                                             airmass=float(self.header['AIRMASS']))
                 elif sens.wave.shape[1] > 1 and sens.splice_multi_det:
                     # This deals with the multi detector case where the sensitivity function is spliced. Note that
                     # the final sensitivity function written to disk is  the spliced one. This functionality is only
@@ -658,8 +651,7 @@
                                              latitude=spectrograph.telescope['latitude'],
                                              extinctfilepar=par['extinct_file'],
                                              extrap_sens=par['extrap_sens'],
-                                             airmass=float(self.header['AIRMASS']),
-                                             blaze=blaze_function[ii] if blaze_function is not None else None)
+                                             airmass=float(self.header['AIRMASS']))
                 else:
                     msgs.error('This should not happen, there is a problem with your sensitivity function.')
 
@@ -670,17 +662,12 @@
             # where not all orders are present in the data as in the sensfunc, etc.,
             # i.e. X-shooter with the K-band blocking filter.
             ech_orders = np.array(sens.sens['ECH_ORDERS']).flatten()
-            for ii, sci_obj in enumerate(self.specobjs):
+            for sci_obj in self.specobjs:
                 # JFH Is there a more elegant pythonic way to do this without looping over both orders and sci_obj?
                 indx = np.where(ech_orders == sci_obj.ECH_ORDER)[0]
                 if indx.size == 1:
-<<<<<<< HEAD
-                    sci_obj.apply_flux_calib(sens.sens['SENS_COEFF'][indx[0]], sens.sens['SENS_COEFF'][indx[0]],
-                                            # sens.wave[:, indx[0]], sens.zeropoint[:, indx[0]],
-=======
                     tellmodel = sens.telluric.model['TELLURIC'][indx[0], :] if tell else None
                     sci_obj.apply_flux_calib(sens.wave[:, indx[0]], sens.zeropoint[:, indx[0]],
->>>>>>> 932b7dda
                                              self.header['EXPTIME'],
                                              extinct_correct=_extinct_correct,
                                              tellmodel=tellmodel,
@@ -688,8 +675,7 @@
                                              longitude=spectrograph.telescope['longitude'],
                                              latitude=spectrograph.telescope['latitude'],
                                              extinctfilepar=par['extinct_file'],
-                                             airmass=float(self.header['AIRMASS']),
-                                             blaze=blaze_function[ii] if blaze_function is not None else None)
+                                             airmass=float(self.header['AIRMASS']))
                 elif indx.size == 0:
                     msgs.info('Unable to flux calibrate order = {:} as it is not in your sensitivity function. '
                               'Something is probably wrong with your sensitivity function.'.format(sci_obj.ECH_ORDER))
