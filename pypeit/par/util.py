--- conflicted
+++ resolved
@@ -565,34 +565,9 @@
         _cfg_lines += ['    spectrograph = {0}'.format(spectrograph)]
     else:
         _cfg_lines = list(cfg_lines)
-<<<<<<< HEAD
 
     # TODO: Bring back checks for the appropriate number of calibration
     # frames?
-=======
-    '''
-    if setup_mode:
-        _cfg_lines += ['[calibrations]']
-        _cfg_lines += ['    [[biasframe]]']
-        _cfg_lines += ['        number = 0']
-        _cfg_lines += ['    [[pixelflatframe]]']
-        _cfg_lines += ['        number = 0']
-        _cfg_lines += ['    [[arcframe]]']
-        _cfg_lines += ['        number = 1']
-        _cfg_lines += ['    [[pinholeframe]]']
-        _cfg_lines += ['        number = 0']
-        _cfg_lines += ['    [[traceframe]]']
-        _cfg_lines += ['        number = 0']
-        _cfg_lines += ['    [[standardframe]]']
-        _cfg_lines += ['        number = 0']
-    '''
-    # TODO: Got rid of this, but need to check this doesn't break
-    # anything
-#    else:
-#        _cfg_lines += ['[calibrations]']
-#        _cfg_lines += ['    [[arcframe]]']
-#        _cfg_lines += ['        number = 1']
->>>>>>> c6483186
 
     # TODO: Clean up and check validity of _cfg_lines by reading it into
     # a ConfigObj?
