"""
General utility functions.

.. include common links, assuming primary doc root is up one directory
.. include:: ../include/links.rst

"""
import os
import inspect
import pickle
import warnings
import itertools

from IPython import embed

import numpy as np
from numpy.lib.stride_tricks import as_strided
import bottleneck

from scipy import interpolate, ndimage

import matplotlib
from matplotlib import pyplot as plt

from astropy import units
from astropy import stats

from pypeit.core import pydl
from pypeit import msgs

def embed_header():
    """
    Nominal header for an execution of `IPython.embed`_.

    Example:

        To include the returned string::

            from IPython import embed
            from pypeit.utils import embed_header

            embed(header=embed_header())

    Returns:
        :obj:`str`: String with the line in the calling module, the
        name of the calling function, and the name of the calling
        file.
    """
    info = inspect.getframeinfo(inspect.stack()[1][0])
    return '{0} {1} {2}'.format(info.lineno, info.function, os.path.split(info.filename)[1])

# Pulled from `pypeit.par.ParSet`. Maybe move these to
# doc/scripts/util.py?
def to_string(data, use_repr=True, verbatim=False):
    """
    Convert a single datum into a string

    Simply return strings, recursively convert the elements of any
    objects with a :attr:`__len__` attribute, and use the object's
    own :attr:`__repr__` attribute for all other objects.

    Args:
        data (object):
            The object to stringify.
        use_repr (:obj:`bool`, optional):
            Use the objects :attr:`__repr__` method; otherwise, use a
            direct string conversion.
        verbatim (:obj:`bool`, optional):
            Use quotes around the provided string to indicate that
            the string should be represented in a verbatim (fixed
            width) font.
        
    Returns:
        :obj:`str`: A string representation of the provided ``data``.
    """
    if isinstance(data, str):
        return data if not verbatim else '``' + data + '``'
    if hasattr(data, '__len__'):
        return '[]' if isinstance(data, list) and len(data) == 0 \
                    else ', '.join([to_string(d, use_repr=use_repr, verbatim=verbatim) 
                                        for d in data ])
    return data.__repr__() if use_repr else str(data)


def string_table(tbl, delimeter='print'):
    """
    Provided the array of data, format it with equally spaced columns
    and add a header (first row) and contents delimeter.

    Args:
        tbl (`numpy.ndarray`_):
            Array of string representations of the data to print.
        delimeter (:obj:`str`, optional):
            Delimeter between first table row, which should contain
            the column headings, and the column data. Use ``'print'``
            for a simple line of hyphens, anything else results in an
            ``rst`` style table formatting.

    Returns:
        :obj:`str`: Single long string with the data table.
    """
    nrows, ncols = tbl.shape
    col_width = [np.amax([len(dij) for dij in dj]) for dj in tbl.T]
    row_string = ['']*(nrows+1) if delimeter == 'print' else ['']*(nrows+3)
    start = 2 if delimeter == 'print' else 3
    for i in range(start,nrows+start-1):
        row_string[i] = '  '.join([tbl[1+i-start,j].ljust(col_width[j]) for j in range(ncols)])
    if delimeter == 'print':
        # Heading row
        row_string[0] = '  '.join([tbl[0,j].ljust(col_width[j]) for j in range(ncols)])
        # Delimiter
        row_string[1] = '-'*len(row_string[0])
        return '\n'.join(row_string)+'\n'

    # For an rst table
    row_string[0] = '  '.join([ '='*col_width[j] for j in range(ncols)])
    row_string[1] = '  '.join([tbl[0,j].ljust(col_width[j]) for j in range(ncols)])
    row_string[2] = row_string[0]
    row_string[-1] = row_string[0]
    return '\n'.join(row_string)+'\n'


def spec_atleast_2d(wave, flux, ivar, mask):
    """
    Utility routine to repackage spectra to have shape (nspec, norders) or (nspec, ndetectors) or (nspec, nexp)

    Args:
        wave (`numpy.ndarray`_):
            Wavelength array
        flux (`numpy.ndarray`_):
            Flux array
        ivar (`numpy.ndarray`_):
            Inverse variance array
        mask (`numpy.ndarray`_, bool):
            Good pixel mask True=Good.

    Returns:
        wave_arr, flux_arr, ivar_arr, mask_arr, nspec, norders

            Reshaped arrays which all have shape (nspec, norders) or (nspec, ndetectors) or (nspec, nexp) along
            with nspec, and norders = total number of orders, detectors, or exposures


    """
    # Repackage the data into arrays of shape (nspec, norders)
    if flux.ndim == 1:
        nspec = flux.size
        norders = 1
        wave_arr = wave.reshape(nspec, 1)
        flux_arr = flux.reshape(nspec, 1)
        ivar_arr = ivar.reshape(nspec, 1)
        mask_arr = mask.reshape(nspec, 1)
    else:
        nspec, norders = flux.shape
        if wave.ndim == 1:
            wave_arr = np.tile(wave, (norders, 1)).T
        else:
            wave_arr = wave
        flux_arr = flux
        ivar_arr = ivar
        mask_arr = mask

    return wave_arr, flux_arr, ivar_arr, mask_arr, nspec, norders


def nan_mad_std(data, axis=None, func=None):
    """

    Wrapper for astropy.stats.mad_std which ignores nans, so as to
    prevent bugs when using sigma_clipped_stats with the axis keyword
    and stdfunc=astropy.stats.mad_std

    Args:
        data (array-like):
            Data array or object that can be converted to an array.
        axis (int, sequence of int, None, optional):
            Axis along which the robust standard deviations are
            computed.  The default (`None`) is to compute the robust
            standard deviation of the flattened array.

    Returns:
        float, `numpy.ndarray`: The robust standard deviation of the
        input data.  If ``axis`` is `None` then a scalar will be
        returned, otherwise a `~numpy.ndarray` will be returned.
    """
    return stats.mad_std(data, axis=axis, func=func, ignore_nan=True)


def growth_lim(a, lim, fac=1.0, midpoint=None, default=[0., 1.]):
    """
    Calculate bounding limits for an array based on its growth.

    Args:
        a (array-like):
            Array for which to determine limits.
        lim (:obj:`float`):
            Percentage of the array values to cover. Set to 1 if
            provided value is greater than 1.
        fac (:obj:`float`, optional):
            Factor to increase the range based on the growth limits.
            Default is no increase.
        midpoint (:obj:`float`, optional):
            Force the midpoint of the range to be centered on this
            value. Default is the sample median.
        default (:obj:`list`, optional):
            Default limits to return if `a` has no data.

    Returns:
        :obj:`list`: Lower and upper boundaries for the data in `a`.
    """
    # Get the values to plot
    _a = a.compressed() if isinstance(a, np.ma.MaskedArray) else np.asarray(a).ravel()
    if len(_a) == 0:
        # No data so return the default range
        return default

    # Set the starting and ending values based on a fraction of the
    # growth
    _lim = 1.0 if lim > 1.0 else lim
    start, end = (len(_a)*(1.0+_lim*np.array([-1,1]))/2).astype(int)
    if end == len(_a):
        end -= 1

    # Set the full range and multiply it by the provided factor
    srt = np.ma.argsort(_a)
    Da = (_a[srt[end]] - _a[srt[start]])*fac

    # Set the midpoint
    mid = _a[srt[len(_a)//2]] if midpoint is None else midpoint

    # Return the range centered on the midpoint
    return [ mid - Da/2, mid + Da/2 ]


def nearest_unmasked(arr, use_indices=False):
    """
    Return the indices of the nearest unmasked element in a vector.

    .. warning::
        The function *uses the values of the masked data* for masked
        elements. This means that if you want to know the nearest
        unmasked element to one of the *masked* elements, the `data`
        attribute of the provided array should have meaningful values
        for these masked elements.

    Args:
        arr (`numpy.ma.MaskedArray`_):
            Array to analyze. Must be 1D.
        use_indices (:obj:`bool`, optional):
            The proximity of each element in the array is based on
            the difference in the array `data` values. Setting
            `use_indices` to `True` instead bases the calculation on
            the proximity of the element indices; i.e., find the
            index of the nearest unmasked element.

    Returns:
        `numpy.ndarray`_: Integer array with the indices of the
        nearest array elements, the definition of which depends on
        `use_indices`.
    """
    # Check the input
    if not isinstance(arr, np.ma.MaskedArray):
        raise TypeError('Must provide a numpy masked array.')
    if arr.ndim != 1:
        raise ValueError('Must be a 1D array.')
    if use_indices:
        return nearest_unmasked(np.ma.MaskedArray(np.arange(arr.size), mask=arr.mask.copy()))

    # Get the difference of each element with every other element
    nearest = np.absolute(arr[None,:]-arr.data[:,None])
    # Ignore the diagonal
    nearest[np.diag_indices(arr.size)] = np.ma.masked
    # Return the location of the minimum value ignoring the masked values
    return np.ma.argmin(nearest, axis=1)


def boxcar_smooth_rows(img, nave, wgt=None, mode='nearest', replace='original'):
    """
    Boxcar smooth an image along their first axis (rows).

    Constructs a boxcar kernel and uses `scipy.ndimage.convolve` to
    smooth the image.  Smoothing does not account for any masking.

    .. note::
        For images following the PypeIt convention, this smooths the
        data spectrally for each spatial position.

    Args:
        img (`numpy.ndarray`_):
            Image to convolve.
        nave (:obj:`int`):
            Number of pixels along rows for smoothing.
        wgt (`numpy.ndarray`_, optional):
            Image providing weights for each pixel in `img`.  Uniform
            weights are used if none are provided.
        mode (:obj:`str`, optional):
            See `scipy.ndimage.convolve`_.

    Returns:
        `numpy.ndarray`_: The smoothed image
    """
    if nave == 1:
        return img
    if img.ndim != 2:
        raise ValueError('Input image must be 2D.')
    if wgt is not None and img.shape != wgt.shape:
        raise ValueError('Input image to smooth and weights must have the same shape.')
    if nave > img.shape[0]:
        msgs.warn('Smoothing box is larger than the image size!')

    # Construct the kernel for mean calculation
    _nave = np.fmin(nave, img.shape[0])
    kernel = np.ones((_nave, 1))/float(_nave)

    if wgt is None:
        # No weights so just smooth
        return ndimage.convolve(img, kernel, mode='nearest')

    # Weighted smoothing
    cimg = ndimage.convolve(img*wgt, kernel, mode='nearest')
    wimg = ndimage.convolve(wgt, kernel, mode='nearest')
    smoothed_img = np.ma.divide(cimg, wimg)
    if replace == 'original':
        smoothed_img[smoothed_img.mask] = img[smoothed_img.mask]
    elif replace == 'zero':
        smoothed_img[smoothed_img.mask] = 0.0
    else:
        msgs.error('Unrecognized value of replace')
    return smoothed_img.data


# TODO: Could this use bisect?
def index_of_x_eq_y(x, y, strict=False):
    """
    Return an index array that maps the elements of `x` to those of
    `y`.

    This should return the index of the *first* element in array `x`
    equal to the associated value in array `y`. Inspired by:
    https://tinyurl.com/yyrx8acf

    Args:
        x (`numpy.ndarray`_):
            1D parent array
        y (`numpy.ndarray`_):
            1D reference array
        strict (:obj:`bool`, optional):
            Raise an exception unless every element of y is found in
            x. I.e., it must be true that::

                np.array_equal(x[index_of_x_eq_y(x,y)], y)

    Returns:
        `numpy.ndarray`_: An array with index of `x` that is equal to
        the given value of `y`.  Output shape is the same as `y`.
    """
    if y.ndim != 1 or y.ndim != 1:
        raise ValueError('Arrays must be 1D.')
    srt = np.argsort(x)
    indx = np.searchsorted(x[srt], y)
    x2y = np.take(srt, indx, mode='clip')
    if strict and not np.array_equal(x[x2y], y):
        raise ValueError('Not every element of y was found in x.')
    return x2y


def rebin(a, newshape):
    """

    Rebin an array to a new shape using slicing. This routine is taken
    from: https://scipy-cookbook.readthedocs.io/items/Rebinning.html.
    The image shapes need not be integer multiples of each other, but in
    this regime the transformation will not be reversible, i.e. if
    a_orig = rebin(rebin(a,newshape), a.shape) then a_orig will not be
    everywhere equal to a (but it will be equal in most places).

    Args:
        a (ndarray, any dtype):
            Image of any dimensionality and data type
        newshape (tuple):
            Shape of the new image desired. Dimensionality must be the
            same as a.

    Returns:
        ndarray: same dtype as input Image with same values as a
        rebinning to shape newshape
    """
    if not len(a.shape) == len(newshape):
        msgs.error('Dimension of a image does not match dimension of new requested image shape')

    slices = [slice(0, old, float(old) / new) for old, new in zip(a.shape, newshape)]
    coordinates = np.mgrid[slices]
    indices = coordinates.astype('i')  # choose the biggest smaller integer index
    return a[tuple(indices)]

# TODO This function is only used by procimg.lacosmic. Can it be replaced by above?
def rebin_evlist(frame, newshape):
    # This appears to be from
    # https://scipy-cookbook.readthedocs.io/items/Rebinning.html
    shape = frame.shape
    lenShape = len(shape)
    factor = np.asarray(shape)/np.asarray(newshape)
    evList = ['frame.reshape('] + \
             ['int(newshape[%d]),int(factor[%d]),'% (i, i) for i in range(lenShape)] + \
             [')'] + ['.sum(%d)' % (i+1) for i in range(lenShape)] + \
             ['/factor[%d]' % i for i in range(lenShape)]
    return eval(''.join(evList))




def pyplot_rcparams():
    """
    params for pretty matplotlib plots

    Returns:

    """
    # set some plotting parameters
    plt.rcParams["xtick.top"] = True
    plt.rcParams["ytick.right"] = True
    plt.rcParams["xtick.minor.visible"] = True
    plt.rcParams["ytick.minor.visible"] = True
    plt.rcParams["ytick.direction"] = 'in'
    plt.rcParams["xtick.direction"] = 'in'
    plt.rcParams["xtick.major.size"] = 6
    plt.rcParams["ytick.major.size"] = 6
    plt.rcParams["xtick.minor.size"] = 3
    plt.rcParams["ytick.minor.size"] = 3
    plt.rcParams["xtick.major.width"] = 1
    plt.rcParams["ytick.major.width"] = 1
    plt.rcParams["xtick.minor.width"] = 1
    plt.rcParams["ytick.minor.width"] = 1
    plt.rcParams["axes.linewidth"] = 1
    plt.rcParams["lines.linewidth"] = 3
    plt.rcParams["lines.markeredgewidth"] = 2
    plt.rcParams["patch.linewidth"] = 3
    plt.rcParams["hatch.linewidth"] = 3
    plt.rcParams["font.size"] = 13
    plt.rcParams["legend.frameon"] = False
    plt.rcParams["legend.handletextpad"] = 1


def pyplot_rcparams_default():
    """
    restore default rcparams

    Returns:

    """
    matplotlib.rcParams.update(matplotlib.rcParamsDefault)


def smooth(x, window_len, window='flat'):
    """smooth the data using a window with requested size.

    This method is based on the convolution of a scaled window with the signal.
    The signal is prepared by introducing reflected copies of the signal
    (with the window size) in both ends so that edge effects are minimize at the beginning and end part of the signal.

     This code taken from this cookbook and slightly modified: https://scipy-cookbook.readthedocs.io/items/SignalSmooth.html

    .. todo::
        the window parameter could be the window itself if an array instead of a string

    Args:
        x: the input signal
        window_len: the dimension of the smoothing window; should be an odd integer
        window: the type of window from 'flat', 'hanning', 'hamming', 'bartlett', 'blackman'
            flat window will produce a moving average smoothing., default is 'flat'

    Returns:
        the smoothed signal, same shape as x

    Examples:

        >>> t=linspace(-2,2,0.1)
        >>> x=sin(t)+randn(len(t))*0.1
        >>> y=smooth(x)

    Notes:

        - See also: numpy.hanning, numpy.hamming, numpy.bartlett,
          numpy.blackman, numpy.convolve scipy.signal.lfilter

        - length(output) != length(input), to correct this, return
          y[(window_len/2-1):-(window_len/2)] instead of just y.

    """
    if x.ndim != 1:
        raise ValueError("smooth only accepts 1 dimension arrays.")

    if x.size < window_len:
        raise ValueError("Input vector needs to be bigger than window size.")

    if window_len < 3:
        return x

    if not window in ['flat', 'hanning', 'hamming', 'bartlett', 'blackman']:
        raise ValueError("Window is on of 'flat', 'hanning', 'hamming', 'bartlett', 'blackman'")

    s = np.r_[x[window_len - 1:0:-1], x, x[-2:-window_len - 1:-1]]
    # print(len(s))
    if window == 'flat':  # moving average
        w = np.ones(window_len, 'd')
    else:
        w = eval('np.' + window + '(window_len)')

    y = np.convolve(w / w.sum(), s, mode='same')

    return y[(window_len-1):(y.size-(window_len-1))]


def fast_running_median(seq, window_size):
    """

    Compute the median of sequence of numbers with a running window. The
    boundary conditions are identical to the scipy 'reflect' boundary
    codition:

    'reflect' (`d c b a | a b c d | d c b a`)

    The input is extended by reflecting about the edge of the last pixel.

    This code has been confirmed to produce identical results to
    scipy.ndimage.filters.median_filter with the reflect boundary
    condition, but is ~ 100 times faster.

    Args:
        seq (list or 1-d numpy array of numbers):
        window_size (int): size of running window.

    Returns:
        ndarray: median filtered values

    Code originally contributed by Peter Otten, made to be consistent with
    scipy.ndimage.filters.median_filter by Joe Hennawi.

    Now makes use of the Bottleneck library https://pypi.org/project/Bottleneck/.
    """
    # Enforce that the window_size needs to be smaller than the sequence, otherwise we get arrays of the wrong size
    # upon return (very bad). Added by JFH. Should we print out an error here?

    if (window_size > (len(seq)-1)):
        msgs.warn('window_size > len(seq)-1. Truncating window_size to len(seq)-1, but something is probably wrong....')
    if (window_size < 0):
        msgs.warn('window_size is negative. This does not make sense something is probably wrong. Setting window size to 1')

    window_size = int(np.fmax(np.fmin(int(window_size), len(seq)-1),1))
    # pad the array for the reflection
    seq_pad = np.concatenate((seq[0:window_size][::-1],seq,seq[-1:(-1-window_size):-1]))

    result = bottleneck.move_median(seq_pad, window=window_size)

    # This takes care of the offset produced by the original code deducec by trial and error comparison with
    # scipy.ndimage.filters.medfilt

    result = np.roll(result, -window_size//2 + 1)
    return result[window_size:-window_size]


# Taken from stackoverflow
# https://stackoverflow.com/questions/30677241/how-to-limit-cross-correlation-window-width-in-numpy
# slightly modified to return lags

def cross_correlate(x, y, maxlag):
    """

    Cross correlation with a maximum number of lags. This computes the same result as::

        numpy.correlate(x, y, mode='full')[len(a)-maxlag-1:len(a)+maxlag]

    Edges are padded with zeros using ``np.pad(mode='constant')``.

    Args:
        x (ndarray):
            First vector of the cross-correlation.
        y (ndarray):
            Second vector of the cross-correlation. `x` and `y` must be
            one-dimensional numpy arrays with the same length.
        maxlag (int):
            The maximum lag for which to compute the cross-correlation.
            The cross correlation is computed at integer lags from
            (-maxlag, maxlag)

    Returns:
        tuple:  Returns are as follows:
            - lags (ndarray):  shape = (2*maxlag + 1); Lags for the
              cross-correlation. Integer spaced values from (-maxlag,
              maxlag)
            - xcorr (ndarray): shape = (2*maxlag + 1); Cross-correlation
              at the lags
    """

    x = np.asarray(x)
    y = np.asarray(y)
    if x.ndim != 1:
        msgs.error('x must be one-dimensional.')
    if y.ndim != 1:
        msgs.error('y must be one-dimensional.')


    #py = np.pad(y.conj(), 2*maxlag, mode=mode)
    py = np.pad(y, 2*maxlag, mode='constant')
    T = as_strided(py[2*maxlag:], shape=(2*maxlag+1, len(y) + 2*maxlag),
                   strides=(-py.strides[0], py.strides[0]))
    px = np.pad(x, maxlag, mode='constant')
    lags = np.arange(-maxlag, maxlag + 1,dtype=float)
    return lags, T.dot(px)



def clip_ivar(flux, ivar, sn_clip, mask=None, verbose=False):
    """

    This adds an error floor to the ivar, preventing too much rejection
    at high-S/N (i.e. standard stars, bright objects)

    Args:
        flux (ndarray):
            flux array
        ivar (ndarray):
            ivar array
        sn_clip (float):
            Small erorr is added to input ivar so that the output ivar_out will never give S/N greater than sn_clip.
            This prevents overly aggressive rejection in high S/N ratio spectra which neverthless differ at a
            level greater than the formal S/N due to systematics.

        mask (ndarray, bool): mask array, True=good

    Returns:
         ndarray: new ivar array
    """
    if sn_clip is None:
        return ivar
    else:
        if mask is None:
            mask = (ivar > 0.0)
        adderr = 1.0/sn_clip
        gmask = (ivar > 0) & mask
        ivar_cap = gmask/(1.0/(ivar + np.invert(gmask)) + adderr**2*(np.abs(flux))**2)
        ivar_out = np.minimum(ivar, ivar_cap)
        if verbose:
            msgs.info('Adding error to ivar to keep S/N ratio below S/N_clip = {:5.3f}'.format(sn_clip))
        return ivar_out


def inverse(array):
    """

    Calculate and return the inverse of the input array, enforcing
    positivity and setting values <= 0 to zero.  The input array should
    be a quantity expected to always be positive, like a variance or an
    inverse variance. The quantity::

        out = (array > 0.0)/(np.abs(array) + (array == 0.0))

    is returned.

    Args:
        a (np.ndarray):

    Returns:
        np.ndarray:

    """
    return (array > 0.0)/(np.abs(array) + (array == 0.0))


def calc_ivar(varframe):
    """

    Calculate the inverse variance based on the input array

    Wrapper to inverse()

    Args:
        varframe (ndarray):  Variance image

    Returns:
        ndarray:  Inverse variance image
    """
    # THIS WILL BE DEPRECATED!!
    return inverse(varframe)




def robust_meanstd(array):
    """
    Determine a robust measure of the mean and dispersion of array

    Args:
        array (ndarray): an array of values

    Returns:
        tuple: Median of the array and a robust estimate of the standand
        deviation (assuming a symmetric distribution).
    """
    med = np.median(array)
    mad = np.median(np.abs(array-med))
    return med, 1.4826*mad



def polyfitter2d(data, mask=None, order=2):
    """
    2D fitter

    Args:
        data:
        mask:
        order:

    Returns:

    """
    x, y = np.meshgrid(np.linspace(0.0, 1.0, data.shape[1]), np.linspace(0.0, 1.0, data.shape[0]))
    if isinstance(mask, (float, int)):
        # mask is the value that should be masked in data
        w = np.where(data != mask)
        xf = x[w].flatten()
        yf = y[w].flatten()
        m = polyfit2d(xf, yf, data[w].T.flatten(), order)
    elif mask is None or mask.size == 0:
        # There are no masks
        xf = x.flatten()
        yf = y.flatten()
        m = polyfit2d(xf, yf, data.T.flatten(), order)
    elif len(mask.shape) == 1:
        # mask is applied along one axis
        mskar = np.ones((data.shape[0], data.shape[1]))
        mskar[mask, :] = 0
        w = np.where(mskar == 1)
        xf = x[w].flatten()
        yf = y[w].flatten()
        m = polyfit2d(xf, yf, data[w].T.flatten(), order)
    elif mask.shape[0] == data.shape[0] and mask.shape[1] == data.shape[1]:
        # mask is an array that indicates the masked data
        w = np.where(mask == 0)
        xf = x[w].flatten()
        yf = y[w].flatten()
        m = polyfit2d(xf, yf, data[w].T.flatten(), order)
    # Return the best model
    return m, polyval2d(x, y, m).T


def polyfit2d(x, y, z, order=3):
    """
    Generate 2D polynomial

    Args:
        x:
        y:
        z:
        order:

    Returns:

    """
    ncols = (order + 1)**2
    G = np.zeros((x.size, ncols))
    ij = itertools.product(range(order+1), range(order+1))
    for k, (i,j) in enumerate(ij):
        G[:,k] = x**i * y**j
    m, null, null, null = np.linalg.lstsq(G, z)
    return m


def polyval2d(x, y, m):
    """
    Generate 2D polynomial

    Args:
        x:
        y:
        m:

    Returns:

    """
    order = int(np.sqrt(len(m))) - 1
    ij = itertools.product(range(order+1), range(order+1))
    z = np.zeros_like(x)
    for a, (i, j) in zip(m, ij):
        z += a * x**i * y**j
    return z








def robust_polyfit(xarray, yarray, order, weights=None, maxone=True, sigma=3.0,
                   function="polynomial", initialmask=None, forceimask=False,
                   minx=None, maxx=None, guesses=None, bspline_par=None, verbose=True):
    """
    A robust (equally weighted) polynomial fit is performed to the xarray, yarray pairs
    mask[i] = 1 are masked values

    :param xarray: independent variable values
    :param yarray: dependent variable values
    :param order: the order of the polynomial to be used in the fitting
    :param weights: weights to be used in the fitting (weights = 1/sigma)
    :param maxone: If True, only the most deviant point in a given iteration will be removed
    :param sigma: confidence interval for rejection
    :param function: which function should be used in the fitting (valid inputs: 'polynomial', 'legendre', 'chebyshev', 'bspline')
    :param initialmask: a mask can be supplied as input, these values will be masked for the first iteration. 1 = value masked
    :param forceimask: if True, the initialmask will be forced for all iterations
    :param minx: minimum value in the array (or the left limit for a legendre/chebyshev polynomial)
    :param maxx: maximum value in the array (or the right limit for a legendre/chebyshev polynomial)
    :return: mask, ct -- mask is an array of the masked values, ct is the coefficients of the robust polyfit.
    """
    # Setup the initial mask
    if initialmask is None:
        mask = np.zeros(xarray.size, dtype=np.int)
        if forceimask:
            msgs.warn("Initial mask cannot be enforced -- no initital mask supplied")
            forceimask = False
    else:
        mask = initialmask.copy()
    mskcnt = np.sum(mask)
    # Iterate, and mask out new values on each iteration
    ct = guesses

    while True:
        w = np.where(mask == 0)
        xfit = xarray[w]
        yfit = yarray[w]
        if weights is not None:
            wfit = weights[w]
        else:
            wfit = None
        ct = func_fit(xfit, yfit, function, order, w=wfit,
                      guesses=ct, minx=minx, maxx=maxx, bspline_par=bspline_par)
        yrng = func_val(ct, xarray, function, minx=minx, maxx=maxx)
        sigmed = 1.4826*np.median(np.abs(yfit-yrng[w]))
        #if xarray.size-np.sum(mask) <= order+2: JFH fixed this bug
        if xarray.size - np.sum(mask) <= order + 1:
            if verbose:
                msgs.warn("More parameters than data points - fit might be undesirable")
            break  # More data was masked than allowed by order
        if maxone:  # Only remove the most deviant point
            tst = np.abs(yarray[w]-yrng[w])
            m = np.argmax(tst)
            if tst[m] > sigma*sigmed:
                mask[w[0][m]] = 1
        else:
            if forceimask:
                w = np.where((np.abs(yarray-yrng) > sigma*sigmed) | (initialmask==1))
            else:
                w = np.where(np.abs(yarray-yrng) > sigma*sigmed)
            mask[w] = 1
        if mskcnt == np.sum(mask): break  # No new values have been included in the mask
        mskcnt = np.sum(mask)

    # Final fit
    w = np.where(mask == 0)
    xfit = xarray[w]
    yfit = yarray[w]
    if weights is not None:
        wfit = weights[w]
    else:
        wfit = None
    ct = func_fit(xfit, yfit, function, order, w=wfit, minx=minx, maxx=maxx, bspline_par=bspline_par)
    return mask, ct


def subsample(frame):
    """
    Used by LACosmic

    Args:
        frame (ndarray):

    Returns:
        ndarray: Sliced image

    """
    newshape = (2*frame.shape[0], 2*frame.shape[1])
    slices = [slice(0, old, float(old)/new) for old, new in zip(frame.shape, newshape)]
    coordinates = np.mgrid[slices]
    indices = coordinates.astype('i')
    return frame[tuple(indices)]


def find_nearest(array, values):
    """For all elements of values, find the index of the nearest value in array

    Parameters
    ----------
    array : numpy.ndarray
        Array of values
    values : numpy.ndarray
        Values to be compared with the elements of `array`

    Return
    ------
    numpy.ndarray : indices of `array` that are closest to each element of value
    """
    # Make sure the input is a numpy array
    array = np.array(array)

    # get insert positions
    idxs = np.searchsorted(array, values, side="left")

    # find indexes where previous index is closer
    prev_idx_is_less = ((idxs == len(array)) | (np.fabs(values - array[np.maximum(idxs - 1, 0)]) <
                                                np.fabs(values - array[np.minimum(idxs, len(array) - 1)])))
    idxs[prev_idx_is_less] -= 1

    return idxs


def yamlify(obj, debug=False):
    """

    Recursively process an object so it can be serialised for yaml.

    Based on jsonify in `linetools
    <https://pypi.python.org/pypi/linetools>`_.

    Also found in desiutils

    Note:
        All string-like keys in :class:`dict` s are converted to
        :class:`str`.

    Parameters
    ----------
    obj : :class:`object`
        Any object.
    debug : :class:`bool`, optional
        Print extra information if requested.

    Returns
    -------
    obj: :class:`object`
        An object suitable for yaml serialization.  For example
        :class:`numpy.ndarray` is converted to :class:`list`,
        :class:`numpy.int64` is converted to :class:`int`, etc.
    """
    if isinstance(obj, (np.float64, np.float32)):
        obj = float(obj)
    elif isinstance(obj, (np.int32, np.int64, np.int16)):
        obj = int(obj)
    elif isinstance(obj, np.bool_):
        obj = bool(obj)
#    elif isinstance(obj, bytes):
#        obj = obj.decode('utf-8')
    elif isinstance(obj, (np.string_, str)):
        obj = str(obj)
    elif isinstance(obj, units.Quantity):
        try:
            obj = obj.value.tolist()
        except AttributeError:
            obj = obj.value
    elif isinstance(obj, np.ndarray):  # Must come after Quantity
        obj = obj.tolist()
    elif isinstance(obj, dict):
        # First convert keys
        nobj = {}
        for key, value in obj.items():
            if isinstance(key, str):
                nobj[str(key)] = value
            else:
                nobj[key] = value
        # Now recursive
        obj = nobj
        for key, value in obj.items():
            obj[key] = yamlify(value, debug=debug)
    elif isinstance(obj, list):
        for i, item in enumerate(obj):
            obj[i] = yamlify(item, debug=debug)
    elif isinstance(obj, tuple):
        obj = list(obj)
        for i, item in enumerate(obj):
            obj[i] = yamlify(item, debug=debug)
        obj = tuple(obj)
    # elif isinstance(obj, Unit):
    #     obj = obj.name
    # elif obj is units.dimensionless_unscaled:
    #     obj = 'dimensionless_unit'
    if debug:
        print(type(obj))
    return obj


def save_pickle(fname, obj):
    """Save an object to a python pickle file

    Parameters
    ----------
    fname : :class:`str`
        Filename
    obj : :class:`object`
        An object suitable for pickle serialization.
    """
    if fname.split(".")[-1] != 'pkl':
        fname += '.pkl'
    with open(fname, 'wb') as f:
        pickle.dump(obj, f, pickle.HIGHEST_PROTOCOL)
        msgs.info('File saved: {0:s}'.format(fname))


def load_pickle(fname):
    """Load a python pickle file

    Parameters
    ----------
    fname : :class:`str`
        Filename

    Returns
    -------
    :class:`object`
        An object suitable for pickle serialization.
    """
    msgs.info('Loading file: {0:s}'.format(fname))
    with open(fname, 'rb') as f:
        return pickle.load(f)

<<<<<<< HEAD

=======
>>>>>>> 8de790dc
##
##This code was originally published by the following individuals for use with
##Scilab:
##    Copyright (C) 2012 - 2013 - Michael Baudin
##    Copyright (C) 2012 - Maria Christopoulou
##    Copyright (C) 2010 - 2011 - INRIA - Michael Baudin
##    Copyright (C) 2009 - Yann Collette
##    Copyright (C) 2009 - CEA - Jean-Marc Martinez

##   website: forge.scilab.org/index.php/p/scidoe/sourcetree/master/macros
##Much thanks goes to these individuals. It has been converted to Python by
##Abraham Lee.
##"

## Python version taken from https://pythonhosted.org/pyDOE/randomized.html by JFH

def lhs(n, samples=None, criterion=None, iterations=None):
    """
    Generate a latin-hypercube design

    Parameters
    ----------
    n : int
        The number of factors to generate samples for

    Optional
    --------
    samples : int
        The number of samples to generate for each factor (Default: n)
    criterion : str
        Allowable values are "center" or "c", "maximin" or "m",
        "centermaximin" or "cm", and "correlation" or "corr". If no value
        given, the design is simply randomized.
    iterations : int
        The number of iterations in the maximin and correlations algorithms
        (Default: 5).

    Returns
    -------
    H : 2d-array
        An n-by-samples design matrix that has been normalized so factor values
        are uniformly spaced between zero and one.

    Example
    -------
    A 3-factor design (defaults to 3 samples)::

        >>> lhs(3)
        array([[ 0.40069325,  0.08118402,  0.69763298],
               [ 0.19524568,  0.41383587,  0.29947106],
               [ 0.85341601,  0.75460699,  0.360024  ]])

    A 4-factor design with 6 samples::

        >>> lhs(4, samples=6)
        array([[ 0.27226812,  0.02811327,  0.62792445,  0.91988196],
               [ 0.76945538,  0.43501682,  0.01107457,  0.09583358],
               [ 0.45702981,  0.76073773,  0.90245401,  0.18773015],
               [ 0.99342115,  0.85814198,  0.16996665,  0.65069309],
               [ 0.63092013,  0.22148567,  0.33616859,  0.36332478],
               [ 0.05276917,  0.5819198 ,  0.67194243,  0.78703262]])

    A 2-factor design with 5 centered samples::

        >>> lhs(2, samples=5, criterion='center')
        array([[ 0.3,  0.5],
               [ 0.7,  0.9],
               [ 0.1,  0.3],
               [ 0.9,  0.1],
               [ 0.5,  0.7]])

    A 3-factor design with 4 samples where the minimum distance between
    all samples has been maximized::

        >>> lhs(3, samples=4, criterion='maximin')
        array([[ 0.02642564,  0.55576963,  0.50261649],
               [ 0.51606589,  0.88933259,  0.34040838],
               [ 0.98431735,  0.0380364 ,  0.01621717],
               [ 0.40414671,  0.33339132,  0.84845707]])

    A 4-factor design with 5 samples where the samples are as uncorrelated
    as possible (within 10 iterations)::

        >>> lhs(4, samples=5, criterion='correlate', iterations=10)

    """
    H = None

    if samples is None:
        samples = n

    if criterion is not None:
        assert criterion.lower() in ('center', 'c', 'maximin', 'm',
                                     'centermaximin', 'cm', 'correlation',
                                     'corr'), 'Invalid value for "criterion": {}'.format(criterion)
    else:
        H = _lhsclassic(n, samples)

    if criterion is None:
        criterion = 'center'

    if iterations is None:
        iterations = 5

    if H is None:
        if criterion.lower() in ('center', 'c'):
            H = _lhscentered(n, samples)
        elif criterion.lower() in ('maximin', 'm'):
            H = _lhsmaximin(n, samples, iterations, 'maximin')
        elif criterion.lower() in ('centermaximin', 'cm'):
            H = _lhsmaximin(n, samples, iterations, 'centermaximin')
        elif criterion.lower() in ('correlate', 'corr'):
            H = _lhscorrelate(n, samples, iterations)

    return H

################################################################################

def _lhsclassic(n, samples):
    # Generate the intervals
    cut = np.linspace(0, 1, samples + 1)

    # Fill points uniformly in each interval
    u = np.random.rand(samples, n)
    a = cut[:samples]
    b = cut[1:samples + 1]
    rdpoints = np.zeros_like(u)
    for j in range(n):
        rdpoints[:, j] = u[:, j ] *( b -a) + a

    # Make the random pairings
    H = np.zeros_like(rdpoints)
    for j in range(n):
        order = np.random.permutation(range(samples))
        H[:, j] = rdpoints[order, j]

    return H

################################################################################

def _lhscentered(n, samples):
    # Generate the intervals
    cut = np.linspace(0, 1, samples + 1)

    # Fill points uniformly in each interval
    u = np.random.rand(samples, n)
    a = cut[:samples]
    b = cut[1:samples + 1]
    _center = (a + b ) /2

    # Make the random pairings
    H = np.zeros_like(u)
    for j in range(n):
        H[:, j] = np.random.permutation(_center)

    return H

################################################################################

def _lhsmaximin(n, samples, iterations, lhstype):
    maxdist = 0

    # Maximize the minimum distance between points
    for i in range(iterations):
        if lhstype=='maximin':
            Hcandidate = _lhsclassic(n, samples)
        else:
            Hcandidate = _lhscentered(n, samples)

        d = _pdist(Hcandidate)
        if maxdist <np.min(d):
            maxdist = np.min(d)
            H = Hcandidate.copy()

    return H

################################################################################

def _lhscorrelate(n, samples, iterations):
    mincorr = np.inf

    # Minimize the components correlation coefficients
    for i in range(iterations):
        # Generate a random LHS
        Hcandidate = _lhsclassic(n, samples)
        R = np.corrcoef(Hcandidate)
        if np.max(np.abs(R[ R!=1]) ) <mincorr:
            mincorr = np.max(np.abs( R -np.eye(R.shape[0])))
            print('new candidate solution found with max,abs corrcoef = {}'.format(mincorr))
            H = Hcandidate.copy()

    return H

################################################################################

def _pdist(x):
    """
    Calculate the pair-wise point distances of a matrix

    Parameters
    ----------
    x : 2d-array
        An m-by-n array of scalars, where there are m points in n dimensions.

    Returns
    -------
    d : array
        A 1-by-b array of scalars, where b = m*(m - 1)/2. This array contains
        all the pair-wise point distances, arranged in the order (1, 0),
        (2, 0), ..., (m-1, 0), (2, 1), ..., (m-1, 1), ..., (m-1, m-2).

    Examples
    --------
    ::

        >>> x = np.array([[0.1629447, 0.8616334],
        ...               [0.5811584, 0.3826752],
        ...               [0.2270954, 0.4442068],
        ...               [0.7670017, 0.7264718],
        ...               [0.8253975, 0.1937736]])
        >>> _pdist(x)
        array([ 0.6358488,  0.4223272,  0.6189940,  0.9406808,  0.3593699,
                0.3908118,  0.3087661,  0.6092392,  0.6486001,  0.5358894])

    """

    x = np.atleast_2d(x)
    assert len(x.shape )==2, 'Input array must be 2d-dimensional'

    m, n = x.shape
    if m< 2:
        return []

    d = []
    for i in range(m - 1):
        for j in range(i + 1, m):
            d.append((sum((x[j, :] - x[i, :]) ** 2)) ** 0.5)

    return np.array(d)


<<<<<<< HEAD
=======
def is_float(s):
    """
    Detertmine if a string can be converted to a floating point number.
    """
    try:
        float(s)
    except:
        return False

    return True
>>>>>>> 8de790dc
<|MERGE_RESOLUTION|>--- conflicted
+++ resolved
@@ -1022,10 +1022,6 @@
     with open(fname, 'rb') as f:
         return pickle.load(f)
 
-<<<<<<< HEAD
-
-=======
->>>>>>> 8de790dc
 ##
 ##This code was originally published by the following individuals for use with
 ##Scilab:
@@ -1267,8 +1263,6 @@
     return np.array(d)
 
 
-<<<<<<< HEAD
-=======
 def is_float(s):
     """
     Detertmine if a string can be converted to a floating point number.
@@ -1278,5 +1272,4 @@
     except:
         return False
 
-    return True
->>>>>>> 8de790dc
+    return True