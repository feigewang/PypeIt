--- conflicted
+++ resolved
@@ -460,7 +460,7 @@
             else:
                 msgs.error("Read mode not recognized (options: LIR, MER)")
                 raise ValueError()
-            
+
             camera = self.get_meta_value(self.get_headarr(hdu), 'camera')
             if camera == 'N1.8 Camera':
                 platescale = 0.2500
@@ -473,7 +473,6 @@
 
         # Detector 1
         detector_dict = dict(
-<<<<<<< HEAD
             binning='1,1',
             det=1,
             dataext=0,
@@ -482,18 +481,6 @@
             spatflip=False,
             platescale=platescale,
             darkcurr=108.0, #e-/pix/hour
-=======
-            binning         = '1,1',
-            det             = 1,
-            dataext         = 0,
-            specaxis        = 1,
-            specflip        = False,
-            spatflip        = False,
-            platescale      = 0.25,
-            # Dark current nominally is < 360 electrons per hours
-            # but the dark subtraction will effectively bring this to 0
-            darkcurr        = 0.0,  # e-/pixel/hour
->>>>>>> 321cc5fc
             # Saturation is 55000, but will be set to dummy value for
             # now as integrated exposures over multiple detector integrations
             # will provide higher counts.
@@ -516,10 +503,7 @@
             # included here.
             oscansec=np.atleast_1d('[5:2044,1:4]'),
             )
-            
-        detector = detector_container.DetectorContainer(**detector_dict)
-
-        return detector
+        return detector_container.DetectorContainer(**detector_dict)
 
     @classmethod
     def default_pypeit_par(cls):
@@ -546,7 +530,7 @@
         par['calibrations']['slitedges']['minimum_slit_length'] = 10.
         par['calibrations']['slitedges']['edge_thresh'] = 30.
         par['calibrations']['slitedges']['sync_predict'] = 'nearest'
-        
+
         # Large chunk of long slit is lost with default tweak threshold.
         par['calibrations']['flatfield']['tweak_slits_thresh'] = 0.85
 
@@ -585,7 +569,7 @@
         # par['scienceframe']['process']['satpix'] = 'reject'
 
         return par
-        
+
     def get_rawimage(self, raw_file, det):
         """
         Read raw images and generate a few other bits and pieces that are key
@@ -628,15 +612,15 @@
             pixel. Pixels unassociated with any amplifier are set to 0.  Shape
             is identical to ``raw_img``.
         """
-        
+
         detector, raw, hdu, texp, datasec, oscansec = super().get_rawimage(raw_file, det)
-        
+
         # Non-linearity correction
         # See: https://scienceops.lbto.org/luci/instrument-characteristics/detector/
         # I assume that the correction applies to each DIT, not the full exposure.
         ndit = hdu[0].header['NDIT']
         raw = ndit*(raw/ndit + 2.767e-6*((raw/ndit)**2.0))
-        
+
         return detector, raw, hdu, texp, datasec, oscansec
 
 
@@ -728,7 +712,6 @@
 
         # Detector 1
         detector_dict = dict(
-<<<<<<< HEAD
             binning='1,1',
             det=1,
             dataext=0,
@@ -737,16 +720,6 @@
             spatflip=False,
             platescale=platescale,
             darkcurr=21.6, #e-/pix/hour
-=======
-            binning         = '1,1',
-            det             = 1,
-            dataext         = 0,
-            specaxis        = 1,
-            specflip        = False,
-            spatflip        = False,
-            platescale      = 0.25,
-            darkcurr        = 0.0,  # e-/pixel/hour
->>>>>>> 321cc5fc
             # Saturation is 55000, but will be set to dummy value for
             # now as integrated exposures over multiple detector integrations
             # will provide higher counts.
@@ -759,11 +732,7 @@
             datasec= np.atleast_1d('[5:2044,5:2044]'),
             oscansec= np.atleast_1d('[5:2044,1:4]'),
             )
-            
-            
-        detector = detector_container.DetectorContainer(**detector_dict)
-        
-        return detector
+        return detector_container.DetectorContainer(**detector_dict)
 
     @classmethod
     def default_pypeit_par(cls):
@@ -785,7 +754,7 @@
         par['calibrations']['wavelengths']['n_final'] = 4
         par['calibrations']['wavelengths']['lamps'] = ['OH_NIRES']
         par['calibrations']['wavelengths']['method'] = 'holy-grail'
-        
+
         # Large chunk of slit is lost with default tweak threshold.
         par['calibrations']['flatfield']['tweak_slits_thresh'] = 0.85
 
@@ -803,7 +772,7 @@
         par['reduce']['findobj']['maxnumber_std'] = 1
         par['reduce']['skysub']['bspline_spacing'] = 0.8
         par['reduce']['extraction']['sn_gauss'] = 4.0
-        
+
 
         # Processing steps
         turn_off = dict(use_illumflat=False, use_biasimage=False, use_overscan=False,
@@ -826,7 +795,7 @@
         # par['scienceframe']['process']['satpix'] = 'reject'
 
         return par
-        
+
     def get_rawimage(self, raw_file, det):
         """
         Read raw images and generate a few other bits and pieces that are key
@@ -869,14 +838,14 @@
             pixel. Pixels unassociated with any amplifier are set to 0.  Shape
             is identical to ``raw_img``.
         """
-        
+
         detector, raw, hdu, texp, datasec, oscansec = super().get_rawimage(raw_file, det)
-        
+
         # Non-linearity correction
         # See: https://scienceops.lbto.org/luci/instrument-characteristics/detector/
         ndit = hdu[0].header['NDIT']
         raw = ndit*(raw/ndit+2.898e-6*((raw/ndit)**2.0))
-        
+
         return detector, raw, hdu, texp, datasec, oscansec
 
     def config_specific_par(self, scifile, inp_par=None):
