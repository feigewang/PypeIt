--- conflicted
+++ resolved
@@ -111,10 +111,6 @@
         par['scienceframe']['exprng'] = [20, None]
         return par
 
-<<<<<<< HEAD
-
-=======
->>>>>>> e1afde3a
     def init_meta(self):
         """
         Generate the meta data dict
@@ -171,14 +167,8 @@
         """
         Check for frames of the provided type.
         """
-<<<<<<< HEAD
         if ftype in ['pinhole', 'dark']:
             # No pinhole or bias or dark frames
-=======
-        # TODO: arcs, tilts, darks?
-        if ftype in ['pinhole', 'bias']:
-            # No pinhole or bias frames
->>>>>>> e1afde3a
             return np.zeros(len(fitstbl), dtype=bool)
         elif ftype in ['bias']:
             return fitstbl['idname'] == 'Bias'
