--- conflicted
+++ resolved
@@ -256,15 +256,9 @@
         background subtraction, while for the other dither patterns (e.g.,
         "ABpat"), the frames in the same dither positions are not coadded.  The
         ``comb_id`` and ``bkg_id`` will *not* assigned if:
-<<<<<<< HEAD
 
             - the dither offset is zero for every frame in the dither sequence
 
-=======
-
-            - the dither offset is zero for every frame in the dither sequence
-
->>>>>>> 974b8e7a
             - the dither pattern recorded in the header is not recognized or set
               to NONE or MANUAL.
 
