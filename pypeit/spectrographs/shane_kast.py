--- conflicted
+++ resolved
@@ -31,10 +31,6 @@
         Set default parameters for Shane Kast reductions.
         """
         par = pypeitpar.PypeItPar()
-<<<<<<< HEAD
-        # TODO: Make self.spectrograph a class attribute?
-=======
->>>>>>> 8d09e7f0
         # Frame numbers
         par['calibrations']['standardframe']['number'] = 1
         par['calibrations']['biasframe']['number'] = 5
