--- conflicted
+++ resolved
@@ -338,13 +338,10 @@
             par['calibrations']['tilts']['tracethresh'] = 10
             par['calibrations']['tilts']['sig_neigh'] = 5.0
             par['calibrations']['tilts']['nfwhm_neigh'] = 2.0
-<<<<<<< HEAD
-=======
 
             # Coadding. Not for longslit data this might be problematic but that is not yet supported.
             par['coadd1d']['wave_method'] = 'log10'
 
->>>>>>> 0261baa1
         # 10/mmLBSX_G5532 setup, covering YJHK with the long blue camera and SXD prism
         elif '10/mmLBSX' in self.dispname:
             # Edges
