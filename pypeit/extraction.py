"""
Main driver class for skysubtraction and extraction

.. include common links, assuming primary doc root is up one directory
.. include:: ../include/links.rst

"""

import inspect
import numpy as np
import os

from astropy import stats
from abc import ABCMeta

from linetools import utils as ltu

from pypeit import msgs, utils
from pypeit.display import display
from pypeit.core import skysub, extract, wave, flexure

from IPython import embed


class Extract:
    """
    This class will organize and run actions relatedt to sky subtraction, and extraction for
    a Science or Standard star exposure


    Attributes:
        ivarmodel (`numpy.ndarray`_):
            Model of inverse variance
        objimage (`numpy.ndarray`_):
            Model of object
        skyimage (`numpy.ndarray`_):
            Final model of sky
        global_sky (`numpy.ndarray`_):
            Fit to global sky
        outmask (`numpy.ndarray`_):
            Final output mask
        extractmask (`numpy.ndarray`_):
            Extraction mask
        slits (:class:`pypeit.slittrace.SlitTraceSet`):
        sobjs_obj (:class:`pypeit.specobjs.SpecObjs`):
            Only object finding but no extraction
        sobjs (:class:`pypeit.specobjs.SpecObjs`):
            Final extracted object list with trace corrections applied
        spat_flexure_shift (float):
        tilts (`numpy.ndarray`_):
            WaveTilts images generated on-the-spot
        waveimg (`numpy.ndarray`_):
            WaveImage image generated on-the-spot
        slitshift (`numpy.ndarray`_):
            Global spectral flexure correction for each slit (in pixels)
        vel_corr (float):
            Relativistic reference frame velocity correction (e.g. heliocentyric/barycentric/topocentric)

    """

    __metaclass__ = ABCMeta

    # Superclass factory method generates the subclass instance
    @classmethod
<<<<<<< HEAD
    def get_instance(cls, sciImg, slits, sobjs_obj, spectrograph, par, objtype, global_sky=None,
                     waveTilts=None, tilts=None, wv_calib=None, waveimg=None, bkg_redux=False,
=======
    def get_instance(cls, sciImg, sobjs_obj, spectrograph, par, caliBrate, objtype, global_sky=None, bkg_redux=False,
>>>>>>> 8d99297f
                     return_negative=False, std_redux=False, show=False, basename=None):
        """
        Instantiate the Reduce subclass appropriate for the provided
        spectrograph.

        The class must be subclassed from Reduce.  See :class:`Reduce` for
        the description of the valid keyword arguments.

        Args:
            sciImg (:class:`~pypeit.images.scienceimage.ScienceImage`):
                Image to reduce.
            slits (:class:`~pypeit.slittrace.SlitTraceSet`):
                Slit trace set object
            sobjs_obj (:class:`pypeit.specobjs.SpecObjs`):
                Objects found but not yet extracted
            spectrograph (:class:`~pypeit.spectrographs.spectrograph.Spectrograph`):
            par (pypeit.par.pyepeitpar.PypeItPar):
                Parameter set for Extract
            objtype (:obj:`str`):
                Specifies object being reduced 'science' 'standard'
                'science_coadd2d'.  This is used only to determine the
                spat_flexure_shift and ech_order for coadd2d.
<<<<<<< HEAD
            global_sky (:obj:`numpy.ndarray`_, optional):
                Fit to global sky. If None, an array of zeroes is generated the same size as sciImg
            waveTilts (:class:`~pypeit.wavetilts.WaveTilts`, optional):
                This is waveTilts object which is optional, but either waveTilts or tilts must
                be provided.
            tilts (`numpy.ndarray`_, optional):
                Tilts image. Either a tilts image or waveTilts object (above) must be provided.
            wv_calib (:class:`~pypeit.wavetilts.WaveCalib`, optional):
                This is the waveCalib object which is optional, but either wv_calib or waveimg must be provided.
            waveimg (`numpy.ndarray`_, optional):
                Wave image. Either a wave image or wv_calib object (above) must be provided
=======
            global_sky (`numpy.ndarray`_):
                Global sky model
>>>>>>> 8d99297f
            bkg_redux (:obj:`bool`, optional):
                If True, the sciImg has been subtracted by
                a background image (e.g. standard treatment in the IR)
            return_negative (:obj:`bool`, optional):
                If True, negative objects from difference imaging will also be extracted and returned. Default=False.
                This option only applies to the case where bkg_redux=True, i.e. typically a near-IR reduction
                where difference imaging has been employed to perform a first-pass at sky-subtraction. The
                default behavior is to not extract these objects, although they are masked in global sky-subtraction
                (performed in the find_objects class), and modeled in local sky-subtraction (performed by this class).

            std_redux (:obj:`bool`, optional):
                If True the object being extracted is a standards star
                so that the reduction parameters can be adjusted accordingly.
            basename (str, optional):
                Output filename used for spectral flexure QA
            show (:obj:`bool`, optional):
                Show plots along the way?

        Returns:
            :class:`~pypeit.extraction.Extract`:
        """
        return next(c for c in utils.all_subclasses(Extract)
                    if c.__name__ == (spectrograph.pypeline + 'Extract'))(
<<<<<<< HEAD
            sciImg, slits, sobjs_obj, spectrograph, par, objtype, global_sky=global_sky, waveTilts=waveTilts, tilts=tilts,
            wv_calib=wv_calib, waveimg=waveimg, bkg_redux=bkg_redux, return_negative=return_negative,
            std_redux=std_redux, show=show, basename=basename)

    def __init__(self, sciImg, slits, sobjs_obj, spectrograph, par, objtype, global_sky=None,
                 waveTilts=None, tilts=None, wv_calib=None, waveimg=None,
=======
                            sciImg, sobjs_obj, spectrograph, par, caliBrate, objtype, global_sky=global_sky,
                            bkg_redux=bkg_redux, return_negative=return_negative, std_redux=std_redux, show=show,
                            basename=basename)

    def __init__(self, sciImg, sobjs_obj, spectrograph, par, caliBrate, objtype, global_sky=None,
>>>>>>> 8d99297f
                 bkg_redux=False, return_negative=False, std_redux=False, show=False,
                 basename=None):

        # Setup the parameters sets for this object. NOTE: This uses objtype, not frametype!

        # Instantiation attributes for this object
        self.sciImg = sciImg
        self.sobjs_obj = sobjs_obj.copy() # This guarantees that stuff below does not mute this input variable
        self.spectrograph = spectrograph
        self.objtype = objtype
        self.par = par
        self.global_sky = global_sky if global_sky is not None else np.zeros_like(sciImg.image)

        #self.caliBrate = caliBrate
        self.basename = basename
        self.global_sky = global_sky
        # Parse
        # Slit pieces
        #   WARNING -- It is best to unpack here then pass around self.slits
        #      Otherwise you have to keep in mind flexure, tweaking, etc.

        # TODO: The spatial flexure is not copied to the PypeItImage object if
        # the image (science or otherwise) is from a combination of multiple
        # frames.  Is that okay for this usage?
        # Flexure
        self.spat_flexure_shift = None
        if (objtype == 'science' and self.par['scienceframe']['process']['spat_flexure_correct']) or \
           (objtype == 'standard' and self.par['calibrations']['standardframe']['process']['spat_flexure_correct']):
            self.spat_flexure_shift = self.sciImg.spat_flexure
        elif objtype == 'science_coadd2d':
            self.spat_flexure_shift = None

        # Initialise the slits
        msgs.info("Initialising slits")
        self.initialise_slits(slits)

        # Internal bpm mask
        self.extract_bpm = (self.slits.mask > 0) & (np.invert(self.slits.bitmask.flagged(
                        self.slits.mask, flag=self.slits.bitmask.exclude_for_reducing)))
        self.extract_bpm_init = self.extract_bpm.copy()

        # These may be None (i.e. COADD2D)
        #self.waveTilts = caliBrate.wavetilts
        #self.wv_calib = caliBrate.wv_calib

        # Load up other input items
        self.bkg_redux = bkg_redux
        self.return_negative=return_negative

        self.std_redux = std_redux
        self.det = sciImg.detector.det
        self.binning = sciImg.detector.binning
        self.pypeline = spectrograph.pypeline
        self.extract_show = show

        self.steps = []

        # Key outputs images for extraction
        self.ivarmodel = None
        self.objimage = None
        self.skyimage = None
        self.outmask = None
        self.extractmask = None
        # SpecObjs object
        self.sobjs = None  # Final extracted object list with trace corrections applied
        self.slitshift = np.zeros(self.slits.nslits)  # Global spectral flexure slit shifts (in pixels) that are applied to all slits.
        self.vel_corr = None

        # Deal with dynamically generated calibrations, i.e. the tilts. If the tilts are not input generate
        # them from the  fits in caliBrate, otherwise use the input tilts
        if waveTilts is None and tilts is None:
            msgs.error("Must provide either waveTilts or tilts to FindObjects")
        elif waveTilts is not None and tilts is not None:
            msgs.error("Cannot provide both waveTilts and tilts to FindObjects")
        elif waveTilts is not None and tilts is None:
            self.waveTilts = waveTilts
            self.waveTilts.is_synced(self.slits)
            #   Deal with Flexure
            if self.par['calibrations']['tiltframe']['process']['spat_flexure_correct']:
                _spat_flexure = 0. if self.spat_flexure_shift is None else self.spat_flexure_shift
                # If they both shifted the same, there will be no reason to shift the tilts
                tilt_flexure_shift = _spat_flexure - self.waveTilts.spat_flexure
            else:
                tilt_flexure_shift = self.spat_flexure_shift
            msgs.info("Generating tilts image from fit in waveTilts")
            self.tilts = self.waveTilts.fit2tiltimg(self.slitmask, flexure=tilt_flexure_shift)
        elif waveTilts is None and tilts is not None:
            msgs.info("Using user input tilts image")
            self.tilts = tilts

        # Now generate the wavelength image
        msgs.info("Generating wavelength image")
        if wv_calib is None and waveimg is None:
            msgs.error("Must provide either wv_calib or waveimg to Extract")
        if wv_calib is not None and waveimg is not None:
            msgs.error("Cannot provide both wv_calib and waveimg to Extract")
        if wv_calib is not None and waveimg is None:
            self.wv_calib = wv_calib
            self.waveimg = self.wv_calib.build_waveimg(self.tilts, self.slits, spat_flexure=self.spat_flexure_shift)
        elif wv_calib is None and waveimg is not None:
            self.waveimg=waveimg

        # remove objects found in `BOXSLIT` (we don't want to extract those)
        remove_idx = []
        for i, sobj in enumerate(self.sobjs_obj):
            if sobj.SLITID in list(self.slits.spat_id[self.extract_bpm]):
                remove_idx.append(i)
        # remove
        self.sobjs_obj.remove_sobj(remove_idx)


    @property
    def nsobj_to_extract(self):
        """
        Number of sobj objects in sobjs_obj taking into account whether or not we are returning negative traces

        Returns:

        """

        if len(self.sobjs_obj) > 0:
            return len(self.sobjs_obj) if self.return_negative else np.sum(self.sobjs_obj.sign > 0)
        else:
            return 0

    @property
    def nobj_to_extract(self):
        """
        Number of objects to extract. Defined in children
        Returns:

        """
        return None

    def initialise_slits(self, slits, initial=False):
        """
        Gather all the :class:`SlitTraceSet` attributes
        that we'll use here in :class:`Extract`

        Args:
            initial (:obj:`bool`, optional):
                Use the initial definition of the slits. If False,
                tweaked slits are used.
        """
        # Slits
        self.slits = slits
        # Select the edges to use
        self.slits_left, self.slits_right, _ \
            = self.slits.select_edges(initial=initial, flexure=self.spat_flexure_shift)

        # Slitmask
        self.slitmask = self.slits.slit_img(initial=initial, flexure=self.spat_flexure_shift,
                                            exclude_flag=self.slits.bitmask.exclude_for_reducing)
        # Now add the slitmask to the mask (i.e. post CR rejection in proc)
        # NOTE: this uses the par defined by EdgeTraceSet; this will
        # use the tweaked traces if they exist
        self.sciImg.update_mask_slitmask(self.slitmask)
#        # For echelle
#        self.spatial_coo = self.slits.spatial_coordinates(initial=initial, flexure=self.spat_flexure_shift)

    def extract(self, global_sky, model_noise=None, spat_pix=None):
        """
        Main method to extract spectra from the ScienceImage

        Args:
            global_sky (`numpy.ndarray`_):
                Sky estimate
            sobjs_obj (:class:`pypeit.specobjs.SpecObjs`):
                List of SpecObj that have been found and traced
            model_noise (bool):
                If True, construct and iteratively update a model inverse variance image
                using :func:`~pypeit.core.procimg.variance_model`. If False, a
                variance model will not be created and instead the input sciivar will
                always be taken to be the inverse variance. See :func:`~pypeit.core.skysub.local_skysub_extract`
                for more info. Default is None, which is to say pypeit will use the bkg_redux attribute to
                decide whether or not to model the noise.
            spat_pix (`numpy.ndarray`_):
                 Image containing the spatial coordinates. This option is used for 2d coadds
                 where the spat_pix image is generated as a coadd of images. For normal reductions
                 spat_pix is not required as it is trivially created from the image itself. Default is None.

        """
        # This holds the objects, pre-extraction
        # JFH Commenting this out. Not sure why we need this. It overwrites the previous stuff from the init
        #self.sobjs_obj = sobjs_obj

        if self.par['reduce']['extraction']['skip_optimal']:  # Boxcar only with global sky subtraction
            msgs.info("Skipping optimal extraction")

            # This will hold the extracted objects
            self.sobjs = self.sobjs_obj.copy()

            # Quick loop over the objects
            for iobj in range(self.sobjs.nobj):
                sobj = self.sobjs[iobj]
                # True  = Good, False = Bad for inmask
                thismask = self.slitmask == sobj.SLITID  # pixels for this slit
                inmask = self.sciImg.select_flag(invert=True) & thismask
                # Do it
                extract.extract_boxcar(self.sciImg.image, self.sciImg.ivar, inmask, self.waveimg,
                                       global_sky, sobj, base_var=self.sciImg.base_var,
                                       count_scale=self.sciImg.img_scale,
                                       noise_floor=self.sciImg.noise_floor)

            # Fill up extra bits and pieces
            self.objmodel = np.zeros_like(self.sciImg.image)
            self.ivarmodel = np.copy(self.sciImg.ivar)
            # NOTE: fullmask is a bit mask, make sure it's treated as such, not
            # a boolean (e.g., bad pixel) mask.
            self.outmask = self.sciImg.fullmask
            self.skymodel = global_sky.copy()
        else:  # Local sky subtraction and optimal extraction.
            model_noise_1 = not self.bkg_redux if model_noise is None else model_noise
            self.skymodel, self.objmodel, self.ivarmodel, self.outmask, self.sobjs = \
                self.local_skysub_extract(global_sky, self.sobjs_obj,
                                          model_noise=model_noise_1,
                                          spat_pix = spat_pix,
                                          show_profile=self.extract_show,
                                          show=self.extract_show)

        # Remove sobjs that don't have both OPT_COUNTS and BOX_COUNTS
        remove_idx = []
        for idx, sobj in enumerate(self.sobjs):
            # Find them
            if sobj.OPT_COUNTS is None and sobj.BOX_COUNTS is None:
                remove_idx.append(idx)
                msgs.warn(f'Removing object at pixel {sobj.SPAT_PIXPOS} because '
                          f'both optimal and boxcar extraction could not be performed')
            elif sobj.OPT_COUNTS is None:
                msgs.warn(f'Optimal extraction could not be performed for object at pixel {sobj.SPAT_PIXPOS}')

        # Remove them
        if len(remove_idx) > 0:
            self.sobjs.remove_sobj(remove_idx)

        # Return
        return self.skymodel, self.objmodel, self.ivarmodel, self.outmask, self.sobjs


<<<<<<< HEAD
    def run(self, model_noise=None, spat_pix=None, ra=None, dec=None, obstime=None):
=======
        # Apply a global flexure correction to each slit
        # provided it's not a standard star
        if self.par['flexure']['spec_method'] != 'skip' and not self.std_redux:
            self.spec_flexure_correct(mode='global')
            if self.nobj_to_extract > 0:
                for iobj in range(self.sobjs_obj.nobj):
                    islit = self.slits.spatid_to_zero(self.sobjs_obj[iobj].SLITID)
                    self.sobjs_obj[iobj].update_flex_shift(self.slitshift[islit], flex_type='global')


    def run(self, prepare_extraction=True, model_noise=None, spat_pix=None):
>>>>>>> 8d99297f
        """
        Primary code flow for PypeIt reductions

        *NOT* used by COADD2D

        Args:
<<<<<<< HEAD
            sobjs_obj (:class:`pypeit.specobjs.SpecObjs`):
                List of objects found during `run_objfind`
=======
            prepare_extraction (bool):
                If True, generate the tilts image and the waveimg using fits that are stored in their
                respective objects. This allows spatial flexure compensation to optionally be taken into account.
                This option is set to False for coadd2d, since TODO :: <unfinished docstring>
>>>>>>> 8d99297f
            model_noise (bool):
                If True, construct and iteratively update a model inverse variance image
                using :func:`~pypeit.core.procimg.variance_model`. If False, a
                variance model will not be created and instead the input sciivar will
                always be taken to be the inverse variance. See :func:`~pypeit.core.skysub.local_skysub_extract`
                for more info. Default is None, which is to say pypeit will use the bkg_redux attribute to
                decide whether or not to model the noise.
            spat_pix (`numpy.ndarray`_):
                 Image containing the spatial coordinates. This option is used for 2d coadds
                 where the spat_pix image is generated as a coadd of images. For normal reductions
                 spat_pix is not required as it is trivially created from the image itself. Default is None.
<<<<<<< HEAD
            ra (:obj:`float`, optional):
                Required if helio-centric correction is to be applied
            dec (:obj:`float`, optional):
                Required if helio-centric correction is to be applied
            obstime (:obj:`astropy.time.Time`, optional):
                Required if helio-centric correction is to be applied

            return_negative (:obj:`bool`, optional):
                Do you want to extract the negative objects?
=======
>>>>>>> 8d99297f

        Returns:
            tuple: skymodel (ndarray), objmodel (ndarray), ivarmodel (ndarray),
               outmask (ndarray), sobjs (SpecObjs), waveimg (`numpy.ndarray`_),
               tilts (`numpy.ndarray`_).
               See main doc string for description

        """
<<<<<<< HEAD
        # TODO :: since prepare_extraction() has disappeared, we need to make sure that @doberoape's changes
        # still take effect.

        # Apply a global flexure correction to each slit
        # provided it's not a standard star
        if self.par['flexure']['spec_method'] != 'skip' and not self.std_redux:
            self.spec_flexure_correct(mode='global')
            for iobj in range(self.sobjs_obj.nobj):
                islit = self.slits.spatid_to_zero(self.sobjs_obj[iobj].SLITID)
                self.sobjs_obj[iobj].update_flex_shift(self.slitshift[islit], flex_type='global')

        # Do we have any detected objects to extract?
=======
        # Start by preparing some masks and the wavelength image, ready for extraction
        # TODO this should return things to make the control flow less opaque.
        if prepare_extraction:
            self.prepare_extraction()

        # Do we have any positive objects to extract?
>>>>>>> 8d99297f
        if self.nobj_to_extract > 0:
            # Extract + Return
            self.skymodel, self.objmodel, self.ivarmodel, self.outmask, self.sobjs \
                = self.extract(self.global_sky, model_noise=model_noise, spat_pix=spat_pix)
            if self.bkg_redux:
                # purge negative objects if not return_negative otherwise keep them
                self.sobjs.make_neg_pos() if self.return_negative else self.sobjs.purge_neg()

            # Correct for local spectral flexure
            if self.par['flexure']['spec_method'] not in ['skip', 'slitcen'] and not self.std_redux:
                # Apply a refined estimate of the flexure to objects
                self.spec_flexure_correct(mode='local', sobjs=self.sobjs)

        else:  # No objects, pass back what we have
            # Could have negative objects but no positive objects so purge them if not return_negative
            if self.bkg_redux:
                self.sobjs_obj.make_neg_pos() if self.return_negative else self.sobjs_obj.purge_neg()
            self.skymodel = self.global_sky
            self.objmodel = np.zeros_like(self.sciImg.image)
            # Set to sciivar. Could create a model but what is the point?
            self.ivarmodel = np.copy(self.sciImg.ivar)
            # Set to the initial mask in case no objects were found
            # NOTE: fullmask is a bit mask, make sure it's treated as such, not
            # a boolean (e.g., bad pixel) mask.
            self.outmask = self.sciImg.fullmask
            # empty specobjs object from object finding
            self.sobjs = self.sobjs_obj

        # Update the mask
        # TODO avoid modifying arguments to a class or function in place. If slits is mutable, it should be a return
        # value for the run function
        reduce_masked = np.where(np.invert(self.extract_bpm_init) & self.extract_bpm & (self.slits.mask > 2))[0]
        if len(reduce_masked) > 0:
            # TODO Change BADREDUCE to BADEXTRACT
            self.slits.mask[reduce_masked] = self.slits.bitmask.turn_on(
                self.slits.mask[reduce_masked], 'BADREDUCE')

        # Return
        return self.skymodel, self.objmodel, self.ivarmodel, self.outmask, self.sobjs, self.waveimg, self.tilts

    def local_skysub_extract(self, global_sky, sobjs, model_noise=True, spat_pix=None,
                             show_profile=False, show_resids=False, show=False):
        """
        Dummy method for local sky-subtraction and extraction.

        Overloaded by class specific skysub and extraction.
        """
        return None, None, None, None, None

    def spec_flexure_correct(self, mode="local", sobjs=None):
        """ Correct for spectral flexure

        Spectra are modified in place (wavelengths are shifted)

        Args:
            mode (str):
                "local" - Use sobjs to determine flexure correction
                "global" - Use waveimg and global_sky to determine flexure correction at the centre of the slit
            sobjs (:class:`pypeit.specobjs.SpecObjs`, None):
                Spectrally extracted objects
        """
        if self.par['flexure']['spec_method'] == 'skip':
            msgs.info('Skipping flexure correction.')
            return

        # Perform some checks
        if mode == "local" and sobjs is None:
            msgs.error("No spectral extractions provided for flexure, using slit center instead")
        elif mode not in ["local", "global"]:
            msgs.error("mode must be 'global' or 'local'. Assuming 'global'.")

        # initialize flex_list
        flex_list = None

        # Prepare a list of slit spectra, if required.
        if mode == "global":
            msgs.info('Performing global spectral flexure correction')
            gd_slits = np.logical_not(self.extract_bpm)
            trace_spat = 0.5 * (self.slits_left + self.slits_right)
            flex_list = flexure.spec_flexure_slit_global(self.sciImg, self.waveimg, self.global_sky, self.par,
                                                         self.slits, self.slitmask, trace_spat, gd_slits,
                                                         self.wv_calib, self.pypeline, self.det)
            # Store the slit shifts that were applied to each slit
            # These corrections are later needed so the specobjs metadata contains the total spectral flexure
            self.slitshift = np.zeros(self.slits.nslits)
            for islit in range(self.slits.nslits):
                if gd_slits[islit] and len(flex_list[islit]['shift']) > 0:
                    self.slitshift[islit] = flex_list[islit]['shift'][0]
            # Apply flexure to the new wavelength solution
            msgs.info("Regenerating wavelength image")
            self.waveimg = self.wv_calib.build_waveimg(self.tilts, self.slits,
                                                       spat_flexure=self.spat_flexure_shift,
                                                       spec_flexure=self.slitshift)
        elif mode == "local":
            msgs.info('Performing local spectral flexure correction')
            # Measure flexure:
            # If mode == local: specobjs != None and slitspecs = None
            flex_list = flexure.spec_flexure_slit(self.slits, self.slits.slitord_id, self.extract_bpm,
                                                  self.par['flexure']['spectrum'],
                                                  method=self.par['flexure']['spec_method'],
                                                  mxshft=self.par['flexure']['spec_maxshift'],
                                                  excess_shft=self.par['flexure']['excessive_shift'],
                                                  specobjs=sobjs, slit_specs=None, wv_calib=self.wv_calib)
            # Apply flexure to objects
            for islit in range(self.slits.nslits):
                i_slitord = self.slits.slitord_id[islit]
                indx = sobjs.slitorder_indices(i_slitord)
                this_specobjs = sobjs[indx]
                this_flex_dict = flex_list[islit]
                # Loop through objects
                for ss, sobj in enumerate(this_specobjs):
                    if sobj is None or sobj['BOX_WAVE'] is None:  # Nothing extracted; only the trace exists
                        continue
                    # Interpolate
                    if len(this_flex_dict['shift']) > 0 and this_flex_dict['shift'][ss] is not None:
                        new_sky = sobj.apply_spectral_flexure(this_flex_dict['shift'][ss],
                                                              this_flex_dict['sky_spec'][ss])
                        flex_list[islit]['sky_spec'][ss] = new_sky.copy()

        # Save QA
        if flex_list is not None:
            basename = f'{self.basename}_{mode}_{self.spectrograph.get_det_name(self.det)}'
            out_dir = os.path.join(self.par['rdx']['redux_path'], 'QA')
            flexure.spec_flexure_qa(self.slits.slitord_id, self.extract_bpm, basename, flex_list,
                                    specobjs=sobjs, out_dir=out_dir)

    def refframe_correct(self, ra, dec, obstime, sobjs=None):
        """ Correct the calibrated wavelength to the user-supplied reference frame

        Args:
            radec (astropy.coordiantes.SkyCoord):
                Sky Coordinate of the observation
            obstime (:obj:`astropy.time.Time`):
                Observation time
            sobjs (:class:`pypeit.specobjs.Specobjs`, None):
                Spectrally extracted objects

        """
        # Correct Telescope's motion
        refframe = self.par['calibrations']['wavelengths']['refframe']
        if refframe in ['heliocentric', 'barycentric'] \
                and self.par['calibrations']['wavelengths']['reference'] != 'pixel':
            msgs.info("Performing a {0} correction".format(self.par['calibrations']['wavelengths']['refframe']))
            # Calculate correction
            radec = ltu.radec_to_coord((ra, dec))
            vel, vel_corr = wave.geomotion_correct(radec, obstime,
                                                   self.spectrograph.telescope['longitude'],
                                                   self.spectrograph.telescope['latitude'],
                                                   self.spectrograph.telescope['elevation'],
                                                   refframe)
            # Apply correction to objects
            msgs.info('Applying {0} correction = {1:0.5f} km/s'.format(refframe, vel))
            if (sobjs is not None) and (sobjs.nobj != 0):
                # Loop on slits to apply
                gd_slitord = self.slits.slitord_id[np.logical_not(self.extract_bpm)]
                for slitord in gd_slitord:
                    indx = sobjs.slitorder_indices(slitord)
                    this_specobjs = sobjs[indx]
                    # Loop on objects
                    for specobj in this_specobjs:
                        if specobj is None:
                            continue
                        specobj.apply_helio(vel_corr, refframe)

            # Apply correction to wavelength image
            self.vel_corr = vel_corr
            self.waveimg *= vel_corr

        else:
            msgs.info('A wavelength reference frame correction will not be performed.')

    def show(self, attr, image=None, showmask=False, sobjs=None,
             chname=None, slits=False,clear=False):
        """
        Show one of the internal images

        .. todo::
            Should probably put some of these in ProcessImages

        Parameters
        ----------
        attr : str
          global -- Sky model (global)
          sci -- Processed science image
          rawvar -- Raw variance image
          modelvar -- Model variance image
          crmasked -- Science image with CRs set to 0
          skysub -- Science image with global sky subtracted
          image -- Input image
        display : str, optional
        image : ndarray, optional
          User supplied image to display

        """

        if showmask:
            mask_in = self.sciImg.fullmask
            bitmask_in = self.sciImg.bitmask
        else:
            mask_in = None
            bitmask_in = None

        img_gpm = self.sciImg.select_flag(invert=True)
        detname = self.spectrograph.get_det_name(self.det)

        # TODO Do we still need this here?
        if attr == 'global' and all([a is not None for a in [self.sciImg.image, self.global_sky, self.sciImg.fullmask]]):
            # global sky subtraction
            # sky subtracted image
            image = (self.sciImg.image - self.global_sky) * img_gpm.astype(float)
            mean, med, sigma = stats.sigma_clipped_stats(image[img_gpm], sigma_lower=5.0,
                                                         sigma_upper=5.0)
            cut_min = mean - 1.0 * sigma
            cut_max = mean + 4.0 * sigma
            ch_name = chname if chname is not None else f'global_sky_{detname}'
            viewer, ch = display.show_image(image, chname=ch_name, bitmask=bitmask_in,
                                            mask=mask_in, clear=clear, wcs_match=True)
                                          #, cuts=(cut_min, cut_max))
        elif attr == 'local' and all([a is not None for a in [self.sciImg.image, self.skymodel, self.sciImg.fullmask]]):
            # local sky subtraction
            # sky subtracted image
            image = (self.sciImg.image - self.skymodel) * img_gpm.astype(float)
            mean, med, sigma = stats.sigma_clipped_stats(image[img_gpm], sigma_lower=5.0,
                                                         sigma_upper=5.0)
            cut_min = mean - 1.0 * sigma
            cut_max = mean + 4.0 * sigma
            ch_name = chname if chname is not None else f'local_sky_{detname}'
            viewer, ch = display.show_image(image, chname=ch_name, bitmask=bitmask_in,
                                            mask=mask_in, clear=clear, wcs_match=True)
                                          #, cuts=(cut_min, cut_max))
        elif attr == 'sky_resid' and all([a is not None for a in [self.sciImg.image, self.skymodel, self.objmodel,
                                                                  self.ivarmodel, self.sciImg.fullmask]]):
            # sky residual map with object included
            image = (self.sciImg.image - self.skymodel) * np.sqrt(self.ivarmodel)
            image *= img_gpm.astype(float)
            ch_name = chname if chname is not None else f'sky_resid_{detname}'
            viewer, ch = display.show_image(image, chname=ch_name, cuts=(-5.0, 5.0),
                                            bitmask=bitmask_in, mask=mask_in, clear=clear,
                                            wcs_match=True)
        elif attr == 'resid' and all([a is not None for a in [self.sciImg.image, self.skymodel, self.objmodel,
                                                                      self.ivarmodel, self.sciImg.fullmask]]):
            # full residual map with object model subtractede
            # full model residual map
            image = (self.sciImg.image - self.skymodel - self.objmodel) * np.sqrt(self.ivarmodel)
            image *= img_gpm.astype(float)
            ch_name = chname if chname is not None else f'resid_{detname}'
            viewer, ch = display.show_image(image, chname=ch_name, cuts=(-5.0, 5.0),
                                            bitmask=bitmask_in, mask=mask_in, clear=clear,
                                            wcs_match=True)
        elif attr == 'image':
            ch_name = chname if chname is not None else 'image'
            viewer, ch = display.show_image(image, chname=ch_name, clear=clear, wcs_match=True)
        else:
            msgs.warn("Not an option for show")

        if sobjs is not None:
            for spec in sobjs:
                color = 'magenta' if spec.hand_extract_flag else 'orange'
                display.show_trace(viewer, ch, spec.TRACE_SPAT, spec.NAME, color=color)

        if slits and self.slits_left is not None:
            display.show_slits(viewer, ch, self.slits_left, self.slits_right)

    def __repr__(self):
        txt = '<{:s}: nimg={:d}'.format(self.__class__.__name__,
                                        self.nsci)
        if len(self.steps) > 0:
            txt+= ' steps: ['
            for step in self.steps:
                txt += '{:s}, '.format(step)
            txt = txt[:-2]+']'  # Trim the trailing comma
        txt += '>'
        return txt


class MultiSlitExtract(Extract):
    """
    Child of Reduce for Multislit and Longslit reductions

    See parent doc string for Args and Attributes

    """
    def __init__(self, sciImg, slits, sobjs_obj, spectrograph, par, objtype, **kwargs):
        super().__init__(sciImg, slits, sobjs_obj, spectrograph, par, objtype, **kwargs)


    @property
    def nobj_to_extract(self):
        """
        See parent method docs.

        Returns:

        """
        return self.nsobj_to_extract

    # TODO: JFH Should we reduce the number of iterations for standards or
    # near-IR redux where the noise model is not being updated?
    def local_skysub_extract(self, global_sky, sobjs, spat_pix=None, model_noise=True,
                             show_resids=False, show_profile=False, show=False):
        """
        Perform local sky subtraction, profile fitting, and optimal extraction
        slit by slit.

        Wrapper to :func:`~pypeit.core.skysub.local_skysub_extract`.

        Args:
            global_sky (`numpy.ndarray`_):
                Global sky model
            sobjs (:class:`~pypeit.specobjs.SpecObjs`):
                Class containing the information about the objects found
            spat_pix (`numpy.ndarray`_, optional):
                Image containing the spatial location of pixels. If not
                input, it will be computed from ``spat_img =
                np.outer(np.ones(nspec), np.arange(nspat))``.
            model_noise (:obj:`bool`, optional):
                If True, construct and iteratively update a model inverse variance image
                using :func:`~pypeit.core.procimg.variance_model`. If False, a
                variance model will not be created and instead the input sciivar will
                always be taken to be the inverse variance. See
                :func:`~pypeit.core.skysub.local_skysub_extract` for more info.
            show_resids (:obj:`bool`, optional):
                Show the model fits and residuals.
            show_profile (:obj:`bool`, optional):
                Show QA for the object profile fitting to the screen. Note
                that this will show interactive matplotlib plots which will
                block the execution of the code until the window is closed.
            show (:obj:`bool`, optional):
                Show debugging plots

        Returns:
            :obj:`tuple`: Return the model sky flux, object flux, inverse
            variance, and mask as `numpy.ndarray`_ objects, and returns a
            :class:`~pypeit.specobjs.SpecObjs`: instance c containing the
            information about the objects found.
        """
        self.global_sky = global_sky

        # get the good slits
        gdslits = np.where(np.invert(self.extract_bpm))[0]

        # Allocate the images that are needed
        # Initialize to mask in case no objects were found
        # NOTE: fullmask is a bit mask, make sure it's treated as such, not a
        # boolean (e.g., bad pixel) mask.
        self.outmask = np.copy(self.sciImg.fullmask)
        # Initialize to input mask in case no objects were found
        self.extractmask = self.sciImg.select_flag(invert=True)
        # Initialize to zero in case no objects were found
        self.objmodel = np.zeros_like(self.sciImg.image)
        # Set initially to global sky in case no objects were found
        self.skymodel  = np.copy(self.global_sky)
        # Set initially to sciivar in case no obects were found.
        self.ivarmodel = np.copy(self.sciImg.ivar)

        # Could actually create a model anyway here, but probably
        # overkill since nothing is extracted
        self.sobjs = sobjs.copy()  # WHY DO WE CREATE A COPY HERE?

        base_gpm = self.sciImg.select_flag(invert=True)

        # Loop on slits
        for slit_idx in gdslits:
            slit_spat = self.slits.spat_id[slit_idx]
            msgs.info("Local sky subtraction and extraction for slit: {:d}".format(slit_spat))
            thisobj = self.sobjs.SLITID == slit_spat    # indices of objects for this slit
            if not np.any(thisobj):
                continue
            # Setup to run local skysub
            thismask = self.slitmask == slit_spat   # pixels for this slit
            # True  = Good, False = Bad for inmask
            ingpm = base_gpm & thismask

            # ... Just for readability
            model_full_slit = self.par['reduce']['extraction']['model_full_slit']
            sigrej = self.par['reduce']['skysub']['sky_sigrej']
            bsp = self.par['reduce']['skysub']['bspline_spacing']
            force_gauss = self.par['reduce']['extraction']['use_user_fwhm']
            sn_gauss = self.par['reduce']['extraction']['sn_gauss']
            use_2dmodel_mask = self.par['reduce']['extraction']['use_2dmodel_mask']
            no_local_sky = self.par['reduce']['skysub']['no_local_sky']

            # Local sky subtraction and extraction
            self.skymodel[thismask], self.objmodel[thismask], self.ivarmodel[thismask], self.extractmask[thismask] \
                = skysub.local_skysub_extract(self.sciImg.image, self.sciImg.ivar,
                                              self.tilts, self.waveimg, self.global_sky,
                                              thismask, self.slits_left[:,slit_idx],
                                              self.slits_right[:, slit_idx],
                                              self.sobjs[thisobj], ingpm=ingpm,
                                              spat_pix=spat_pix,
                                              model_full_slit=model_full_slit,
                                              sigrej=sigrej, model_noise=model_noise,
                                              std=self.std_redux, bsp=bsp,
                                              force_gauss=force_gauss, sn_gauss=sn_gauss,
                                              show_profile=show_profile,
                                              use_2dmodel_mask=use_2dmodel_mask,
                                              no_local_sky=no_local_sky,
                                              base_var=self.sciImg.base_var,
                                              count_scale=self.sciImg.img_scale,
                                              adderr=self.sciImg.noise_floor)

        # Set the bit for pixels which were masked by the extraction.
        # For extractmask, True = Good, False = Bad
        iextract = base_gpm & np.logical_not(self.extractmask)
        # TODO: Change this to use the update_mask method?
        self.outmask[iextract] = self.sciImg.bitmask.turn_on(self.outmask[iextract], 'EXTRACT')

        # Step
        self.steps.append(inspect.stack()[0][3])

        if show:
            self.show('local', sobjs = self.sobjs, slits= True)
            self.show('resid', sobjs = self.sobjs, slits= True)

        # Return
        return self.skymodel, self.objmodel, self.ivarmodel, self.outmask, self.sobjs


class EchelleExtract(Extract):
    """
    Child of Reduce for Echelle reductions

    See parent doc string for Args and Attributes

    """
    def __init__(self, sciImg, slits, sobjs_obj, spectrograph, par, objtype, **kwargs):
        super(EchelleExtract, self).__init__(sciImg, slits, sobjs_obj, spectrograph, par, objtype, **kwargs)

        # JFH For 2d coadds the orders are no longer located at the standard locations
        self.order_vec = spectrograph.orders if 'coadd2d' in self.objtype \
                            else self.slits.ech_order
#                            else self.spectrograph.order_vec(self.spatial_coo)
        if self.order_vec is None:
            msgs.error('Unable to set Echelle orders, likely because they were incorrectly '
                       'assigned in the relevant SlitTraceSet.')


    @property
    def nobj_to_extract(self):
        """
        See parent method docs.

        Returns:

        """

        norders = self.order_vec.size
        if (self.nsobj_to_extract % norders) == 0:
            return int(self.nsobj_to_extract/norders)
        else:
            msgs.error('Number of specobjs in sobjs is not an integer multiple of the number or ordres!')

    # JFH TODO Should we reduce the number of iterations for standards or near-IR redux where the noise model is not
    # being updated?
    def local_skysub_extract(self, global_sky, sobjs,
                             spat_pix=None, model_noise=True, min_snr=2.0, fit_fwhm=False,
                             show_profile=False, show_resids=False, show_fwhm=False, show=False):
        """
        Perform local sky subtraction, profile fitting, and optimal extraction slit by slit

        Wrapper to :func:`~pypeit.core.skysub.local_skysub_extract`.

        Args:
            global_sky (`numpy.ndarray`_):
                Global sky model
            sobjs (:class:`~pypeit.specobjs.SpecObjs`):
                Class containing the information about the objects found
            spat_pix (`numpy.ndarray`_, optional):
                Image containing the spatial location of pixels. If not
                input, it will be computed from ``spat_img =
                np.outer(np.ones(nspec), np.arange(nspat))``.
            model_noise (:obj:`bool`, optional):
                If True, construct and iteratively update a model inverse variance image
                using :func:`~pypeit.core.procimg.variance_model`. If False, a
                variance model will not be created and instead the input sciivar will
                always be taken to be the inverse variance. See
                `~pypeit.core.skysub.local_skysub_extract` for more info.
            show_resids (:obj:`bool`, optional):
                Show the model fits and residuals.
            show_profile (:obj:`bool`, optional):
                Show QA for the object profile fitting to the screen. Note
                that this will show interactive matplotlib plots which will
                block the execution of the code until the window is closed.
            show (:obj:`bool`, optional):
                Show debugging plots

        Returns:
            :obj:`tuple`: Return the model sky flux, object flux, inverse
            variance, and mask as `numpy.ndarray`_ objects, and returns a
            :class:`~pypeit.specobjs.SpecObjs`: instance c containing the
            information about the objects found.
        """
        self.global_sky = global_sky

        # Pulled out some parameters to make the method all easier to read
        bsp = self.par['reduce']['skysub']['bspline_spacing']
        sigrej = self.par['reduce']['skysub']['sky_sigrej']
        sn_gauss = self.par['reduce']['extraction']['sn_gauss']
        model_full_slit = self.par['reduce']['extraction']['model_full_slit']
        force_gauss = self.par['reduce']['extraction']['use_user_fwhm']


        self.skymodel, self.objmodel, self.ivarmodel, self.outmask, self.sobjs \
                = skysub.ech_local_skysub_extract(self.sciImg.image, self.sciImg.ivar,
                                                  self.sciImg.fullmask, self.tilts, self.waveimg,
                                                  self.global_sky, self.slits_left,
                                                  self.slits_right, self.slitmask, sobjs,
                                                  self.order_vec, spat_pix=spat_pix,
                                                  std=self.std_redux, fit_fwhm=fit_fwhm,
                                                  min_snr=min_snr, bsp=bsp, sigrej=sigrej,
                                                  force_gauss=force_gauss, sn_gauss=sn_gauss,
                                                  model_full_slit=model_full_slit,
                                                  model_noise=model_noise,
                                                  show_profile=show_profile,
                                                  show_resids=show_resids, show_fwhm=show_fwhm,
                                                  base_var=self.sciImg.base_var,
                                                  count_scale=self.sciImg.img_scale,
                                                  adderr=self.sciImg.noise_floor)
        # Step
        self.steps.append(inspect.stack()[0][3])

        if show:
            self.show('local', sobjs = self.sobjs, slits= True, chname='ech_local')
            self.show('resid', sobjs = self.sobjs, slits= True, chname='ech_resid')

        return self.skymodel, self.objmodel, self.ivarmodel, self.outmask, self.sobjs

# TODO Should this be removed? I think so.
class IFUExtract(MultiSlitExtract):
    """
    Child of Reduce for IFU reductions

    See parent doc string for Args and Attributes

    """
    def __init__(self, sciImg, slits, sobjs_obj, spectrograph, par, objtype, **kwargs):
        super(IFUExtract, self).__init__(sciImg, slits, sobjs_obj, spectrograph, par, objtype, **kwargs)
        self.initialise_slits(slits, initial=True)

<|MERGE_RESOLUTION|>--- conflicted
+++ resolved
@@ -62,12 +62,8 @@
 
     # Superclass factory method generates the subclass instance
     @classmethod
-<<<<<<< HEAD
     def get_instance(cls, sciImg, slits, sobjs_obj, spectrograph, par, objtype, global_sky=None,
                      waveTilts=None, tilts=None, wv_calib=None, waveimg=None, bkg_redux=False,
-=======
-    def get_instance(cls, sciImg, sobjs_obj, spectrograph, par, caliBrate, objtype, global_sky=None, bkg_redux=False,
->>>>>>> 8d99297f
                      return_negative=False, std_redux=False, show=False, basename=None):
         """
         Instantiate the Reduce subclass appropriate for the provided
@@ -90,7 +86,6 @@
                 Specifies object being reduced 'science' 'standard'
                 'science_coadd2d'.  This is used only to determine the
                 spat_flexure_shift and ech_order for coadd2d.
-<<<<<<< HEAD
             global_sky (:obj:`numpy.ndarray`_, optional):
                 Fit to global sky. If None, an array of zeroes is generated the same size as sciImg
             waveTilts (:class:`~pypeit.wavetilts.WaveTilts`, optional):
@@ -102,10 +97,6 @@
                 This is the waveCalib object which is optional, but either wv_calib or waveimg must be provided.
             waveimg (`numpy.ndarray`_, optional):
                 Wave image. Either a wave image or wv_calib object (above) must be provided
-=======
-            global_sky (`numpy.ndarray`_):
-                Global sky model
->>>>>>> 8d99297f
             bkg_redux (:obj:`bool`, optional):
                 If True, the sciImg has been subtracted by
                 a background image (e.g. standard treatment in the IR)
@@ -129,20 +120,12 @@
         """
         return next(c for c in utils.all_subclasses(Extract)
                     if c.__name__ == (spectrograph.pypeline + 'Extract'))(
-<<<<<<< HEAD
             sciImg, slits, sobjs_obj, spectrograph, par, objtype, global_sky=global_sky, waveTilts=waveTilts, tilts=tilts,
             wv_calib=wv_calib, waveimg=waveimg, bkg_redux=bkg_redux, return_negative=return_negative,
             std_redux=std_redux, show=show, basename=basename)
 
     def __init__(self, sciImg, slits, sobjs_obj, spectrograph, par, objtype, global_sky=None,
                  waveTilts=None, tilts=None, wv_calib=None, waveimg=None,
-=======
-                            sciImg, sobjs_obj, spectrograph, par, caliBrate, objtype, global_sky=global_sky,
-                            bkg_redux=bkg_redux, return_negative=return_negative, std_redux=std_redux, show=show,
-                            basename=basename)
-
-    def __init__(self, sciImg, sobjs_obj, spectrograph, par, caliBrate, objtype, global_sky=None,
->>>>>>> 8d99297f
                  bkg_redux=False, return_negative=False, std_redux=False, show=False,
                  basename=None):
 
@@ -158,7 +141,6 @@
 
         #self.caliBrate = caliBrate
         self.basename = basename
-        self.global_sky = global_sky
         # Parse
         # Slit pieces
         #   WARNING -- It is best to unpack here then pass around self.slits
@@ -245,6 +227,15 @@
         elif wv_calib is None and waveimg is not None:
             self.waveimg=waveimg
 
+
+        # Now apply a global flexure correction to each slit provided it's not a standard star
+        if self.par['flexure']['spec_method'] != 'skip' and not self.std_redux:
+            self.spec_flexure_correct(mode='global')
+            if self.nobj_to_extract > 0:
+                for iobj in range(self.sobjs_obj.nobj):
+                    islit = self.slits.spatid_to_zero(self.sobjs_obj[iobj].SLITID)
+                    self.sobjs_obj[iobj].update_flex_shift(self.slitshift[islit], flex_type='global')
+
         # remove objects found in `BOXSLIT` (we don't want to extract those)
         remove_idx = []
         for i, sobj in enumerate(self.sobjs_obj):
@@ -382,36 +373,11 @@
         return self.skymodel, self.objmodel, self.ivarmodel, self.outmask, self.sobjs
 
 
-<<<<<<< HEAD
-    def run(self, model_noise=None, spat_pix=None, ra=None, dec=None, obstime=None):
-=======
-        # Apply a global flexure correction to each slit
-        # provided it's not a standard star
-        if self.par['flexure']['spec_method'] != 'skip' and not self.std_redux:
-            self.spec_flexure_correct(mode='global')
-            if self.nobj_to_extract > 0:
-                for iobj in range(self.sobjs_obj.nobj):
-                    islit = self.slits.spatid_to_zero(self.sobjs_obj[iobj].SLITID)
-                    self.sobjs_obj[iobj].update_flex_shift(self.slitshift[islit], flex_type='global')
-
-
-    def run(self, prepare_extraction=True, model_noise=None, spat_pix=None):
->>>>>>> 8d99297f
+    def run(self, model_noise=None, spat_pix=None):
         """
         Primary code flow for PypeIt reductions
 
-        *NOT* used by COADD2D
-
         Args:
-<<<<<<< HEAD
-            sobjs_obj (:class:`pypeit.specobjs.SpecObjs`):
-                List of objects found during `run_objfind`
-=======
-            prepare_extraction (bool):
-                If True, generate the tilts image and the waveimg using fits that are stored in their
-                respective objects. This allows spatial flexure compensation to optionally be taken into account.
-                This option is set to False for coadd2d, since TODO :: <unfinished docstring>
->>>>>>> 8d99297f
             model_noise (bool):
                 If True, construct and iteratively update a model inverse variance image
                 using :func:`~pypeit.core.procimg.variance_model`. If False, a
@@ -423,18 +389,6 @@
                  Image containing the spatial coordinates. This option is used for 2d coadds
                  where the spat_pix image is generated as a coadd of images. For normal reductions
                  spat_pix is not required as it is trivially created from the image itself. Default is None.
-<<<<<<< HEAD
-            ra (:obj:`float`, optional):
-                Required if helio-centric correction is to be applied
-            dec (:obj:`float`, optional):
-                Required if helio-centric correction is to be applied
-            obstime (:obj:`astropy.time.Time`, optional):
-                Required if helio-centric correction is to be applied
-
-            return_negative (:obj:`bool`, optional):
-                Do you want to extract the negative objects?
-=======
->>>>>>> 8d99297f
 
         Returns:
             tuple: skymodel (ndarray), objmodel (ndarray), ivarmodel (ndarray),
@@ -443,27 +397,8 @@
                See main doc string for description
 
         """
-<<<<<<< HEAD
-        # TODO :: since prepare_extraction() has disappeared, we need to make sure that @doberoape's changes
-        # still take effect.
-
-        # Apply a global flexure correction to each slit
-        # provided it's not a standard star
-        if self.par['flexure']['spec_method'] != 'skip' and not self.std_redux:
-            self.spec_flexure_correct(mode='global')
-            for iobj in range(self.sobjs_obj.nobj):
-                islit = self.slits.spatid_to_zero(self.sobjs_obj[iobj].SLITID)
-                self.sobjs_obj[iobj].update_flex_shift(self.slitshift[islit], flex_type='global')
 
         # Do we have any detected objects to extract?
-=======
-        # Start by preparing some masks and the wavelength image, ready for extraction
-        # TODO this should return things to make the control flow less opaque.
-        if prepare_extraction:
-            self.prepare_extraction()
-
-        # Do we have any positive objects to extract?
->>>>>>> 8d99297f
         if self.nobj_to_extract > 0:
             # Extract + Return
             self.skymodel, self.objmodel, self.ivarmodel, self.outmask, self.sobjs \
