--- conflicted
+++ resolved
@@ -26,12 +26,9 @@
 from pypeit import masterframe
 from pypeit.core import flat
 from pypeit.core import tracewave
-<<<<<<< HEAD
 from pypeit.core import basis
-=======
 from pypeit import slittrace
 from pypeit.core import pydl
->>>>>>> 314dabcf
 
 
 class FlatImages(datamodel.DataContainer):
