--- conflicted
+++ resolved
@@ -13,9 +13,7 @@
 from pathlib import Path
 from functools import partial
 from contextlib import contextmanager
-<<<<<<< HEAD
 from qtpy.QtCore import QCoreApplication, Signal, QMutex, QTimer
-=======
 
 # TODO: datetime.UTC is not defined in python 3.10.  Remove this when we decide
 # to no longer support it.
@@ -25,8 +23,6 @@
     from datetime import timezone
     __UTC__ = timezone.utc
 
-from qtpy.QtCore import QCoreApplication, Signal, QMutex
->>>>>>> 905e44dd
 from qtpy.QtCore import QObject, Qt, QThread
 from qtpy.QtGui import QKeySequence
 from qtpy.QtWidgets import QAction
