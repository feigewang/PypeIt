--- conflicted
+++ resolved
@@ -599,22 +599,12 @@
         # Load the MasterFrame (if it exists and is desired)?
         self.tslits_dict, _ = self.traceSlits.load()
         if self.tslits_dict is None:
-<<<<<<< HEAD
-            # Build the trace image first
-            #import pdb; pdb.set_trace()
-            self.traceImage = traceimage.TraceImage(self.spectrograph,self.trace_image_files, det=self.det,
-                                           par=self.par['traceframe'])
-            # Load up and get ready
-            self.traceSlits.mstrace = self.traceImage.process(bias_subtract=self.msbias,
-                                                         trim=self.par['trim'], apply_gain=True)
-=======
             # Build the trace image
             self.traceImage = traceimage.TraceImage(self.spectrograph,
                                                     files=self.trace_image_files, det=self.det,
                                                     par=self.par['traceframe'])
             self.traceImage.process(bias_subtract=self.msbias, trim=self.par['trim'],
                                     apply_gain=True)
->>>>>>> 5348210d
 
             # Compute the plate scale in arcsec which is needed to trim short slits
             binspectral, binspatial = parse.parse_binning(self.binning)
