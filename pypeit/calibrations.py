"""
Class for guiding calibration object generation in PypeIt.

.. include common links, assuming primary doc root is up one directory
.. include:: ../include/links.rst
"""
import os
from pathlib import Path
from datetime import datetime
from copy import deepcopy
from abc import ABCMeta
from collections import Counter
import yaml

# TODO: datetime.UTC is not defined in python 3.10.  Remove this when we decide
# to no longer support it.
try:
    __UTC__ = datetime.UTC
except AttributeError as e:
    from datetime import timezone
    __UTC__ = timezone.utc

from IPython import embed

import numpy as np

from pypeit import __version__
from pypeit import msgs
from pypeit import alignframe
from pypeit import flatfield
from pypeit import edgetrace
from pypeit import scattlight
from pypeit import slittrace
from pypeit import wavecalib
from pypeit import wavetilts
from pypeit.calibframe import CalibFrame
from pypeit.images import buildimage
from pypeit.metadata import PypeItMetaData
from pypeit.core import framematch
from pypeit.core import parse
from pypeit.core import scattlight as core_scattlight
from pypeit.core.mosaic import build_image_mosaic
from pypeit.par import pypeitpar
from pypeit.spectrographs.spectrograph import Spectrograph
from pypeit import io
from pypeit import utils
from pypeit import cache
from pypeit import dataPaths
from pypeit import state


class Calibrations:
    """
    Class designed to guide the generation of calibration images and objects in
    PypeIt.

    Args:
        fitstbl (:class:`~pypeit.metadata.PypeItMetaData`):
            The class holding the metadata for all the frames in this PypeIt run.
            If None, we are using this class as a glorified dict to hold the objects.
        par (:class:`~pypeit.par.pypeitpar.CalibrationsPar`):
            Parameter set defining optional parameters of PypeIt's algorithms
            for Calibrations
        spectrograph (:class:`~pypeit.spectrographs.spectrograph.Spectrograph`):
            Spectrograph object
        caldir (:obj:`str`, `Path`_):
            Path for the processed calibration files.
        qadir (:obj:`str`, optional):
            Path for quality assessment output.  If not provided, no QA
            plots are saved.
        reuse_calibs (:obj:`bool`, optional):
            Instead of reprocessing them, load existing calibration files from
            disk if they exist.
        show (:obj:`bool`, optional):
            Show plots of PypeIt's results as the code progresses.  Requires
            interaction from the user.
        user_slits (:obj:`dict`, optional):
            A limited set of slits selected by the user for analysis.  See
            :func:`~pypeit.slittrace.SlitTraceSet.user_mask`.
        chk_version (:obj:`bool`, optional):
            When reading in existing files written by PypeIt, perform strict
            version checking to ensure a valid file.  If False, the code will
            try to keep going, but this may lead to faults and quiet failures.
            User beware!

    Attributes:
        fitstbl (:class:`~pypeit.metadata.PypeItMetaData`):
            See instantiation arguments.
        par (:class:`~pypeit.par.pypeitpar.CalibrationsPar`):
            See instantiation arguments.
        spectrograph (:class:`~pypeit.spectrographs.spectrograph.Spectrograph`):
            See instantiation arguments.
        calib_dir (`Path`_):
            Path for the processed calibration files.
        qa_path (`Path`_):
            Path for the QA diagnostics.
        reuse_calibs (:obj:`bool`):
            See instantiation arguments.
        show (:obj:`bool`):
            See instantiation arguments.
        user_slits (:obj:`dict`):
            See instantiation arguments.
        det (:obj:`int`, :obj:`tuple`):
            The single detector or set of detectors in a mosaic to process.
        frame (:obj:`int`):
            The index of a raw file in :attr:`fitstbl` used to set the
            calibration group.
        calib_ID (:obj:`int`):
            The calibration group associated with :attr:`frame`.
        msarc (:class:`~pypeit.images.buildimage.ArcImage`):
            Arc calibration frame
        mstilt (:class:`~pypeit.images.buildimage.TiltImage`):
            Tilt calibration frame
        alignments (:class:`~pypeit.alignframe.Alignments`):
            Alignment calibration frame
        msbias (:class:`~pypeit.images.buildimage.BiasImage`):
            Bias calibration frame
        msdark (:class:`~pypeit.images.buildimage.DarkImage`):
            Dark calibration frame
        msbpm (`numpy.ndarray`_):
            Boolean array with the bad-pixel mask (pixels that should masked are
            set to True).
        wv_calib (:class:`~pypeit.wavecalib.WaveCalib`):
            Wavelength calibration frame
        slits (:class:`~pypeit.slittrace.SlitTraceSet`):
            Slit tracing calibration frame
        wavetilts (:class:`~pypeit.wavetilts.WaveTilts`):
            Tilts calibration frame
        flatimages (:class:`~pypeit.flatfield.FlatImages`):
            Flat-field calibration frame
        steps (:obj:`list`):
            A list of strings setting the set of processing steps to be
            completed (not necessarily those that were successful).  See the
            ``default_steps`` functions of each subclass.
        success (:obj:`bool`):
            Flag that the calibrations were all generated successfully.
        failed_step (:obj:`str`):
            If the calibrations were unsuccessful, this is the step that
            led to the fault.
    """
    __metaclass__ = ABCMeta

    @staticmethod
    def get_instance(fitstbl, par, spectrograph, caldir, **kwargs):
        """
        Get the instance of the appropriate subclass of :class:`Calibrations` to
        use for reducing data from the provided ``spectrograph``.  For argument
        descriptions, see :class:`Calibrations`.
        """
        calibclass = MultiSlitCalibrations if spectrograph.pypeline in ['MultiSlit', 'Echelle'] \
                        else IFUCalibrations
        return calibclass(fitstbl, par, spectrograph, caldir, **kwargs)

    def __init__(self, fitstbl, par, spectrograph, caldir, qadir=None,
                 reuse_calibs=False, show=False, user_slits=None, chk_version=True,
                 state:state.RunPypeItState=None):

        # Check the types
        # TODO -- Remove this None option once we have data models for all the Calibrations
        #  outputs and use them to feed Reduce instead of the Calibrations object
        if not isinstance(fitstbl, PypeItMetaData) and fitstbl is not None:
            msgs.error('fitstbl must be an PypeItMetaData object')
        if not isinstance(par, pypeitpar.CalibrationsPar):
            msgs.error('Input parameters must be a CalibrationsPar instance.')
        if not isinstance(spectrograph, Spectrograph):
            msgs.error('Must provide Spectrograph instance to Calibrations.')

        # Required inputs
        self.fitstbl = fitstbl
        self.par = par
        self.spectrograph = spectrograph

        # Calibrations
        self.reuse_calibs = reuse_calibs
        self.chk_version = chk_version
        self.calib_dir = Path(caldir).absolute()
        if not self.calib_dir.exists():
            self.calib_dir.mkdir(parents=True)

        # QA
        self.qa_path = None if qadir is None else Path(qadir).absolute()
        if self.qa_path is not None:
            # TODO: This should only be defined in one place!  Where?...
            qa_png_path = self.qa_path / 'PNGs'
        self.write_qa = self.qa_path is not None
        if self.write_qa and not qa_png_path.exists():
            qa_png_path.mkdir(parents=True)

        # Debugging
        self.show = show

        # State
        self.state = state

        # Restrict on slits?
        self.user_slits = user_slits

        # Attributes
        self.det = None
        self.frame = None

        self.msarc = None
        self.mstilt = None
        self.alignments = None
        self.msbias = None
        self.msdark = None
        self.msbpm = None
        self.wv_calib = None
        self.slits = None
        self.msscattlight = None

        self.wavetilts = None
        self.flatimages = None
        self.calib_ID = None

        # Steps
        self.steps = self.__class__.default_steps()
        self.success = False
        self.failed_step = None

    def check_calibrations(self, file_list, check_lamps=True):
        """
        Check if the input calibration files are consistent with each other.
        This step is usually needed when combining calibration frames of a given type.
        This routine currently only prints out warning messages if the calibration files are not consistent.

        Note: The exposure times are currently checked in the combine step, so they are not checked here.

        Parameters
        ----------
        file_list : list
            List of calibration files to check
        check_lamps : bool, optional
            Check if the lamp status is the same for all the files. Default is True.
        """

        lampstat = [None] * len(file_list)
        # Loop on the files
        for ii, ifile in enumerate(file_list):
            # Save the lamp status
            headarr = deepcopy(self.spectrograph.get_headarr(ifile))
            lampstat[ii] = self.spectrograph.get_lamps_status(headarr)

        # Check that the lamps being combined are all the same
        if check_lamps:
            if not lampstat[1:] == lampstat[:-1]:
                msgs.warn("The following files contain different lamp status")
                # Get the longest strings
                maxlen = max([len("Filename")] + [len(os.path.split(x)[1]) for x in file_list])
                maxlmp = max([len("Lamp status")] + [len(x) for x in lampstat])
                strout = "{0:" + str(maxlen) + "}  {1:s}"
                # Print the messages
                print(msgs.indent() + '-' * maxlen + "  " + '-' * maxlmp)
                print(msgs.indent() + strout.format("Filename", "Lamp status"))
                print(msgs.indent() + '-' * maxlen + "  " + '-' * maxlmp)
                for ff, file in enumerate(file_list):
                    print(msgs.indent()
                          + strout.format(os.path.split(file)[1], " ".join(lampstat[ff].split("_"))))
                print(msgs.indent() + '-' * maxlen + "  " + '-' * maxlmp)

    def find_calibrations(self, frametype, frameclass):
        """
        Find calibration files and identifiers.

        Parameters
        ----------
        frametype : :obj:`str`
            Calibration frame type.  Must be a valid frame type; see
            :func:`~pypeit.core.framematch.valid_frametype`.
        frameclass : :class:`~pypeit.calibframe.CalibFrame`
            The subclass used to store the processed calibration data.

        Returns
        -------
        raw_files : :obj:`list`
            The list of raw files in :attr:`fitstbl` with the provided
            frametype.
        cal_file : `Path`_
            The path with/for the processed calibration frame
        calib_key : :obj:`str`
            The calibration identifier
        setup : :obj:`str`
            The setup/configuration identifier
        calib_id : :obj:`list`
            The calibration groups
        detname : :obj:`str`
            The detector/mosaic identifier
        """
        # NOTE: This will raise an exception if the frametype is not valid!
        framematch.valid_frametype(frametype, raise_error=True)
        if not issubclass(frameclass, CalibFrame):
            msgs.error(f'CODING ERROR: {frameclass} is not a subclass of CalibFrame.')

        # Grab rows with relevant frames
        detname = self.spectrograph.get_det_name(self.det)
        rows = self.fitstbl.find_frames(frametype, calib_ID=self.calib_ID, index=True)

        if len(rows) == 0:
            # No raw files are available.  Attempt to find an existing and
            # relevant calibration frame based on the setup/configuration and
            # calibration group of the (science) frame to be calibrated.
            setup = self.fitstbl['setup'][self.frame]
            cal_file = frameclass.glob(self.calib_dir, setup, self.calib_ID, detname=detname)
            if cal_file is None or len(cal_file) > 1:
                return [], None, None, setup, None, detname

            cal_file = cal_file[0]
            calib_key = frameclass.parse_key_dir(str(cal_file), from_filename=True)[0]
            calib_id = frameclass.parse_calib_key(calib_key)[1]
            return [], cal_file, calib_key, setup, frameclass.ingest_calib_id(calib_id), detname

        # Otherwise, use the metadata for the raw frames to set the name of
        # the processed calibration frame.
        setup = self.fitstbl['setup'][rows[0]]
        calib_id = self.fitstbl['calib'][rows[0]]
        calib_key = frameclass.construct_calib_key(setup, calib_id, detname)
        # Construct the expected calibration frame file name
        cal_file = Path(frameclass.construct_file_name(calib_key, calib_dir=self.calib_dir))

        return self.fitstbl.frame_paths(rows), cal_file, calib_key, setup, \
                    frameclass.ingest_calib_id(calib_id), detname

    def set_config(self, frame, det, par=None):
        """
        Specify the critical attributes of the class to perform a set of calibrations.

        Operations are:

            - Set the frame
            - Use the frame to find the calibration group
            - Set the detector/mosaic
            - Set the parameters

        Args:
            frame (:obj:`int`):
                The row index in :attr:`fitstbl` with the frame to calibrate.
            det (:obj:`int`):
                Detector number.
            par (:class:`~pypeit.par.pypeitpar.CalibrationsPar`, optional):
                Parameters used by the calibration procedures.  If None, use
                :attr:`par`.
        """
        # Initialize for this setup
        self.frame = frame
        # Find the calibration groups associated with this frame.  Note
        # find_frame_calib_groups *always* returns a list.  Science frames only
        # have one calibration group, but calibration frames can have many.  So
        # for both science and calibration frames, we just set the calibration
        # group to the first group in the returned list.
        self.calib_ID = self.fitstbl.find_frame_calib_groups(self.frame)[0]
        self.det = det
        if par is not None:
            self.par = par

    def get_arc(self, force:str=None):
        """
        Load or generate the arc calibration frame.

        Returns:
            :class:`~pypeit.images.buildimage.ArcImage`: The processed
            calibration image.
        """
        # Check internals
        self._chk_set(['det', 'calib_ID', 'par'])

        # Find the calibrations
        frame = {'type': 'arc', 'class': buildimage.ArcImage}
        raw_files, cal_file, calib_key, setup, calib_id, detname \
                = self.find_calibrations(frame['type'], frame['class'])

        if len(raw_files) == 0 and cal_file is None:
            msgs.warn(f'No raw {frame["type"]} frames found and unable to identify a relevant '
                      'processed calibration frame.  Continuing...')
            self.msarc = None
            return self.msarc

        # If a processed calibration frame exists and we want to reuse it, do
        # so:
        if force == 'remake':
            pass
        elif force == 'reload' and not cal_file.exists():
            self.success = False
            return
        elif force == 'reload' or (self.reuse_calibs and cal_file.exists()): 
            self.msarc = frame['class'].from_file(cal_file, chk_version=self.chk_version)
            return self.msarc

        # Reset the BPM
        self.get_bpm(frame=raw_files[0])

        # Perform a check on the files
        self.check_calibrations(raw_files)

        # Otherwise, create the processed file.
        msgs.info(f'Preparing a {frame["class"].calib_type} calibration frame.')
        self.msarc = buildimage.buildimage_fromlist(self.spectrograph, self.det,
                                                    self.par['arcframe'], raw_files,
                                                    bias=self.msbias, bpm=self.msbpm,
                                                    dark=self.msdark, calib_dir=self.calib_dir,
                                                    setup=setup, calib_id=calib_id)
        # Save the result
        self.msarc.to_file()
        # Return it
        return self.msarc

    def get_tiltimg(self, force:str=None):
        """
        Load or generate the tilt calibration frame.

        Returns:
            :class:`~pypeit.images.buildimage.TiltImage`: The processed
            calibration image.
        """
        # Check internals
        self._chk_set(['det', 'calib_ID', 'par'])

        # Find the calibrations
        frame = {'type': 'tilt', 'class':buildimage.TiltImage}
        raw_files, cal_file, calib_key, setup, calib_id, detname \
                = self.find_calibrations(frame['type'], frame['class'])

        if len(raw_files) == 0 and cal_file is None:
            msgs.warn(f'No raw {frame["type"]} frames found and unable to identify a relevant '
                      'processed calibration frame.  Continuing...')
            self.mstilt = None
            return self.mstilt

        # If a processed calibration frame exists and we want to reuse it, do
        # so:
        if force == 'remake':
            pass
        elif force == 'reload' and not cal_file.exists():
            self.success = False
            return
        elif force == 'reload' or (self.reuse_calibs and cal_file.exists()): 
            self.mstilt = frame['class'].from_file(cal_file, chk_version=self.chk_version)
            return self.mstilt

        # Reset the BPM
        self.get_bpm(frame=raw_files[0])

        # Perform a check on the files
        self.check_calibrations(raw_files)

        # Otherwise, create the processed file.
        msgs.info(f'Preparing a {frame["class"].calib_type} calibration frame.')
        self.mstilt = buildimage.buildimage_fromlist(self.spectrograph, self.det,
                                                     self.par['tiltframe'], raw_files,
                                                     bias=self.msbias, bpm=self.msbpm,
                                                     dark=self.msdark, slits=self.slits,
                                                     calib_dir=self.calib_dir, setup=setup,
                                                     calib_id=calib_id)
        # Save the result
        self.mstilt.to_file()
        # Return it
        return self.mstilt

    def get_align(self):
        """
        Load or generate the alignment calibration frame.

        Returns:
            :class:`~pypeit.alignframe.Alignments`: The processed alignment
            image.
        """
        # Check for existing data
        if not self._chk_objs(['msbpm', 'slits']):
            msgs.error('Must have the bpm and slits to make the alignments!')

        # Check internals
        self._chk_set(['det', 'calib_ID', 'par'])

        # Find the calibrations
        frame = {'type': 'align', 'class': alignframe.Alignments}
        raw_files, cal_file, calib_key, setup, calib_id, detname \
                = self.find_calibrations(frame['type'], frame['class'])

        if len(raw_files) == 0 and cal_file is None:
            msgs.warn(f'No raw {frame["type"]} frames found and unable to identify a relevant '
                      'processed calibration frame.  Continuing...')
            self.alignments = None
            return self.alignments

        # If a processed calibration frame exists and we want to reuse it, do
        # so:
        if cal_file.exists() and self.reuse_calibs:
            self.alignments = frame['class'].from_file(cal_file, chk_version=self.chk_version)
            self.alignments.is_synced(self.slits)
            return self.alignments

        # Reset the BPM
        self.get_bpm(frame=raw_files[0])

        # Perform a check on the files
        self.check_calibrations(raw_files)

        # Otherwise, create the processed file.
        msgs.info(f'Preparing a {frame["class"].calib_type} calibration frame.')
        msalign = buildimage.buildimage_fromlist(self.spectrograph, self.det,
                                                 self.par['alignframe'], raw_files,
                                                 bias=self.msbias, bpm=self.msbpm,
                                                 dark=self.msdark, calib_dir=self.calib_dir,
                                                 setup=setup, calib_id=calib_id)

        # Instantiate
        # TODO: From JFH: Do we need the bpm here?  Check that this was in the previous code.
        alignment = alignframe.TraceAlignment(msalign, self.slits, self.spectrograph,
                                              self.par['alignment'], det=self.det,
                                              qa_path=self.qa_path, msbpm=self.msbpm)
        self.alignments = alignment.run(show=self.show)
        # NOTE: The alignment object inherets the calibration frame naming from
        # the msalign image.
        self.alignments.to_file()
        return self.alignments

    def get_bias(self, force:str=None):
        """
        Load or generate the bias calibration frame.

        Returns:
            :class:`~pypeit.images.buildimage.BiasImage`: The processed
            calibration image.
        """
        # Check internals
        self._chk_set(['det', 'calib_ID', 'par'])

        # Find the calibrations
        frame = {'type': 'bias', 'class': buildimage.BiasImage}
        raw_files, cal_file, calib_key, setup, calib_id, detname \
                = self.find_calibrations(frame['type'], frame['class'])

        # If no raw files are available and no processed calibration frame
        if len(raw_files) == 0 and cal_file is None:
            msgs.warn(f'No raw {frame["type"]} frames found and unable to identify a relevant '
                      'processed calibration frame.  Continuing without a bias...')
            self.msbias = None
            return self.msbias

        # If a processed calibration frame exists and we want to reuse it, do
        # so:
        if force == 'remake':
            pass
        elif force == 'reload' and not cal_file.exists():
            self.success = False
            return
        elif force == 'reload' or (self.reuse_calibs and cal_file.exists()): 
            self.msbias = frame['class'].from_file(cal_file, chk_version=self.chk_version)
            return self.msbias

        # Perform a check on the files
        self.check_calibrations(raw_files)

        # Otherwise, create the processed file.
        msgs.info(f'Preparing a {frame["class"].calib_type} calibration frame.')
        self.msbias = buildimage.buildimage_fromlist(self.spectrograph, self.det,
                                                     self.par['biasframe'], raw_files,
                                                     calib_dir=self.calib_dir, setup=setup,
                                                     calib_id=calib_id)
        # Save the result
        self.msbias.to_file()

        # State
        if self.state is not None:
            self.state.update_calib('bias', self.calib_ID, self.det, 
                                    'input_files', raw_files)
            embed(header='566 of Calibrations: Check the state')
            self.state.update_calib('bias', self.calib_ID, self.det, 'mean', self.msbias.mean)
            self.state.update_calib('bias', self.calib_ID, self.det, 'std', self.msbias.std)

        # Return it
        return self.msbias

    def get_dark(self, force:str=None):
        """
        Load or generate the dark calibration frame.

        Returns:
            :class:`~pypeit.images.buildimage.DarkImage`: The processed
            calibration image.
        """
        # Check internals
        self._chk_set(['det', 'calib_ID', 'par'])

        # Find the calibrations
        frame = {'type': 'dark', 'class': buildimage.DarkImage}
        raw_files, cal_file, calib_key, setup, calib_id, detname \
                = self.find_calibrations(frame['type'], frame['class'])

        if len(raw_files) == 0 and cal_file is None:
            msgs.warn(f'No raw {frame["type"]} frames found and unable to identify a relevant '
                      'processed calibration frame.  Continuing...')
            self.msdark = None
            return self.msdark

        # If a processed calibration frame exists and we want to reuse it, do
        # so:
        if force == 'remake':
            pass
        elif force == 'reload' and not cal_file.exists():
            self.success = False
            return
        elif force == 'reload' or (self.reuse_calibs and cal_file.exists()): 
            self.msdark = frame['class'].from_file(cal_file, chk_version=self.chk_version)
            return self.msdark

        # TODO: If a bias has been constructed and it will be subtracted from
        # the science images, it should also be subtracted from this image.  If
        # it isn't, subtracting the dark will effectively lead to subtracting
        # the bias twice.

        # TODO: The order is such that the bpm doesn't exist yet.  But calling
        # buildimage_fromlist will create the bpm if it isn't passed.  So
        # calling get_dark then get_bpm unnecessarily creates the bpm twice.  Is
        # there any reason why creation of the bpm should come after the dark,
        # or can we change the order?

        # Perform a check on the files
        self.check_calibrations(raw_files)

        # Otherwise, create the processed file.
        self.msdark = buildimage.buildimage_fromlist(self.spectrograph, self.det,
                                                     self.par['darkframe'], raw_files,
                                                     bias=self.msbias, calib_dir=self.calib_dir,
                                                     setup=setup, calib_id=calib_id)
        # Save the result
        self.msdark.to_file()
        # Return it
        return self.msdark

    def get_bpm(self, frame=None, force:str=None):
        """
        Load or generate the bad pixel mask.

        This is primarily a wrapper for
        :func:`~pypeit.spectrographs.spectrograph.Spectrograph.bpm`.

        Returns:
            `numpy.ndarray`_: The bad pixel mask, which should match the shape
            and orientation of a *trimmed* and PypeIt-oriented science image!
        """
        # Check internals
        self._chk_set(['par', 'det'])
        # Set the frame to use for the BPM
        if frame is None:
            frame = self.fitstbl.frame_paths(self.frame)
        # Build it
        self.msbpm = self.spectrograph.bpm(frame, self.det,
                                           msbias=self.msbias if self.par['bpm_usebias'] else None)
        # Return
        return self.msbpm

    def get_scattlight(self):
        """
        Load or generate the scattered light model.

        Returns:
            :class:`~pypeit.scattlight.ScatteredLight`: The processed calibration image including the model.
        """
        # Check for existing data
        if not self._chk_objs(['msbpm', 'slits']):
            msgs.warn('Must have the bpm and the slits defined to make a scattered light image!  '
                      'Skipping and may crash down the line')
            return self.msscattlight

        # Check internals
        self._chk_set(['det', 'calib_ID', 'par'])

        # Prep
        frame = {'type': 'scattlight', 'class': scattlight.ScatteredLight}
        raw_scattlight_files, cal_file, calib_key, setup, calib_id, detname = \
            self.find_calibrations(frame['type'], frame['class'])
        scatt_idx = self.fitstbl.find_frames(frame['type'], calib_ID=self.calib_ID, index=True)

        if len(raw_scattlight_files) == 0 and cal_file is None:
            msgs.warn(f'No raw {frame["type"]} frames found and unable to identify a relevant '
                      'processed calibration frame.  Continuing...')
            return self.msscattlight

        # If a processed calibration frame exists and we want to reuse it, do
        # so:
        if cal_file.exists() and self.reuse_calibs:
            self.msscattlight = frame['class'].from_file(cal_file, chk_version=self.chk_version)
            return self.msscattlight

        # Scattered light model does not exist or we're not reusing it.
        # Need to build everything from scratch.  Start with the trace image.
        msgs.info('Creating scattered light calibration frame using files: ')
        for f in raw_scattlight_files:
            msgs.prindent(f'{Path(f).name}')

        # Reset the BPM
        self.get_bpm(frame=raw_scattlight_files[0])

        # Perform a check on the files
        self.check_calibrations(raw_scattlight_files)

        binning = self.fitstbl[scatt_idx[0]]['binning']
        dispname = self.fitstbl[scatt_idx[0]]['dispname']
        scattlightImage = buildimage.buildimage_fromlist(self.spectrograph, self.det,
                                                         self.par['scattlightframe'], raw_scattlight_files,
                                                         bias=self.msbias, bpm=self.msbpm,
                                                         dark=self.msdark, calib_dir=self.calib_dir,
                                                         setup=setup, calib_id=calib_id)

        spatbin = parse.parse_binning(binning)[1]
        pad = self.par['scattlight_pad'] // spatbin
        offslitmask = self.slits.slit_img(pad=pad, flexure=None) == -1

        # Get starting parameters for the scattered light model
        x0, bounds = self.spectrograph.scattered_light_archive(binning, dispname)
        # Perform a fit to the scattered light
        model, modelpar, success = core_scattlight.scattered_light(scattlightImage.image, self.msbpm, offslitmask,
                                                                   x0, bounds)

        if not success:
            # Something went awry
            msgs.warn('Scattered light modelling failed.  Continuing, but likely to fail soon...')
            self.success = False
            return self.msscattlight

        # Now generate the DataModel
        self.msscattlight = scattlight.ScatteredLight(PYP_SPEC=self.spectrograph.name,
                                                      pypeline=self.spectrograph.pypeline,
                                                      detname=scattlightImage.detector.name,
                                                      nspec=scattlightImage.shape[0], nspat=scattlightImage.shape[1],
                                                      binning=scattlightImage.detector.binning,
                                                      pad=self.par['scattlight_pad'],
                                                      scattlight_raw=scattlightImage.image,
                                                      scattlight_model=model,
                                                      scattlight_param=modelpar)

        # TODO :: Should we go back and recalculate the slit edges once the scattered light is known?

        if self.msscattlight is not None:
            # Show the result if requested
            if self.show:
                self.msscattlight.show()

            # Save the master scattered light model
            self.msscattlight.set_paths(self.calib_dir, setup, calib_id, detname)
            self.msscattlight.to_file()

        return self.msscattlight

    def get_flats(self):
        """
        Load or generate the flat-field calibration images.

        Returns:
            :class:`~pypeit.flatfield.FlatImages`: The processed calibration
            image.
        """
        # Check for existing data
        if not self._chk_objs(['msarc', 'msbpm', 'slits', 'wv_calib']):
            msgs.warn('Must have the arc, bpm, slits, and wv_calib defined to make flats!  '
                      'Skipping and may crash down the line')
            # TODO: Why was this an empty object and not None?
            self.flatimages = None #flatfield.FlatImages()
            return self.flatimages

        # Slit and tilt traces are required to flat-field the data
        if not self._chk_objs(['slits', 'wavetilts']):
            # TODO: Why doesn't this fault?
            msgs.warn('Flats were requested, but there are quantities missing necessary to '
                      'create flats.  Proceeding without flat fielding....')
            # TODO: Why was this an empty object and not None?
            self.flatimages = None #flatfield.FlatImages()
            return self.flatimages

        # Check internals
        self._chk_set(['det', 'calib_ID', 'par'])

        # generate the slitless pixel flat (if frames available).
        slitless_rows = self.fitstbl.find_frames('slitless_pixflat', calib_ID=self.calib_ID, index=True)
        if len(slitless_rows) > 0:
            sflat = flatfield.SlitlessFlat(self.fitstbl, slitless_rows, self.spectrograph,
                                           self.par, qa_path=self.qa_path)
            # A pixel flat will be saved to disc and self.par['flatfield']['pixelflat_file'] will be updated
            self.par['flatfield']['pixelflat_file'] =  \
                sflat.make_slitless_pixflat(msbias=self.msbias, msdark=self.msdark, calib_dir=self.calib_dir,
                                            write_qa=self.write_qa, show=self.show)

        # get illumination flat frames
        illum_frame = {'type': 'illumflat', 'class': flatfield.FlatImages}
        raw_illum_files, illum_cal_file, illum_calib_key, illum_setup, illum_calib_id, detname \
                = self.find_calibrations(illum_frame['type'], illum_frame['class'])

        # get pixel flat frames
        pixel_frame = {'type': 'pixelflat', 'class': flatfield.FlatImages}
        raw_pixel_files, pixel_cal_file, pixel_calib_key, pixel_setup, pixel_calib_id, detname \
            = [], None, None, illum_setup, None, detname
        # read in the raw pixelflat frames only if the user has not provided a pixelflat_file
        if self.par['flatfield']['pixelflat_file'] is None:
            raw_pixel_files, pixel_cal_file, pixel_calib_key, pixel_setup, pixel_calib_id, detname \
                = self.find_calibrations(pixel_frame['type'], pixel_frame['class'])

        # get lamp off flat frames
        raw_lampoff_files = self.fitstbl.find_frame_files('lampoffflats', calib_ID=self.calib_ID)

        # Check if we have any calibration frames to work with
        if len(raw_pixel_files) == 0 and pixel_cal_file is None \
                and len(raw_illum_files) == 0 and illum_cal_file is None:
            # if no calibration frames are found, check if the user has provided a pixel flat file
            if self.par['flatfield']['pixelflat_file'] is not None:
                msgs.warn(f'No raw {pixel_frame["type"]} or {illum_frame["type"]} frames found but a '
                          'user-defined pixel flat file was provided. Using that file.')
                self.flatimages = flatfield.FlatImages(PYP_SPEC=self.spectrograph.name, spat_id=self.slits.spat_id)
                self.flatimages.calib_key = flatfield.FlatImages.construct_calib_key(self.fitstbl['setup'][self.frame],
                                                                                     self.calib_ID, detname)
                self.flatimages = flatfield.load_pixflat(self.par['flatfield']['pixelflat_file'], self.spectrograph,
                                                         self.det, self.flatimages, calib_dir=self.calib_dir,
                                                         chk_version=self.chk_version)
            else:
                msgs.warn(f'No raw {pixel_frame["type"]} or {illum_frame["type"]} frames found and '
                          'unable to identify a relevant processed calibration frame.  Continuing...')
                self.flatimages = None
            return self.flatimages

        # If a processed calibration frame exists and we want to reuse it, do
        # so.  The processed pixel_flat takes precedence, and a warning is
        # issued if both are present and not the same.
        if illum_cal_file is not None and pixel_cal_file is not None \
                and pixel_cal_file != illum_cal_file:
            msgs.warn('Processed calibration frames were found for both pixel and '
                      'slit-illumination flats, and the files are not the same.  Ignoring the '
                      'slit-illumination flat.')
        cal_file = illum_cal_file if pixel_cal_file is None else pixel_cal_file
        calib_key = illum_calib_key if pixel_calib_key is None else pixel_calib_key
        setup = illum_setup if pixel_setup is None else pixel_setup
        calib_id = illum_calib_id if pixel_calib_id is None else pixel_calib_id
        if cal_file.exists() and self.reuse_calibs:
            self.flatimages = flatfield.FlatImages.from_file(cal_file,
                                                             chk_version=self.chk_version)
            self.flatimages.is_synced(self.slits)
            # Load user defined files
            if self.par['flatfield']['pixelflat_file'] is not None:
                # Load
                self.flatimages = flatfield.load_pixflat(self.par['flatfield']['pixelflat_file'], self.spectrograph,
                                                         self.det, self.flatimages, calib_dir=self.calib_dir,
                                                         chk_version=self.chk_version)
            # update slits
            self.slits.mask_flats(self.flatimages)
            return self.flatimages

        # Generate the image(s) from scratch
        pixelflatImages, illumflatImages = None, None
        lampoff_flat = None
        # Check if the image files are the same
        pix_is_illum = Counter(raw_illum_files) == Counter(raw_pixel_files)
        if len(raw_pixel_files) > 0:
            # Reset the BPM
            self.get_bpm(frame=raw_pixel_files[0])

            # Perform a check on the files
            self.check_calibrations(raw_pixel_files)

            msgs.info('Creating pixel-flat calibration frame using files: ')
            for f in raw_pixel_files:
                msgs.prindent(f'{Path(f).name}')
            pixel_flat = buildimage.buildimage_fromlist(self.spectrograph, self.det,
                                                        self.par['pixelflatframe'],
                                                        raw_pixel_files, dark=self.msdark,
                                                        slits=self.slits,
                                                        bias=self.msbias, bpm=self.msbpm,
                                                        scattlight=self.msscattlight)
            if len(raw_lampoff_files) > 0:
                # Reset the BPM
                self.get_bpm(frame=raw_lampoff_files[0])

                # Perform a check on the files
                self.check_calibrations(raw_lampoff_files)

                msgs.info('Subtracting lamp off flats using files: ')
                for f in raw_lampoff_files:
                    msgs.prindent(f'{Path(f).name}')
                lampoff_flat = buildimage.buildimage_fromlist(self.spectrograph, self.det,
                                                              self.par['lampoffflatsframe'],
                                                              raw_lampoff_files,
                                                              slits=self.slits,
                                                              dark=self.msdark, bias=self.msbias,
                                                              bpm=self.msbpm, scattlight=self.msscattlight)
                pixel_flat = pixel_flat.sub(lampoff_flat)

            # Initialise the pixel flat
            pixelFlatField = flatfield.FlatField(pixel_flat, self.spectrograph,
                                                 self.par['flatfield'], self.slits, wavetilts=self.wavetilts,
                                                 wv_calib=self.wv_calib, qa_path=self.qa_path,
                                                 calib_key=calib_key)
            # Generate
            pixelflatImages = pixelFlatField.run(doqa=self.write_qa, show=self.show)
            # Set flatimages in case we want to apply the pixel-to-pixel
            # sensitivity corrections to the illumflat
            self.flatimages = pixelflatImages

        # Only build illum_flat if the input files are different from the pixel flat
        if not pix_is_illum and len(raw_illum_files) > 0:
            # Reset the BPM
            self.get_bpm(frame=raw_illum_files[0])

            # Perform a check on the files
            self.check_calibrations(raw_illum_files)

            msgs.info('Creating slit-illumination flat calibration frame using files: ')
            for f in raw_illum_files:
                msgs.prindent(f'{Path(f).name}')

            illum_flat = buildimage.buildimage_fromlist(self.spectrograph, self.det,
                                                        self.par['illumflatframe'], raw_illum_files,
                                                        dark=self.msdark, bias=self.msbias, scattlight=self.msscattlight,
                                                        slits=self.slits, flatimages=self.flatimages, bpm=self.msbpm)
            if len(raw_lampoff_files) > 0:
                msgs.info('Subtracting lamp off flats using files: ')
                for f in raw_lampoff_files:
                    msgs.prindent(f'{Path(f).name}')
                if lampoff_flat is None:
                    # Perform a check on the files
                    self.check_calibrations(raw_lampoff_files)

                    # Build the image
                    lampoff_flat = buildimage.buildimage_fromlist(self.spectrograph, self.det,
                                                                  self.par['lampoffflatsframe'],
                                                                  raw_lampoff_files,
                                                                  dark=self.msdark,
                                                                  bias=self.msbias,
                                                                  slits=self.slits,
                                                                  scattlight=self.msscattlight,
                                                                  bpm=self.msbpm)
                illum_flat = illum_flat.sub(lampoff_flat)

            # Initialise the illum flat
            illumFlatField = flatfield.FlatField(illum_flat, self.spectrograph,
                                                 self.par['flatfield'], self.slits, wavetilts=self.wavetilts,
                                                 wv_calib=self.wv_calib, spat_illum_only=True,
                                                 qa_path=self.qa_path, calib_key=calib_key)
            # Generate
            illumflatImages = illumFlatField.run(doqa=self.write_qa, show=self.show)

        # Merge the illum flat with the pixel flat
        if pixelflatImages is not None:
            # Combine the pixelflat and illumflat parameters into flatimages.
            # This will merge the attributes of pixelflatImages that are not None
            # with the attributes of illflatImages that are not None. Default is
            # to take pixelflatImages.
            self.flatimages = flatfield.merge(pixelflatImages, illumflatImages)
        else:
            # No pixel flat, but there might be an illumflat. This will mean that
            # the attributes prefixed with 'pixelflat_' will all be None.
            self.flatimages = illumflatImages

        if self.flatimages is not None:
            self.flatimages.set_paths(self.calib_dir, setup, calib_id, detname)
            # Save flat images
            self.flatimages.to_file()
            # Save slits too, in case they were tweaked
            self.slits.to_file()

        # Apply user-supplied images
        # NOTE: These are the *final* images, not just a stack, and it will
        # over-ride what is generated below (if generated).

        # TODO: Why is this done after writing the image above?  If we instead
        # wrote the file after applying this user-defined pixelflat, we wouldn't
        # need to re-read the user-provided file when ingesting the existing
        # flat file.  Is this to allow the user to change the pixel flat file?
        # Should we allow that?
        if self.par['flatfield']['pixelflat_file'] is not None:
            # Load
            self.flatimages = flatfield.load_pixflat(self.par['flatfield']['pixelflat_file'], self.spectrograph,
                                                     self.det, self.flatimages, calib_dir=self.calib_dir,
                                                     chk_version=self.chk_version)

        return self.flatimages

    def get_slits(self, force:str=None):
        """
        Load or generate the definition of the slit boundaries.

        Returns:
            :class:`~pypeit.slittrace.SlitTraceSet`: Traces of the
            slit edges; also kept internally as :attr:`slits`.
        """
        # Check for existing data
        if not self._chk_objs(['msbpm']):
            return None

        # Check internals
        self._chk_set(['det', 'calib_ID', 'par'])

        # Prep
        frame = {'type': 'trace', 'class': slittrace.SlitTraceSet}
        raw_trace_files, cal_file, calib_key, setup, calib_id, detname \
                = self.find_calibrations(frame['type'], frame['class'])
        raw_lampoff_files = self.fitstbl.find_frame_files('lampoffflats', calib_ID=self.calib_ID)

        if len(raw_trace_files) == 0 and cal_file is None:
            msgs.warn(f'No raw {frame["type"]} frames found and unable to identify a relevant '
                      'processed calibration frame.  Continuing...')
            self.slits = None
            return self.slits

        # If a processed calibration frame exists and we want to reuse it, do
        # so:
        if force == 'remake':
            pass
        elif force == 'reload' and not cal_file.exists():
            self.success = False
            return
        elif force == 'reload' or (self.reuse_calibs and cal_file.exists()): 
            self.slits = frame['class'].from_file(cal_file, chk_version=self.chk_version)
            self.slits.mask = self.slits.mask_init.copy()
            if self.user_slits is not None:
                self.slits.user_mask(detname, self.user_slits)
            return self.slits

        # Slits don't exist or we're not resusing them.  See if the Edges
        # calibration frame exists.
        edges_file = Path(edgetrace.EdgeTraceSet.construct_file_name(calib_key,
                            calib_dir=self.calib_dir)).absolute()
        # If so, reuse it?
        if edges_file.exists() and self.reuse_calibs:
            # Yep!  Load it and parse it into slits.
            self.slits = edgetrace.EdgeTraceSet.from_file(edges_file,
                                                          chk_version=self.chk_version).get_slits()
            # Write the slits calibration file
            self.slits.to_file()
            if self.user_slits is not None:
                self.slits.user_mask(detname, self.user_slits)
            return self.slits

        # Need to build everything from scratch.  Start with the trace image.
        msgs.info('Creating edge tracing calibration frame using files: ')
        for f in raw_trace_files:
            msgs.prindent(f'{Path(f).name}')

        # Reset the BPM
        self.get_bpm(frame=raw_trace_files[0])

        # Perform a check on the files
        self.check_calibrations(raw_trace_files)

        traceImage = buildimage.buildimage_fromlist(self.spectrograph, self.det,
                                                    self.par['traceframe'], raw_trace_files,
                                                    bias=self.msbias, bpm=self.msbpm,
                                                    scattlight=self.msscattlight,
                                                    dark=self.msdark, calib_dir=self.calib_dir,
                                                    setup=setup, calib_id=calib_id)
        if len(raw_lampoff_files) > 0:
            msgs.info('Subtracting lamp off flats using files: ')
            for f in raw_lampoff_files:
                msgs.prindent(f'{Path(f).name}')

            # Reset the BPM
            self.get_bpm(frame=raw_trace_files[0])

            # Perform a check on the files
            self.check_calibrations(raw_lampoff_files)

            lampoff_flat = buildimage.buildimage_fromlist(self.spectrograph, self.det,
                                                          self.par['lampoffflatsframe'],
                                                          raw_lampoff_files, dark=self.msdark,
                                                          bias=self.msbias, scattlight=self.msscattlight,
                                                          bpm=self.msbpm)
            traceImage = traceImage.sub(lampoff_flat)

        edges = edgetrace.EdgeTraceSet(traceImage, self.spectrograph, self.par['slitedges'],
                                       qa_path=self.qa_path, auto=True)
        if not edges.success:
            # Something went amiss
            msgs.warn('Edge tracing failed.  Continuing, but likely to fail soon...')
            traceImage = None
            edges = None
            self.success = False
            self.slits = None
            return self.slits

        # Save the result
        edges.to_file()

        # Show the result if requested
        if self.show:
            edges.show(in_ginga=True)

        # Get the slits from the result of the edge tracing, delete
        # the edges object, and save the slits, if requested
        self.slits = edges.get_slits()
        traceImage = None
        edges = None
        self.slits.to_file()
        if self.user_slits is not None:
            self.slits.user_mask(detname, self.user_slits)
        return self.slits

    def get_wv_calib(self, force:str=None):
        """
        Load or generate the 1D wavelength calibrations

        Returns:
            :class:`~pypeit.wavecalib.WaveCalib`: Object containing wavelength
            calibrations and the updated slit mask array.
        """
        # No wavelength calibration requested
        if self.par['wavelengths']['reference'] == 'pixel':
            msgs.info('Wavelength "reference" parameter set to "pixel"; no wavelength '
                      'calibration will be performed.')
            self.wv_calib = None
            return self.wv_calib

        # Check for existing data
        req_objs = ['msarc', 'msbpm', 'slits']
        if not self._chk_objs(req_objs):
            msgs.warn('Not enough information to load/generate the wavelength calibration. '
                    'Skipping and may crash down the line')
            return None

        # Check internals
        self._chk_set(['det', 'calib_ID', 'par'])

        # Find the calibrations
        frame = {'type': 'arc', 'class': wavecalib.WaveCalib}
        raw_files, cal_file, calib_key, setup, calib_id, detname \
                = self.find_calibrations(frame['type'], frame['class'])

        if len(raw_files) == 0 and cal_file is None:
            msgs.warn(f'No raw {frame["type"]} frames found and unable to identify a relevant '
                      'processed calibration frame.  Continuing...')
            self.wv_calib = None
            return self.wv_calib

        # If a processed calibration frame exists and 
        # we want to reuse it, do so (or just load it):
        if force == 'remake':
            pass
        elif force == 'reload' and not cal_file.exists():
            self.success = False
            return
        elif force == 'reload' or (self.reuse_calibs and cal_file.exists()): 
            # Load the file
            self.wv_calib = wavecalib.WaveCalib.from_file(cal_file, chk_version=self.chk_version)
            self.wv_calib.chk_synced(self.slits)
            self.slits.mask_wvcalib(self.wv_calib)
            if self.par['wavelengths']['method'] == 'echelle':
                msgs.info('Method set to Echelle -- checking wv_calib for 2dfits')
                if not hasattr(self.wv_calib, 'wv_fit2d'):
                    msgs.error('There is no 2d fit in this Echelle wavelength '
                               'calibration! Please generate a new one with a 2d fit.')

            # Return
            if (self.par['wavelengths']['redo_slits'] is None) or self.try_reload_only:
                return self.wv_calib

        # Determine lamp list to use for wavecalib
        # Find all the arc frames in this calibration group
        is_arc = self.fitstbl.find_frames('arc', calib_ID=self.calib_ID)
        lamps = self.spectrograph.get_lamps(self.fitstbl[is_arc]) \
                    if self.par['wavelengths']['lamps'] == ['use_header'] \
                    else self.par['wavelengths']['lamps']
        meta_dict = dict(self.fitstbl[is_arc][0]) \
                    if self.spectrograph.pypeline == 'Echelle' \
                        and not self.spectrograph.ech_fixed_format else None
        # Instantiate
        # TODO: Pull out and pass only the necessary parts of meta_dict to
        # this, or include the relevant parts as parameters.  See comments
        # in PRs #1454 and #1476 on this.
        # TODO: (Added 30 Mar 2023) The need for the meta_dict is for echelle
        # wavelength calibration.  Create EchelleCalibrations and
        # EchelleBuildWaveCalib subclasses instead..
        msgs.info(f'Preparing a {wavecalib.WaveCalib.calib_type} calibration frame.')
        waveCalib = wavecalib.BuildWaveCalib(self.msarc, self.slits, self.spectrograph,
                                             self.par['wavelengths'], lamps, meta_dict=meta_dict,
                                             det=self.det, qa_path=self.qa_path)
        self.wv_calib = waveCalib.run(skip_QA=(not self.write_qa),
                                      prev_wvcalib=self.wv_calib)
        # If orders were found, save slits to disk
        #   or if redo_slits
        if (self.par['wavelengths']['redo_slits'] is not None) or (
            self.spectrograph.pypeline == 'Echelle' and not self.spectrograph.ech_fixed_format):
            self.slits.to_file()
        # Save calibration frame
        self.wv_calib.to_file()

        # Return
        return self.wv_calib

    def get_tilts(self):
        """
        Load or generate the wavelength tilts calibration frame

        Returns:
            :class:`~pypeit.wavetilts.WaveTilts`: Object containing the
            wavelength tilt calibration.
        """
        # Check for existing data
        # TODO: add mstilt_inmask to this list when it gets implemented.
        if not self._chk_objs(['mstilt', 'msbpm', 'slits', 'wv_calib']):
            msgs.warn('Do not have all the necessary objects for tilts.  Skipping and may crash '
                      'down the line.')
            return None

        # Check internals
        self._chk_set(['det', 'calib_ID', 'par'])

        # Find the calibrations
        frame = {'type': 'tilt', 'class': wavetilts.WaveTilts}
        raw_files, cal_file, calib_key, setup, calib_id, detname \
                = self.find_calibrations(frame['type'], frame['class'])

        if len(raw_files) == 0 and cal_file is None:
            msgs.warn(f'No raw {frame["type"]} frames found and unable to identify a relevant '
                      'processed calibration frame.  Continuing...')
            self.wavetilts = None
            return self.wavetilts

        # If a processed calibration frame exists and we want to reuse it, do
        # so:
        if cal_file.exists() and self.reuse_calibs:
            self.wavetilts = wavetilts.WaveTilts.from_file(cal_file, chk_version=self.chk_version)
            self.wavetilts.is_synced(self.slits)
            self.slits.mask_wavetilts(self.wavetilts)
            return self.wavetilts

        # Get flexure
        _spat_flexure = self.mstilt.spat_flexure \
            if self.par['tiltframe']['process']['spat_flexure_correct'] else None

        # get measured fwhm from wv_calib
        measured_fwhms = [wvfit.fwhm for wvfit in self.wv_calib.wv_fits]

        # Build
        buildwaveTilts = wavetilts.BuildWaveTilts(
            self.mstilt, self.slits, self.spectrograph, self.par['tilts'],
            self.par['wavelengths'], det=self.det, qa_path=self.qa_path,
            spat_flexure=_spat_flexure, measured_fwhms=measured_fwhms)

        # TODO still need to deal with syntax for LRIS ghosts. Maybe we don't need it
        self.wavetilts = buildwaveTilts.run(doqa=self.write_qa, show=self.show)
        self.wavetilts.to_file()
        return self.wavetilts

    def run_one_step(self, step, force:str=None):
        # State
        if self.state is not None:
            self.state.update_calib(step, self.calib_ID, self.det, 'status', 'running')
            self.state.write()
        # Run
        getattr(self, f'get_{step}')(force=force)

    def run_the_steps(self):
        """
        Run full the full recipe of calibration steps.
        """
        self.success = True
<<<<<<< HEAD
        for step in steps:
            # Run
=======
        for step in self.steps:
>>>>>>> 4b751687
            self.run_one_step(step)
            if self.state is not None:
                self.state.update_calib(step, self.calib_ID, self.det, 'status', 
                                    'success' if self.success else 'failed')
            if not self.success:
                self.failed_step = f'get_{step}'
                return
        msgs.info("Calibration complete and/or fully loaded!")
        msgs.info("#######################################################################")

    def _chk_set(self, items):
        """
        Check whether a needed attribute has previously been set

        Args:
            items (list): Attributes to check

        """
        for item in items:
            if getattr(self, item) is None:
                msgs.error("Use self.set to specify '{:s}' prior to generating XX".format(item))

    # This is specific to `self.ms*` attributes
    def _chk_objs(self, items):
        """
        Check that the input items exist internally as attributes

        Args:
            items (list):
                List of required items for the calibration step

        Returns:
            bool: True if all exist or if all were successfully loaded, False

        """
        for obj in items:
            if getattr(self, obj) is None:
                # Strip ms
                iobj = obj[2:] if obj[0:2] == 'ms' else obj
                msgs.warn("You need to generate {:s} prior to this calibration..".format(obj))
                msgs.warn("Use get_{:s}".format(iobj))
                return False
        return True

    def __repr__(self):
        # Generate sets string
        txt = '<{:s}: frame={}, det={}, calib_ID={}'.format(self.__class__.__name__,
                                                          self.frame,
                                                          self.det,
                                                          self.calib_ID)
        txt += '>'
        return txt

    @staticmethod
    def get_association(fitstbl, spectrograph, caldir, setup, calib_ID, det, must_exist=True,
                        subset=None, include_science=False, proc_only=False):
        """
        Construct a dictionary with the association between raw files and
        processed calibration frames.

        Args:
            fitstbl (:class:`~pypeit.metadata.PypeItMetaData`):
                The class holding the metadata for all the frames to process.
            spectrograph (:obj:`pypeit.spectrographs.spectrograph.Spectrograph`):
                Spectrograph object
            caldir (:obj:`str`, `Path`_):
                Path for the processed calibration frames.
            setup (:obj:`str`):
                The setup/configuration of the association.
            calib_ID (:obj:`str`, :obj:`int`):
                The *single* calibration group of the association.
            det (:obj:`int`, :obj:`tuple`):
                The detector/mosaic of the association.
            must_exist (:obj:`bool`, optional):
                If True, only *existing* calibration frames in the association
                are included.  If False, the nominal set of processed
                calibration frame file names are returned, regardless of whether
                or not they exist.
            subset (`numpy.ndarray`_, optional):
                A boolean array selecting a subset of rows from ``fitstbl`` for
                output.
            include_science (:obj:`bool`, optional):
                Include science and standard frames in the association.  This
                parameter is mutually exclusive with ``proc_only``; if both are
                true, ``proc_only`` takes precedence.
            proc_only (:obj:`bool`, optional):
                If True, only return a dictionary with the names of the
                processed calibration frames.  The dictionary sets the
                calibration directory to ``DIR``, and the other keys are the
                capitalized versions of the calibration type keywords; e.g.,
                ``asn['ARC']`` is the processed arc frame.  This parameter is
                mutually exclusive with ``include_science``; if both are true,
                ``proc_only`` takes precedence.

        Returns:
            :obj:`dict`: The set of raw and processed calibration frames
            associated with the selected calibration group.  This only includes
            the processed frames if ``proc_only`` is True, and it includes the
            science/standard frames if ``include_science`` is True.
        """
        if fitstbl.calib_groups is None:
            msgs.error('Calibration groups have not been defined!')

        if include_science and proc_only:
            msgs.warn('Requested to include the science/standard frames and to only return the '
                      'processed calibration frames.  Ignoring former request.')

        # Set the calibrations path
        _caldir = str(Path(caldir).absolute())

        # This defines the classes used by each frametype that results in an
        # output calibration frame:
        frame_calibrations = {'align': [alignframe.Alignments],
                              'arc': [buildimage.ArcImage, wavecalib.WaveCalib],
                              'bias': [buildimage.BiasImage],
                              'dark': [buildimage.DarkImage],
                              'pixelflat': [flatfield.FlatImages],
                              'illumflat': [flatfield.FlatImages],
                              'lampoffflats': [flatfield.FlatImages],
                              'slitless_pixflat': [flatfield.FlatImages],
                              'trace': [edgetrace.EdgeTraceSet, slittrace.SlitTraceSet],
                              'tilt': [buildimage.TiltImage, wavetilts.WaveTilts]
                             }

        # Get the name of the detector/mosaic
        detname = spectrograph.get_det_name(det)

        # Find the unique configuations in the metaddata
        asn = {}
        setups = fitstbl.unique_configurations(copy=True, rm_none=True)
        if setup not in setups:
            msgs.warn(f'Requested setup {setup} is invalid.  Choose from {",".join(setups)}.')
            return asn

        # Subset to output
        if subset is None:
            subset = np.ones(len(fitstbl), dtype=bool)

        in_setup = fitstbl.find_configuration(setup) & subset
        if not any(in_setup):
            # There are no frames in this configuration
            return asn

        # Find all the frames in this calibration group
        in_grp = fitstbl.find_calib_group(calib_ID) & in_setup
        if not any(in_grp):
            # There are no frames in this calibration group
            return asn

        # Iterate through each frame type and add the raw and processed
        # calibration frames
        for frametype, calib_classes in frame_calibrations.items():
            indx = fitstbl.find_frames(frametype) & in_grp
            if not any(indx):
                continue
            if not (all(fitstbl['calib'][indx] == fitstbl['calib'][indx][0]) or
                    all([fitstbl['calib'][indx][0] in cc.split(',') for cc in fitstbl['calib'][indx]])):
                msgs.error(f'CODING ERROR: All {frametype} frames in group {calib_ID} '
                           'are not all associated with the same subset of calibration '
                           'groups; calib for the first file is '
                           f'{fitstbl["calib"][indx][0]}.')
            calib_key = CalibFrame.construct_calib_key(setup, fitstbl['calib'][indx][0], detname)
            asn[frametype] = {}
            asn[frametype]['raw'] = fitstbl.frame_paths(indx)
            asn[frametype]['proc'] \
                    = [str(calib_class.construct_file_name(calib_key, calib_dir=_caldir))
                            for calib_class in frame_calibrations[frametype]]
            if must_exist:
                # Only include the processed calibration frames found on disk
                asn[frametype]['proc'] \
                    = [file for file in asn[frametype]['proc'] if Path(file).exists()]

        if proc_only:
            # Trim down the dictionary to only include the calibration directory
            # and the processed calibration frames.  This is a bit of a hack so
            # that this function can be used to construct some of the header
            # keys for the spec2d files.
            files = {}
            for key, val in asn.items():
                if not isinstance(val, dict) or 'proc' not in val:
                    continue
                for file in val['proc']:
                    _file = Path(file).absolute()
                    # NOTE: This assumes the calib_type (i.e., the class
                    # attribute of the processed calibration frame) is the first
                    # element of the output file name.  If we change the
                    # calibration frame naming convention, this will need to be
                    # updated.
                    calib_type = _file.name.split('_')[0].upper()
                    files['DIR'] = str(_file.parent)
                    files[calib_type] = _file.name
            return files

        if include_science:
            # Include the raw science and standard frames associated with this
            # calibration group.  This does *not* include any processed
            # spec2d/spec1d file names.
            for frametype in ['science', 'standard']:
                indx = fitstbl.find_frames(frametype) & in_grp
                if not any(indx):
                    continue
                asn[frametype] = fitstbl.frame_paths(indx)

        return asn

    @staticmethod
    def association_summary(ofile, fitstbl, spectrograph, caldir, subset=None, det=None,
                            overwrite=False):
        """
        Write a file listing the associations between the processed calibration
        frames and their source raw files for every setup and every calibration
        group.

        Args:
            ofile (:obj:`str`, `Path`_):
                Full path to the output file.
            fitstbl (:class:`~pypeit.metadata.PypeItMetaData`):
                The class holding the metadata for all the frames to process.
            spectrograph (:obj:`pypeit.spectrographs.spectrograph.Spectrograph`):
                Spectrograph object
            caldir (:obj:`str`, `Path`_):
                Path for the processed calibration frames.
            subset (`numpy.ndarray`_, optional):
                A boolean array selecting a subset of rows from ``fitstbl`` for
                output.
            det (:obj:`int`, :obj:`tuple`, optional):
                The specific detector (or mosaic) to use when constructing the
                output processed calibration group file names.  If None, a
                placeholder is used.
            overwrite (:obj:`bool`, optional):
                Overwrite any existing file of the same name.
        """
        if fitstbl.calib_groups is None:
            msgs.error('Calibration groups have not been defined!')

        _ofile = Path(ofile).absolute()
        if _ofile.exists() and not overwrite:
            msgs.error(f'{_ofile} exists!  To overwrite, set overwrite=True.')

        _det = 1 if det is None else det
        detname = spectrograph.get_det_name(_det)

        # Subset to output
        if subset is None:
            subset = np.ones(len(fitstbl), dtype=bool)

        # Find the unique configuations in the metaddata
        setups = fitstbl.unique_configurations(copy=True, rm_none=True)

        asn = {}
        # Iterate through each setup
        for setup in setups.keys():
            asn[setup] = {}
            asn[setup]['--'] = deepcopy(setups[setup])
            in_setup = fitstbl.find_configuration(setup) & subset
            if not any(in_setup):
                continue
            # Iterate through each calibration group
            for calib_ID in fitstbl.calib_groups:
                # Find all the frames in this calibration group
                in_grp = fitstbl.find_calib_group(calib_ID) & in_setup
                if not any(in_grp):
                    continue

                asn[setup][calib_ID] \
                        = Calibrations.get_association(fitstbl, spectrograph, caldir, setup,
                                                       calib_ID, _det, must_exist=False,
                                                       subset=subset, include_science=True)

        # Write it
        with open(_ofile, 'w') as ff:
            ff.write('# Auto-generated calibration association file using PypeIt version: '
                     f' {__version__}\n')
            ff.write(f'# UTC {datetime.now(__UTC__).isoformat(timespec="milliseconds")}\n')
            if det is None:
                ff.write(f'# NOTE: {detname} is a placeholder for the reduced detectors/mosaics\n')
            ff.write(yaml.dump(utils.yamlify(asn)))
        msgs.info(f'Calibration association file written to: {_ofile}')

    @staticmethod
    def default_steps():
        """
        This defines the steps for calibrations and their order

        Returns:
            list: Calibration steps, in order of execution
        """
        # Order matters!
        return []

class MultiSlitCalibrations(Calibrations):
    """
    Calibration class for performing multi-slit calibrations (and also long-slit
    and echelle).  See :class:`Calibrations` for arguments.

    .. note::

        Calibrations are not sufficiently different yet to warrant a different
        class for echelle reductions.  This may change if a different order is
        eventually required for the set of processing steps (see
        :func:`default_steps`).
    """
    @staticmethod
    def default_steps():
        """
        This defines the calibration steps and their order.

        Returns:
            :obj:`list`: Calibration steps, in order of execution.
        """
        # Order matters!  And the name must match a viable "get_{step}" method
        # in Calibrations.
        # TODO: Does the bpm need to be done after the dark?
        return ['bias', 'dark', 'bpm', 'slits', 'arc', 'tiltimg', 
                'wv_calib', 'tilts', 'scattlight', 'flats']


class IFUCalibrations(Calibrations):
    """
    Child of Calibrations class for performing IFU calibrations.  See
    :class:`Calibrations` for arguments.
    """
    @staticmethod
    def default_steps():
        """
        This defines the steps for calibrations and their order

        Returns:
            list: Calibration steps, in order of execution
        """
        # Order matters!
        return ['bias', 'dark', 'bpm', 'arc', 'tiltimg', 'slits', 'wv_calib', 'tilts', 'align',
                'scattlight', 'flats']


def check_for_calibs(par, fitstbl, raise_error=True, cut_cfg=None):
    """
    Perform a somewhat quick and dirty check to see if the user
    has provided all of the calibration frametype's to reduce
    the science frames

    Args:
        par (:class:`~pypeit.par.pypeitpar.PypeItPar`):
        fitstbl (:class:`~pypeit.metadata.PypeItMetaData`, None):
            The class holding the metadata for all the frames in this
            PypeIt run.
        raise_error (:obj:`bool`, optional):
            If True, crash out
        cut_cfg (`numpy.ndarray`_, optional):
            Also cut on this restricted configuration (mainly for chk_calibs)

    Returns:
        bool: True if we passed all checks
    """
    if cut_cfg is None:
        cut_cfg = np.ones(len(fitstbl), dtype=bool)
    pass_calib = True
    # Find the science frames
    is_science = fitstbl.find_frames('science')
    # Frame indices
    frame_indx = np.arange(len(fitstbl))

    for calib_ID in fitstbl.calib_groups:
        in_grp = fitstbl.find_calib_group(calib_ID)
        if not np.any(is_science & in_grp & cut_cfg):
            continue
        grp_science = frame_indx[is_science & in_grp & cut_cfg]
        u_combid = np.unique(fitstbl['comb_id'][grp_science])
        for j, comb_id in enumerate(u_combid):
            frames = np.where(fitstbl['comb_id'] == comb_id)[0]
            # Arc, tilt, science
            for ftype in ['arc', 'tilt', 'science', 'trace']:
                rows = fitstbl.find_frames(ftype, calib_ID=calib_ID, index=True)
                if len(rows) == 0:
                    # Fail
                    msg = f'No frames of type={ftype} provided. Add them to your PypeIt file ' \
                          'if this is a standard run!'
                    pass_calib = False
                    if raise_error:
                        msgs.error(msg)
                    else:
                        msgs.warn(msg)

            # Explore science frame
            for key, ftype in zip(['use_biasimage', 'use_darkimage', 'use_pixelflat',
                                   'use_illumflat'], ['bias', 'dark', 'pixelflat', 'illumflat']):
                if par['scienceframe']['process'][key]:
                    rows = fitstbl.find_frames(ftype, calib_ID=calib_ID, index=True)
                    if len(rows) == 0:
                        # Allow for pixelflat inserted
                        if ftype == 'pixelflat' \
                                and par['calibrations']['flatfield']['pixelflat_file'] is not None:
                            continue
                        # Allow for no pixelflat but slitless_pixflat needs to exist
                        elif ftype == 'pixelflat' \
                                and len(fitstbl.find_frame_files('slitless_pixflat', calib_ID=calib_ID)) > 0:
                            continue
                        # Otherwise fail
                        add_msg = ' or slitless_pixflat' if ftype == 'pixelflat' else ''
                        msg = f'No frames of type={ftype}{add_msg} provided for the *{key}* processing ' \
                              'step. Add them to your PypeIt file!'
                        pass_calib = False
                        if raise_error:
                            msgs.error(msg)
                        else:
                            msgs.warn(msg)

    if pass_calib:
        msgs.info("Congrats!!  You passed the calibrations inspection!!")
    return pass_calib


<|MERGE_RESOLUTION|>--- conflicted
+++ resolved
@@ -1249,12 +1249,7 @@
         Run full the full recipe of calibration steps.
         """
         self.success = True
-<<<<<<< HEAD
-        for step in steps:
-            # Run
-=======
         for step in self.steps:
->>>>>>> 4b751687
             self.run_one_step(step)
             if self.state is not None:
                 self.state.update_calib(step, self.calib_ID, self.det, 'status', 
