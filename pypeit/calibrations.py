--- conflicted
+++ resolved
@@ -9,12 +9,9 @@
 
 from abc import ABCMeta
 
-<<<<<<< HEAD
-import IPython
-=======
 from astropy.io import fits
 from astropy.table import Table
->>>>>>> 0eff697e
+import IPython
 
 from pypeit import msgs
 from pypeit import masterframe
@@ -34,12 +31,9 @@
 from pypeit.core import trace_slits
 
 from pypeit.par import pypeitpar
-<<<<<<< HEAD
-=======
 from pypeit.spectrographs.spectrograph import Spectrograph
 
 from pypeit import debugger
->>>>>>> 0eff697e
 
 class Calibrations(object):
     """
@@ -123,7 +117,7 @@
         self.write_qa = qadir is not None
         self.show = show
 
-        # Check that the masters can be reused and/or saved 
+        # Check that the masters can be reused and/or saved
         if self.master_dir is None:
             if self.save_masters:
                 # TODO: Default to current directory instead?
@@ -429,13 +423,10 @@
             traces are not provided, the function returns two None
             objects instead.
         """
-<<<<<<< HEAD
         # Check for existing data
         if not self._chk_objs(['msarc', 'msbpm', 'tslits_dict', 'wv_calib', 'maskslits']):
             msgs.error('dont have all the objects')
 
-=======
->>>>>>> 0eff697e
         if self.par['flatfield']['method'] is 'skip':
             # User does not want to flat-field
             self.mspixelflat = None
@@ -513,17 +504,10 @@
                 self.mspixelflat = hdu[self.det].data
             self.msillumflat = None
 
-<<<<<<< HEAD
         # 3) there is no master or no user supplied flat, generate the flat
-        if self.mspixflatnrm is None and len(pixflat_image_files) != 0:
+        if self.mspixflat is None and len(pixflat_image_files) != 0:
             # Run
-            self.mspixflatnrm, self.msillumflat = self.flatField.run(show=self.show, maskslits=self.maskslits)
-=======
-        # 3) there is no master or no user supplied flat, so generate the flat
-        if self.mspixelflat is None and len(pixflat_image_files) != 0:
-            # Build the flat data
-            self.mspixelflat, self.msillumflat = self.flatField.run(show=self.show)
->>>>>>> 0eff697e
+            self.mspixflat, self.msillumflat = self.flatField.run(show=self.show, maskslits=self.maskslits)
 
             # If we tweaked the slits, update the tilts_dict and
             # tslits_dict to reflect new slit edges
@@ -613,7 +597,7 @@
                                                 master_key=self.master_key_dict['trace'],
                                                 master_dir=self.master_dir, qa_path=self.qa_path,
                                                 reuse_masters=self.reuse_masters, msbpm=self.msbpm)
-   
+
         # Load the MasterFrame (if it exists and is desired)?
         self.tslits_dict, _ = self.traceSlits.load()
         if self.tslits_dict is None:
@@ -810,7 +794,7 @@
         self._chk_set(['det', 'calib_ID', 'par'])
         if 'arc' not in self.master_key_dict.keys():
             msgs.error('Arc master key not set.  First run get_arc.')
-        
+
         # Return existing data
         if self._cached('tilts_dict', self.master_key_dict['arc']) \
                 and self._cached('wtmask', self.master_key_dict['arc']):
