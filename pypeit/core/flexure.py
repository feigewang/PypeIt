""" Module for flexure routines

.. include common links, assuming primary doc root is up one directory
.. include:: ../include/links.rst

"""
import copy
import inspect
import pathlib

import numpy as np

from matplotlib import pyplot as plt
from matplotlib import gridspec
from matplotlib.lines import Line2D
import matplotlib

from astropy import stats
from astropy import units
from astropy.io import ascii
<<<<<<< HEAD
=======
from astropy.table import Table
from astropy.stats import sigma_clipped_stats
>>>>>>> eb542146
import scipy.signal
import scipy.optimize as opt
from scipy import interpolate

from linetools.spectra import xspectrum1d

from pypeit import msgs
from pypeit import dataPaths
from pypeit import io
from pypeit.core.wavecal import autoid
from pypeit.core import arc
from pypeit.core import extract
from pypeit.core import fitting
from pypeit.core import qa
from pypeit.core import trace
from pypeit.datamodel import DataContainer
from pypeit.images.detector_container import DetectorContainer
from pypeit.images.mosaic import Mosaic
from pypeit import specobj, specobjs
from pypeit import wavemodel

from IPython import embed


<<<<<<< HEAD
def spat_flexure_shift(sciimg, slits, method="detector", maxlag=20, debug=False):
=======
def spat_flexure_shift(sciimg, slits, bpm=None, maxlag=20, sigdetect=10., debug=False, qa_outfile=None, qa_vrange=None):
>>>>>>> eb542146
    """
    Calculate a rigid flexure shift in the spatial dimension
    between the slitmask and the science image.

    It is *important* to use original=True when defining the
    slitmask as everything should be relative to the initial slits

    Otherwise, the WaveTilts could get out of sync with science images

    Args:
        sciimg (`numpy.ndarray`_):
            Science image
        slits (:class:`pypeit.slittrace.SlitTraceSet`):
            Slits object
<<<<<<< HEAD
        method (:obj:`str`, optional):
            Method to use to calculate the spatial flexure shift. Options
            are 'detector' (default), 'slit', and 'edge'. The 'detector'
            method calculates the shift for all slits simultaneously, the
            'slit' method calculates the shift for each slit independently,
            and the 'edge' method calculates the shift for each slit edge
            independently.
        maxlag (:obj:`int`, optional):
            Maximum flexure searched for
        debug (:obj:`bool`, optional):
            Run in debug mode
=======
        bpm (`numpy.ndarray`_, optional):
            Bad pixel mask (True = Bad)
        maxlag (:obj:`int`, optional):
            Maximum flexure searched for
        sigdetect (:obj:`float`, optional):
            Sigma threshold above fluctuations for the slit detection
            in the collapsed sobel image
        debug (:obj:`bool`, optional):
            Run in debug mode
        qa_outfile (:obj:`str`, optional):
            Path to the output file where the QA is saved.  If None, the QA is not generated.
        qa_vrange (:obj:`tuple`, optional):
            Tuple with the vmin and vmax values for the imshow plot in the QA. If None, the
            vmin and vmax values are calculated from the data.
>>>>>>> eb542146

    Returns:
        float:  The spatial flexure shift relative to the initial slits

    """
<<<<<<< HEAD
    # TODO :: Need to implement different methods

=======
    msgs.info("Measuring spatial flexure")
>>>>>>> eb542146
    # Mask -- Includes short slits and those excluded by the user (e.g. ['rdx']['slitspatnum'])
    slitmask = slits.slit_img(initial=True, exclude_flag=slits.bitmask.exclude_for_flexure)

    _sciimg = sciimg if slitmask.shape == sciimg.shape \
                else arc.resize_mask2arc(slitmask.shape, sciimg)

    # mask (as much as possible) the objects on the slits to help the cross-correlation
    # need to copy the bpm to avoid changing the input bpm
    _bpm = np.zeros_like(_sciimg, dtype=int) if bpm is None else copy.deepcopy(bpm)
    for i in range(slits.nslits):
        left_edge = np.round(slits.left_init[:, i]).astype(int)
        right_edge = np.round(slits.right_init[:, i]).astype(int)
        for j in range(_sciimg.shape[0]):
            # mask the region between the left and right edges leaving a margin of maxlag pixels
            if left_edge[j]+maxlag < right_edge[j]-maxlag:
                _bpm[j, left_edge[j]+maxlag:right_edge[j]-maxlag] = 1

    # # create sobel images of both slitmask and the science image
    sci_sobel, sci_edges = trace.detect_slit_edges(_sciimg, bpm=_bpm, sigdetect=sigdetect)
    slits_sobel, slits_edges = trace.detect_slit_edges(slitmask, bpm=bpm, sigdetect=1.)
    corr = scipy.signal.fftconvolve(sci_edges, np.fliplr(slits_edges), mode='same', axes=1)
    xcorr = np.sum(corr, axis=0)
    lags = scipy.signal.correlation_lags(sci_edges.shape[1], slits_edges.shape[1], mode='same')
    lag0 = np.where(lags == 0)[0][0]
    xcorr_max = xcorr[lag0 - maxlag:lag0 + maxlag]
    lags_max = lags[lag0 - maxlag:lag0 + maxlag]

    # detect the highest peak in the cross-correlation
    _, _, pix_max, _, _, _, _, _ = arc.detect_lines(xcorr_max, cont_subtract=False, input_thresh=0., nfind=1, debug=debug)
    # No peak? -- e.g. data fills the entire detector
<<<<<<< HEAD
    if len(tampl) == 0:
        msgs.warn('No peak found in spatial flexure.  Assuming there is none...')
        return np.zeros((slits.nslits, 2), dtype=float)

    # Find the peak
    xcorr_max = np.interp(pix_max, np.arange(lags.shape[0]), xcorr_norm)
    lag_max = np.interp(pix_max, np.arange(lags.shape[0]), lags)
    msgs.info('Spatial flexure measured: {}'.format(lag_max[0]))
=======
    if (len(pix_max) == 0) or pix_max[0] == -999.0:
        msgs.warn('No peak found in the x-correlation between the traced slits and the science/calib image.'
                  '  Assuming there is NO SPATIAL FLEXURE.'+msgs.newline() + 'If a flexure is expected, '
                  'consider either changing the maximum lag for the cross-correlation, '
                  'or the "spat_flexure_sigdetect" parameter, or use the manual flexure correction.')

        return 0.

    lag0_max = np.where(lags_max == 0)[0][0]
    shift = round(pix_max[0] - lag0_max, 3)
    msgs.info('Spatial flexure measured: {}'.format(shift))
>>>>>>> eb542146

    if debug:
        # 1D plot of the cross-correlation
        plt.figure(figsize=(10, 6))
        plt.minorticks_on()
        plt.tick_params(axis='both', direction='in', top=True, right=True, which='both')
        # plot xcorr_max but add a buffer of 20 pixels on each side
        pad = 20
        _xcorr_max = xcorr[lag0 - (maxlag+pad):lag0 + (maxlag+pad)]
        _lags_max = lags[lag0 - (maxlag+pad):lag0 + (maxlag+pad)]
        plt.plot(_lags_max, _xcorr_max, 'k-', lw=1)
        plt.axvline(shift, color='r', linestyle='--', label=f'Measured shift = {shift:.1f} pixels')
        plt.axvline(maxlag, color='g', linestyle='--', label='Max lag')
        plt.axvline(-maxlag, color='g', linestyle='--')
        plt.xlabel('Lag (pixels)')
        plt.ylabel('Cross-correlation')
        plt.title('Spatial Flexure Cross-correlation')
        plt.legend()
        plt.tight_layout()
        plt.show()

        # 2D plot
        spat_flexure_qa(sciimg, slits, shift, gpm=np.logical_not(bpm), vrange=qa_vrange)

    if qa_outfile is not None:
        # Generate the QA plot
        msgs.info("Generating QA plot for spatial flexure")
        spat_flexure_qa(sciimg, slits, shift, gpm=np.logical_not(bpm), vrange=qa_vrange, outfile=qa_outfile)

    return shift


def spat_flexure_qa(img, slits, shift, gpm=None, vrange=None, outfile=None):
    """
    Generate QA for the spatial flexure

    Args:
        img (`numpy.ndarray`_):
            Image of the detector
        slits (:class:`pypeit.slittrace.SlitTraceSet`):
            Slits object
        shift (:obj:`float`):
            Shift in pixels
        gpm (`numpy.ndarray`_, optional):
            Good pixel mask (True = Bad)
        vrange (:obj:`tuple`, optional):
            Tuple with the min and max values for the imshow plot
        outfile (:obj:`str`, optional):
            Path to the output file where the QA is saved.  If None, the QA is
            shown on screen and not saved.


    """
    debug = True if outfile is None else False

    # check that vrange is a tuple
    if vrange is not None and not isinstance(vrange, tuple):
        msgs.warn('vrange must be a tuple with the min and max values for the imshow plot. Ignoring vrange.')
        vrange = None

    # TODO: should we use initial or tweaked slits in this plot?
    left_slits, right_slits, mask_slits = slits.select_edges(initial=True, flexure=None)
    left_flex, right_flex, mask = slits.select_edges(initial=True, flexure=shift)

    if debug:
        # where to start and end the plot in the spatial&spectral direction
        nxsnip = 1
        spat_starts = [0]
        spat_ends = [img.shape[1]]
        upper_ystart = 0
        upper_yend = img.shape[0]

    else:
        # where to start and end the plot in the spatial direction
        xstart = int(np.floor(np.min([left_slits, left_flex]) - 20))
        xend = int(np.ceil(np.max([right_slits, right_flex]) + 20))

        # how many snippets to plot in the spatial direction
        if slits.nslits == 1:
            # if longslit plot 2 snippets, one for the left edge and one for the right edge
            nxsnip = 2
            snippet = int((xend - xstart) // nxsnip)
            spat_starts = [xstart, xstart + snippet]
            spat_ends = [xend - snippet, xend]
        elif slits.nslits <= 12:
            # if 12 or less slits plot 3-4 snippets equally spaced
            nxsnip = 3 if slits.nslits <= 6 else 4
            snippet = int((xend - xstart) // nxsnip)
            spat_starts = [xstart, xstart + snippet, xstart + 2*snippet]
            spat_ends = [xend - 2*snippet, xend - snippet, xend]
            if slits.nslits > 6:
                # add the 4th snippet
                spat_starts.append(xstart + 3*snippet)
                spat_ends.insert(0, xend - 3*snippet)
        else:
            # if more than 12 slits plot 4 snippets
            nxsnip = 4
            # approximately, we want 3 slits in each snippet
            snippet = int(3 * (xend - xstart)/slits.nslits)
            # this would give nx many snippets
            nx = int((xend - xstart) // snippet)
            # but we want to plot only nxsnip of those snippets
            spat_starts = [xstart + i * snippet for i in np.linspace(0, nx - 1, nxsnip, dtype=int)]
            spat_ends = [xstart + i * snippet for i in np.linspace(1, nx, nxsnip, dtype=int)]

        # where to start and end the plot in the spectral direction for both the upper and lower sections
        lower_ystart = 0
        lower_yend = int(snippet)
        upper_ystart = int(img.shape[0] - snippet)
        upper_yend = img.shape[0]

    # plot the spatial flexure
    rows = 1 if debug else 2
    fig = plt.figure(figsize=(9, 8) if debug else (nxsnip*4, 8))
    gs = gridspec.GridSpec(rows, nxsnip, figure=fig)
    # spectral vector for plotting the slits
    spec = np.tile(np.arange(slits.nspec), (slits.nslits, 1)).T
    thin = 10
    # legend elements
    legend_elements = [Line2D([0], [0], color='C3', lw=1, ls='--', label='initial left edges'),
                       Line2D([0], [0], color='C1', lw=1, ls='--', label='initial right edges'),
                       Line2D([0], [0], color='C3', lw=1, label='shifted left edges'),
                       Line2D([0], [0], color='C1', lw=1, label='shifted right edges')]
    # loop over the 2 rows if we save the plot in the output directory, otherwise plot the whole detector
    for r in range(rows):
        _ystar, _yend = (upper_ystart, upper_yend) if r == 0 else (lower_ystart, lower_yend)
        # loop over the snippets
        for s in range(nxsnip):
            ax = fig.add_subplot(gs[r, s])
            if vrange is None:
                # get vmin and vmax for imshow
                _xstart = spat_starts[s] if spat_starts[s] >= 0 else 0
                _xend = spat_ends[s] if spat_ends[s] <= img.shape[1] else img.shape[1]
                _img = img[_ystar:_yend, _xstart:_xend]
                _gpm = gpm[_ystar:_yend, _xstart:_xend] if gpm is not None else np.ones_like(_img, dtype=bool)
                m, med, sig = sigma_clipped_stats(_img[_gpm], sigma_lower=5.0, sigma_upper=5.0)
                vmin = m - 1.0 * sig
                vmax = m + 4.0 * sig
            else:
                vmin, vmax = vrange
            # imshow img instead of _img to show the actual pixel values in each snippet
            ax.imshow(img, origin='lower', vmin=vmin, vmax=vmax)
            ax.set_ylim(_ystar, _yend)
            ax.set_xlim(spat_starts[s], spat_ends[s])

            # plot the slits
            for i in range(slits.nslits):
                plt.plot(left_slits[::thin, i], spec[::thin, i], color='C3', lw=1, ls='--', zorder=5)
                plt.plot(right_slits[::thin, i], spec[::thin, i], color='C1', lw=1, ls='--', zorder=5)
                plt.plot(left_flex[::thin, i], spec[::thin, i], color='C3', lw=1, zorder=6)
                plt.plot(right_flex[::thin, i], spec[::thin, i], color='C1', lw=1, zorder=6)
            ax.tick_params(axis='both', labelsize=6)
            if r == 0 and s == 0:
                plt.suptitle(f'Shift={shift:.1f} pixels', fontsize=18)
                ax.legend(handles=legend_elements, fontsize=7)
                if not debug:
                    ax.set_ylabel('Upper snippets', fontsize=18)
            elif r == 1 and s == 0:
                ax.set_ylabel('Lower snippets', fontsize=18)
    plt.tight_layout()
    if debug:
<<<<<<< HEAD
        # Now translate the slits in the tslits_dict
        all_left_flexure, all_right_flexure, mask = slits.select_edges(spat_flexure=lag_max[0])
        gpm = mask == 0
        viewer, ch = display.show_image(_sciimg)
        #display.show_slits(viewer, ch, left_flexure[:,gpm], right_flexure)[:,gpm]#, slits.id) #, args.det)
        #embed(header='83 of flexure.py')

    return np.full((slits.nslits, 2), lag_max[0])
=======
        plt.show()
    else:
        fig.savefig(outfile, dpi=200)
        plt.close(fig)
>>>>>>> eb542146


def spec_flex_shift(obj_skyspec, sky_file=None, arx_skyspec=None, arx_fwhm_pix=None,
                    spec_fwhm_pix=None, mxshft=20, excess_shft="crash",
                    method="boxcar", minwave=None, maxwave=None):
    """ Calculate shift between object sky spectrum and archive sky spectrum

    Args:
        obj_skyspec (`linetools.spectra.xspectrum1d.XSpectrum1d`_):
            Spectrum of the sky related to our object
        sky_file (:obj:`str`, optional):
            Name of the archival sky file. If equal to 'model', instead,
            a model sky spectrum will be generated using :func:`~pypeit.wavemodel.nearIR_modelsky`
            and the spectral resolution of obj_skyspec. If None, arx_skyspec and arx_fwhm_pix
            must be provided.
        arx_skyspec (`linetools.spectra.xspectrum1d.XSpectrum1d`_, optional):
            Archived sky spectrum. If None, it will be loaded from the sky_file
            (sky_file must be provided).
        arx_fwhm_pix (:obj:`float`, optional):
            Spectral FWHM (in pixels) of the archived sky spectrum. If None, it will be
            calculated using sky_file (sky_file must be provided).
        spec_fwhm_pix (:obj:`float`, optional):
            Spectral FWHM (in pixels) of the sky spectrum related to our object/slit.
        mxshft (:obj:`int`, optional):
            Maximum allowed shift from flexure;  note there are cases that
            have been known to exceed even 30 pixels.
        excess_shft (:obj:`str`, optional):
            Behavior of the code when a measured flexure exceeds ``mxshft``.
            Options are "crash", "set_to_zero", and "continue", where
            "set_to_zero" sets the shift to zero and moves on, and
            "continue" simply uses the large flexure shift value.
        method (:obj:`str`, optional):
            Which method is used for the spectral flexure correction.
            Two methods are available: 'boxcar' and 'slitcen' (see spec_flexure_slit()).
            In this routine, 'method' is only passed to final dict.
        minwave (:obj:`float`, optional):
            Minimum wavelength to use for the correlation.  If ``None`` or less than
            the minumum wavelength of either ``obj_skyspec`` or ``arx_skyspec``,
            this has no effect.  Default is None.
        maxwave (:obj:`float`, optional):
            Maximum wavelength to use for the correlation.  If ``None`` or greater than
            the maximum wavelength of either ``obj_skyspec`` or ``arx_skyspec``,
            this has no effect.  Default is None.

    Returns:
        dict: Contains flexure info.  Keys are:

          - polyfit= fit to the cross-correlation
          - shift= best shift in pixels
          - subpix= subpixelation of input spectrum
          - corr= correlation function
          - sky_spec= object sky spectrum used (rebinned, etc.)
          - arx_spec= archived sky spectrum used
          - corr_cen= center of the correlation function
          - smooth= Degree of smoothing of input spectrum to match archive
    """

    # TODO None of these routines should have dependencies on XSpectrum1d!

    # Check input mode
    if sky_file is None and arx_skyspec is None:
        msgs.error("sky_file or arx_skyspec must be provided")
    elif sky_file is not None and arx_skyspec is not None:
        msgs.warn("sky_file and arx_skyspec both provided. Using arx_skyspec.")
        sky_file = None

    # Arxiv sky spectrum
    if sky_file is not None:
        # Load arxiv sky spectrum
        msgs.info("Loading the arxiv sky spectrum and computing its spectral FWHM")
        arx_skyspec, arx_fwhm_pix = get_archive_spectrum(sky_file, obj_skyspec=obj_skyspec, spec_fwhm_pix=spec_fwhm_pix)
    elif arx_fwhm_pix is None:
        # get arxiv sky spectrum resolution (FWHM in pixels)
        msgs.info("Computing the spectral FWHM for the provided arxiv sky spectrum")
        arx_fwhm_pix = autoid.measure_fwhm(arx_skyspec.flux.value, sigdetect=4., fwhm=4.)
        if arx_fwhm_pix is None:
            msgs.error('Failed to measure the spectral FWHM of the archived sky spectrum. '
                       'Not enough sky lines detected. Provide a value using arx_fwhm_pix')

    # initialize smooth_fwhm_pix
    smooth_fwhm_pix = None
    # smooth to the same resolution as the object sky spectrum? Yes, if not using a model sky
    if sky_file != 'model':
        # get gaussian sigma (pixels) for smoothing
        smooth_fwhm_pix = get_fwhm_gauss_smooth(arx_skyspec, obj_skyspec, arx_fwhm_pix, spec_fwhm_pix=spec_fwhm_pix)

        if smooth_fwhm_pix is None:
            # smooth_fwhm_pix is None if spec_fwhm_pix<0, i.e., the wavelength calibration is bad
            msgs.warn('No flexure correction could be computed for this slit/object')
            return None

        if smooth_fwhm_pix > 0:
            arx_skyspec = arx_skyspec.gauss_smooth(smooth_fwhm_pix)

    # Determine region of wavelength overlap
    minwave = 0 if minwave is None else minwave
    maxwave = np.inf if maxwave is None else maxwave
    min_wave = max(np.amin(arx_skyspec.wavelength.value), np.amin(obj_skyspec.wavelength.value), minwave)
    max_wave = min(np.amax(arx_skyspec.wavelength.value), np.amax(obj_skyspec.wavelength.value), maxwave)

    # Define wavelengths of overlapping spectra
    keep_idx = np.where((obj_skyspec.wavelength.value>=min_wave) &
                         (obj_skyspec.wavelength.value<=max_wave))[0]

    # Rebin both spectra onto overlapped wavelength range
    if len(keep_idx) <= 50:
        msgs.warn("Not enough overlap between sky spectra")
        return None

    # rebin onto object ALWAYS
    keep_wave = obj_skyspec.wavelength[keep_idx]
    arx_skyspec = arx_skyspec.rebin(keep_wave)
    obj_skyspec = obj_skyspec.rebin(keep_wave)

    # Deal with bad pixels
    msgs.work("Need to mask bad pixels")
    # Trim edges (rebinning is junk there)
    arx_skyspec.data['flux'][0,:2] = 0.
    arx_skyspec.data['flux'][0,-2:] = 0.
    obj_skyspec.data['flux'][0,:2] = 0.
    obj_skyspec.data['flux'][0,-2:] = 0.

    # Set minimum to 0.  For bad rebinning and for pernicious extractions
    obj_skyspec.data['flux'][0,:] = np.maximum(obj_skyspec.data['flux'][0,:], 0.)
    arx_skyspec.data['flux'][0,:] = np.maximum(arx_skyspec.data['flux'][0,:], 0.)

    # clip too large values (>90%) only in obj_skyspec (assuming arx_skyspec is being vetted before)
    # this is used ony for the cross-correlation
    obj_skyspec_flux = obj_skyspec.flux.value
    _lower, _upper = get_percentile_clipping(obj_skyspec_flux, percent=90.0)
    obj_skyspec_flux = np.clip(obj_skyspec_flux, _lower, _upper)

    # Normalize spectra to unit average sky count
    norm = np.sum(obj_skyspec_flux)/obj_skyspec.npix
    norm2 = np.sum(arx_skyspec.flux.value)/arx_skyspec.npix
    if norm <= 0:
        msgs.warn("Bad normalization of object in flexure algorithm")
        msgs.warn("Will try the median")
        norm = np.median(obj_skyspec_flux)
        if norm <= 0:
            msgs.warn("Improper sky spectrum for flexure.  Is it too faint??")
            return None
    if norm2 <= 0:
        msgs.warn('Bad normalization of archive in flexure. You are probably using wavelengths '
                  'well beyond the archive.')
        return None
    obj_skyspec_flux = obj_skyspec_flux / norm
    arx_skyspec.flux = arx_skyspec.flux / norm2

    # Subtract continuum and apply a ceiling to the spectra
    percent_ceil = 50.
    # obj_skyspec
    _, obj_ampl, _, _, _, _, obj_sky_flux, _ = arc.detect_lines(obj_skyspec_flux, sigdetect=5.0)
    if obj_ampl.size > 0:
        obj_lower, obj_upper = get_percentile_clipping(obj_ampl, percent=percent_ceil)
        obj_sky_flux = np.clip(obj_sky_flux, obj_lower, obj_upper)

    # arx_skyspec
    _, arx_ampl, _, _, _, _, arx_sky_flux, _ = arc.detect_lines(arx_skyspec.flux.value, sigdetect=5.0)
    if arx_ampl.size > 0:
        arx_lower, arx_upper = get_percentile_clipping(arx_ampl, percent=percent_ceil)
        arx_sky_flux = np.clip(arx_sky_flux, arx_lower, arx_upper)
    #
    # # Consider sharpness filtering (e.g. LowRedux)
    # msgs.work("Consider taking median first [5 pixel]")

    # Cross correlation of spectra
    corr = np.correlate(arx_sky_flux, obj_sky_flux, "same")

    # Create array around the max of the correlation function for fitting for subpixel max
    # Restrict to pixels within maxshift of zero lag
    lag0 = corr.size//2
    max_corr = np.argmax(corr[lag0-mxshft:lag0+mxshft]) + lag0-mxshft
    subpix_grid = np.linspace(max_corr-3., max_corr+3., 7)

    # Fit a 2-degree polynomial to peak of correlation function. JFH added this if/else to not crash for bad slits
    if np.any(np.isfinite(corr[subpix_grid.astype(int)])):
        fit = fitting.PypeItFit(xval=subpix_grid, yval=corr[subpix_grid.astype(int)],
                                func='polynomial', order=np.atleast_1d(2))
        fit.fit()
        max_fit = -0.5 * fit.fitc[1] / fit.fitc[2]

        shift = float(max_fit) - lag0
        # Deal with the case of shifts greater than ``mxshft``
        # We need to compare the absolute value of shift to ``mxshft``, since shift can be
        # positive or negative, while ``mxshft`` is generally only positive
        # We use the int of abs(shift) to avoid to trigger the error/warning for differences <1pixel
        # TODO :: I'm not convinced that we need int here...
        if int(abs(shift)) > mxshft:
            msgs.warn(f"Computed shift {shift:.1f} pix is "
                      f"larger than specified maximum {mxshft} pix.")

            if excess_shft == "crash":
                msgs.error(f"Flexure compensation failed for one of your{msgs.newline()}"
                           f"objects.  Either adjust the \"spec_maxshift\"{msgs.newline()}"
                           f"FlexurePar Keyword, or see the flexure documentation{msgs.newline()}"
                           f"for information on how to bypass this error using the{msgs.newline()}"
                           f"\"excessive_shift\" keyword.{msgs.newline()}"
                           "https://pypeit.readthedocs.io/en/release/flexure.html")

            elif excess_shft == "set_to_zero":
                msgs.warn("Flexure compensation failed for one of your objects.")
                msgs.warn("Setting the flexure correction shift to 0 pixels.")
                # Return the usual dictionary, but with a shift == 0
                shift = 0.0

            elif excess_shft == "continue":
                msgs.warn("Applying flexure shift larger than specified max!")

            elif excess_shft == "use_median":
                msgs.warn("Will try to use a flexure shift from other slit/object. "
                          "If not available, flexure correction will not be applied.")
                return None

            else:
                msgs.error(f"FlexurePar Keyword excessive_shift = \"{excess_shft}\" "
                           "not recognized.")
        msgs.info(f"Flexure correction of {shift:.3f} pixels")

    else:
        fit = fitting.PypeItFit(xval=subpix_grid, yval=0.0*subpix_grid,
                                func='polynomial', order=np.atleast_1d(2))
        fit.fit()
        msgs.warn('Flexure compensation failed for one of your objects')
        return None

    return dict(polyfit=fit, shift=shift, subpix=subpix_grid,
                corr=corr[subpix_grid.astype(int)], sky_spec=obj_skyspec, arx_spec=arx_skyspec,
                corr_cen=lag0, smooth=smooth_fwhm_pix, method=method)


def get_percentile_clipping(arr, percent=90.0):
    """
    Get the values for clipping based on a percentile

    Args:
        arr (`numpy.ndarray`_):
            Array to clip.
        percent (:obj:`float`):
            Percentile to clip at. Default is 90.0

    Returns:
        :obj:`float`: Lower value for clipping
        :obj:`float`: Upper value for clipping
    """
    lower = np.percentile(arr[arr < 0.0], percent) if np.any(arr < 0.0) else 0.0
    upper = np.percentile(arr[arr >= 0.0], percent) if np.any(arr >= 0.0) else 0.0
    return lower, upper


def get_fwhm_gauss_smooth(arx_skyspec, obj_skyspec, arx_fwhm_pix, spec_fwhm_pix=None):
    """

    Args:
        arx_skyspec (`linetools.spectra.xspectrum1d.XSpectrum1d`_):
            Archived sky spectrum.
        obj_skyspec (`linetools.spectra.xspectrum1d.XSpectrum1d`_):
            Sky spectrum associated with the science target.
        arx_fwhm_pix (:obj:`float`):
            Spectral FWHM (in pixels) of the archived sky spectrum.
        spec_fwhm_pix (:obj:`float`, optional):
            Spectral FWHM (in pixels) of the sky spectrum related to our object.

    Returns:
        :obj:`float`: FWHM of the smoothing Gaussian in pixels.
    """
    # determine object spectral FWHM (in Angstrom) using obj_skyspec
    # if spec_fwhm_pix (typically from wave calibration) is None
    if spec_fwhm_pix is None:
        # pixels
        spec_fwhm_pix = autoid.measure_fwhm(obj_skyspec.flux.value, sigdetect=4., fwhm=4.)
        msgs.info('Measuring spectral FWHM using the boxcar extracted sky spectrum.')
        if spec_fwhm_pix is None:
            msgs.warn('Failed to measure the spectral FWHM using the boxcar extracted sky spectrum. '
                      'Not enough sky lines detected.')
            return None
    # object sky spectral dispersion (Angstrom/pixel)
    obj_disp = np.median(np.diff(obj_skyspec.wavelength.value))
    # Angstrom
    spec_fwhm = spec_fwhm_pix * obj_disp

    # determine arxiv sky spectral FWHM (in Angstrom)
    # arxiv sky spectral dispersion (Angstrom/pixel)
    arx_disp = np.median(np.diff(arx_skyspec.wavelength.value))
    arx_fwhm = arx_fwhm_pix * arx_disp

    msgs.info(f"Resolution (FWHM) of Archive={arx_fwhm:.2f} Ang and Observation={spec_fwhm:.2f} Ang")

    if spec_fwhm <= 0:
        msgs.warn('Negative spectral FWHM, likely due to a bad wavelength calibration.')
        return None

    # Determine fwhm of the smoothing gaussian
    # object sky spectral fwhm (Angstrom)
    obj_med_fwhm2 = np.power(spec_fwhm, 2)
    # arxiv sky spectral fwhm (Angstrom)
    arx_med_fwhm2 = np.power(arx_fwhm, 2)

    if obj_med_fwhm2 >= arx_med_fwhm2:
        smooth_fwhm = np.sqrt(obj_med_fwhm2-arx_med_fwhm2)  # Ang
        smooth_fwhm_pix = smooth_fwhm / arx_disp
    else:
        msgs.warn("Prefer archival sky spectrum to have higher resolution")
        smooth_fwhm_pix = 0.
        msgs.warn("New Sky has higher resolution than Archive.  Not smoothing")

    return smooth_fwhm_pix


def flexure_interp(shift, wave):
    """
    Perform interpolation on wave given a shift in pixels

    Args:
        shift (float):
            Shift in pixels
        wave (`numpy.ndarray`_):
            extracted wave of size nspec
        wavein (`numpy.ndarray`_, optional):
            Apply the shift to this array of wavelengths
    Returns:
        `numpy.ndarray`_: Wavelength scale corrected for spectral flexure

    """
    npix = wave.size
    x = np.linspace(0., 1., npix)
    f = interpolate.interp1d(x, wave, bounds_error=False, fill_value="extrapolate")
    twave = f(x + shift / (npix - 1))
    return twave


def spec_flex_shift_global(slit_specs, islit, sky_file, empty_flex_dict,
                           return_later_slits, flex_list, keys_to_update, spec_fwhm_pix=None,
                           mxshft=20, excess_shft="crash", method='slitcen', minwave=None, maxwave=None):
    """ Calculate flexure shifts using the sky spectrum extracted at the center of the slit

    Args:
        slit_specs (:obj:`list`):
            A list of `linetools.xspectrum1d`, one for each slit. The spectra stored in
            this list are sky spectra, extracted from the center of each slit.
        islit (:obj:`int`):
            Index of the slit where the sky spectrum related to our object is.
        sky_file (`str`):
            Name of the archival sky file. If equal to 'model', instead,
            a model sky spectrum will be generated using :func:`~pypeit.wavemodel.nearIR_modelsky`
            and the spectral resolution of each spectrum from slit_specs.
        empty_flex_dict (:obj:`dict`):
            Empty dictionary to be filled with flexure results.
        return_later_slits (:obj:`list`):
            List of slit indexes that failed the shift calcultion and we want to come back to
            to assign a value from a different slit.
        flex_list (:obj:`list`):
            A list of :obj:`dict` objects containing flexure results of each slit.
        keys_to_update (:obj:`list`):
            List of flexure dictionary keys that we need to update.
        spec_fwhm_pix (:obj:`float`, optional):
            Spectral FWHM (in pixels) of the sky spectrum related to our object.
        mxshft (:obj:`int`, optional):
            Maximum allowed shift from flexure. Passed to spec_flex_shift().
        excess_shft (:obj:`str`, optional):
            Behavior of the code when a measured flexure exceeds ``mxshft``.
            Passed to spec_flex_shift()
        method (:obj:`str`, optional):
            Which method is used for the spectral flexure correction.
            Two methods are available: 'boxcar' and 'slitcen' (see spec_flexure_slit()).
            Passed to spec_flex_shift().
        minwave (:obj:`float`, optional):
            Minimum wavelength to use for the correlation.  If ``None`` or less than
            the minumum wavelength of either this sky or ``sky_spectrum``,
            this has no effect.  Default is None.
        maxwave (:obj:`float`, optional):
            Maximum wavelength to use for the correlation.  If ``None`` or greater than
            the maximum wavelength of either this sky or ``sky_spectrum``,
            this has no effect.  Default is None.

    Returns:
        :obj:`list`: A list of :obj:`dict` objects containing flexure
        results of each slit. This is filled with a basically empty
        dict if the shift calculation failed for the relevant slit.

    """

    # Reset the flexure dictionary
    flex_dict = copy.deepcopy(empty_flex_dict)

    # Calculate the shift
    fdict = spec_flex_shift(slit_specs[islit], sky_file=sky_file, mxshft=mxshft, excess_shft=excess_shft,
                            spec_fwhm_pix=spec_fwhm_pix, method=method, minwave=minwave, maxwave=maxwave)

    # Was it successful?
    if fdict is not None:
        # Update dict
        for key in keys_to_update[:-1]:
            flex_dict[key].append(fdict[key])
        # Interpolate
        sky_wave_new = flexure_interp(fdict['shift'], slit_specs[islit].wavelength.value)
        flex_dict['sky_spec'].append(xspectrum1d.XSpectrum1D.from_tuple((sky_wave_new, slit_specs[islit].flux.value)))
    else:
        # No success, come back to it later
        return_later_slits.append(islit)
        msgs.warn("Flexure shift calculation failed for this slit.")
        msgs.info("Will come back to this slit to attempt "
                  "to use saved estimates from other slits")

    # Append flex_dict, which will be an empty dictionary if the flexure failed for the all the slits
    flex_list.append(flex_dict.copy())
    return flex_list


def spec_flex_shift_local(slits, slitord, specobjs, islit, sky_file, empty_flex_dict,
                          return_later_slits, flex_list, keys_to_update, spec_fwhm_pix=None, mxshft=20,
                          excess_shft="crash", method='boxcar', minwave=None, maxwave=None):
    """ Calculate flexure shifts using the sky spectrum boxcar-extracted at the location of the detected objects

    Args:
        slits (:class:`~pypeit.slittrace.SlitTraceSet`):
            Slit trace set.
        slitord (`numpy.ndarray`_):
            Array of slit/order numbers.
        specobjs (:class:`~pypeit.specobjs.SpecObjs`, optional):
            Spectral extractions.
        islit (:obj:`int`):
            Index of the slit where the sky spectrum related to our object is.
        sky_file (`str`):
            Name of the archival sky file. If equal to 'model', instead,
            a model sky spectrum will be generated using :func:`~pypeit.wavemodel.nearIR_modelsky`
            and the spectral resolution of each spectrum in specobjs.
        empty_flex_dict (:obj:`dict`):
            Empty dictionary to be filled with flexure results.
        return_later_slits (:obj:`list`):
            List of slit indexes that failed the shift calcultion and we want to come back to
            to assign a value from a different slit.
        flex_list (:obj:`list`):
            A list of :obj:`dict` objects containing flexure results of each slit.
        keys_to_update (:obj:`list`):
            List of flexure dictionary keys that we need to update.
        spec_fwhm_pix (:obj:`float`, optional):
            Spectral FWHM (in pixels) of the sky spectrum related to our object.
        mxshft (:obj:`int`, optional):
            Maximum allowed shift from flexure. Passed to spec_flex_shift().
        excess_shft (:obj:`str`, optional):
            Behavior of the code when a measured flexure exceeds ``mxshft``.
            Passed to spec_flex_shift()
        method (:obj:`str`, optional):
            Which method is used for the spectral flexure correction.
            Two methods are available: 'boxcar' and 'slitcen' (see spec_flexure_slit()).
            Passed to spec_flex_shift().
        minwave (:obj:`float`, optional):
            Minimum wavelength to use for the correlation.  If ``None`` or less than
            the minumum wavelength of either this sky or ``sky_spectrum``,
            this has no effect.  Default is None.
        maxwave (:obj:`float`, optional):
            Maximum wavelength to use for the correlation.  If ``None`` or greater than
            the maximum wavelength of either this sky or ``sky_spectrum``,
            this has no effect.  Default is None.

    Returns:
        :obj:`list`: A list of :obj:`dict` objects containing flexure
        results of each slit. This is filled with a basically empty
        dict if the shift calculation failed for the relevant slit.
    """

    # Reset the flexure dictionary
    flex_dict = copy.deepcopy(empty_flex_dict)

    # get objects in this slit
    i_slitord = slitord[islit]
    indx = specobjs.slitorder_indices(i_slitord)
    this_specobjs = specobjs[indx]

    # if no objects in this slit, append an empty dict
    if len(this_specobjs) == 0:
        msgs.info('No object extracted in this slit.')
        flex_list.append(empty_flex_dict.copy())
        return flex_list

    # Objects in this slit that failed and we want to come back to
    # to assign values from other objects in the same slit (if available)
    return_later_sobjs = []
    # Loop through objects
    for ss, sobj in enumerate(this_specobjs):
        if sobj is None or sobj['BOX_WAVE'] is None:  # Nothing extracted; only the trace exists
            msgs.info(f'Object # {ss} was not extracted.')
            # Update dict
            for key in keys_to_update:
                # append None
                flex_dict[key].append(None)
            continue
        msgs.info(f"Working on spectral flexure for object # {ss} in slit {slits.spat_id[islit]}")

        # get 1D spectrum for this object
        obj_sky = xspectrum1d.XSpectrum1D.from_tuple((sobj.BOX_WAVE[sobj.BOX_MASK], sobj.BOX_COUNTS_SKY[sobj.BOX_MASK]))

        # Calculate the shift
        fdict = spec_flex_shift(obj_sky, sky_file=sky_file, mxshft=mxshft, excess_shft=excess_shft,
                                spec_fwhm_pix=spec_fwhm_pix, method=method, minwave=minwave, maxwave=maxwave)

        if fdict is not None:
            # Update dict
            for key in keys_to_update:
                flex_dict[key].append(fdict[key])
        else:
            # No success, come back to it later
            return_later_sobjs.append(ss)
            msgs.warn("Flexure shift calculation failed for this spectrum.")
            msgs.info("Will come back to this spectrum to attempt "
                      "to use saved estimates from other slits/objects")

    # Check if we need to go back
    if (len(return_later_sobjs) > 0) and (len(flex_dict['shift']) > 0):
        msgs.warn(f'Flexure shift calculation failed for {len(return_later_sobjs)} '
                  f'object(s) in slit {slits.spat_id[islit]}')
        # get the median shift among all objects in this slit
        idx_med_shift = np.where(flex_dict['shift'] == np.percentile(flex_dict['shift'], 50,
                                                                     method='nearest'))[0][0]
        msgs.info(f"Median value of the measured flexure shifts in this slit, equal to "
                  f"{flex_dict['shift'][idx_med_shift]:.3f} pixels, will be used")

        # assign the median shift to the failed objects
        for obj_idx in return_later_sobjs:
            # Update dict
            for key in keys_to_update[:-1]:
                # insert the median value at the location of the object that failed the calculation
                flex_dict[key].insert(obj_idx, flex_dict[key][idx_med_shift])
            # Interpolate
            sky_wave_new = flexure_interp(flex_dict['shift'][obj_idx], this_specobjs[obj_idx].BOX_WAVE)
            flex_dict['sky_spec'].insert(obj_idx, xspectrum1d.XSpectrum1D.from_tuple(
                (sky_wave_new, this_specobjs[obj_idx].BOX_COUNTS_SKY)))

    # if flexure failed for every objects in this slit, save for later to use value from other slits
    elif (len(return_later_sobjs) > 0) and (len(flex_dict['shift']) == 0):
        return_later_slits.append(islit)

    # Append flex_dict, which will be an empty dictionary if the flexure failed for the whole slit
    flex_list.append(flex_dict.copy())

    return flex_list


def spec_flexure_slit(slits, slitord, slit_bpm, sky_file, method="boxcar", specobjs=None,
                      slit_specs=None, wv_calib=None, mxshft=None, excess_shft="crash",
                      minwave=None, maxwave=None):
    """Calculate the spectral flexure for every slit (global) or object (local)

    Args:
        slits (:class:`~pypeit.slittrace.SlitTraceSet`):
            Slit trace set
        slitord (`numpy.ndarray`_):
            Array of slit/order numbers
        slit_bpm (`numpy.ndarray`_):
            True = masked slit
        sky_file (:obj:`str`):
            Name of the archival sky file. If equal to 'model', instead,
            a model sky spectrum will be generated using :func:`~pypeit.wavemodel.nearIR_modelsky`
            and the spectral resolution of each spectrum that we want to correct for flexure.
        method (:obj:`str`, optional):
            Two methods are available:
                - 'boxcar': Recommended for object extractions. This
                  method uses the boxcar extracted sky and wavelength
                  spectra from the input specobjs
                - 'slitcen': Recommended when no objects are being
                  extracted. This method uses a spectrum (stored in
                  slitspecs) that is extracted from the center of
                  each slit.
        specobjs (:class:`~pypeit.specobjs.SpecObjs`, optional):
            Spectral extractions
        slit_specs (:obj:`list`, optional):
            A list of linetools.xspectrum1d, one for each slit. The spectra stored in
            this list are sky spectra, extracted from the center of each slit.
        wv_calib (:class:`pypeit.wavecalib.WaveCalib`):
            Wavelength calibration object
        mxshft (:obj:`int`, optional):
            Passed to spec_flex_shift()
        excess_shft (:obj:`str`, optional):
            Passed to spec_flex_shift()
        minwave (:obj:`float`, optional):
            Minimum wavelength to use for the correlation.  If ``None`` or less than
            the minumum wavelength of either this sky or ``sky_spectrum``,
            this has no effect.  Default is None.
        maxwave (:obj:`float`, optional):
            Maximum wavelength to use for the correlation.  If ``None`` or greater than
            the maximum wavelength of either this sky or ``sky_spectrum``,
            this has no effect.  Default is None.

    Returns:
        :obj:`list`: A list of :obj:`dict` objects containing flexure
        results of each slit. This is filled with a basically empty
        dict if the slit is skipped.
    """
    msgs.work("Consider doing 2 passes in flexure as in LowRedux")

    # Determine the method
    slit_cen = True if (specobjs is None) or (method == "slitcen") else False

    # Initialise the flexure list for each slit
    flex_list = []

    # initiate list of slits to come back to if flexure calculation failed
    return_later_slits = []

    # empty dict
    empty_flex_dict = dict(polyfit=[], shift=[], subpix=[], corr=[],
                           corr_cen=[], spec_file=sky_file, smooth=[],
                           arx_spec=[], sky_spec=[], method=[])

    # flex dict keys that we need to update through the routine
    keys_to_update = ['polyfit', 'shift', 'subpix', 'corr', 'corr_cen', 'smooth', 'method', 'arx_spec', 'sky_spec']

    # Loop over slits
    # good slits
    gdslits = np.where(np.logical_not(slit_bpm))[0]

    for islit in range(slits.nslits):
        msgs.info(f"Working on spectral flexure of slit: {slits.spat_id[islit]}")

        # If no objects on this slit append an empty dictionary
        if islit not in gdslits:
            flex_list.append(empty_flex_dict.copy())
            continue

        # get spectral FWHM (in pixels) if available
        spec_fwhm_pix = None
        if wv_calib is not None:
            # Allow for wavelength failures
            if wv_calib.fwhm_map is not None:
                # Evaluate the spectral FWHM at the centre of the slit (in both the spectral and spatial directions)
                spec_fwhm_pix = wv_calib.fwhm_map[islit].eval(slits.nspec/2, 0.5)

        if slit_cen:
            # global flexure
            flex_list = spec_flex_shift_global(slit_specs, islit, sky_file, empty_flex_dict,
                                               return_later_slits, flex_list, keys_to_update,
                                               spec_fwhm_pix=spec_fwhm_pix, mxshft=mxshft, excess_shft=excess_shft,
                                               minwave=minwave, maxwave=maxwave)
        else:
            # local flexure
            flex_list = spec_flex_shift_local(slits, slitord, specobjs, islit, sky_file,
                                              empty_flex_dict, return_later_slits, flex_list, keys_to_update,
                                              spec_fwhm_pix=spec_fwhm_pix, mxshft=mxshft, excess_shft=excess_shft,
                                               minwave=minwave, maxwave=maxwave)

    # Check if we need to go back to some failed slits
    if len(return_later_slits) > 0:
        msgs.warn(f'Flexure shift calculation failed for {len(return_later_slits)} slits')
        # take the median value to deal with the cases when there are more than one shift per slit (e.g., local flexure)
        saved_shifts = np.array([np.percentile(flex['shift'], 50, method='nearest')
                                 if len(flex['shift']) > 0 else None for flex in flex_list])
        if np.all(saved_shifts == None):
            # If all the elements in saved_shifts are None means that there are no saved shifts available
            msgs.warn(f'No previously saved flexure shift estimates available. '
                      f'Flexure corrections cannot be performed.')
            for islit in range(slits.nslits):
                # we append an empty dictionary
                flex_list.append(empty_flex_dict.copy())
        else:
            # get the median shift value among all slit
            med_shift = np.percentile(saved_shifts[saved_shifts!= None], 50, method='nearest')
            # in which slit the median is?
            islit_med_shift = np.where(saved_shifts == med_shift)[0][0]
            msgs.info(f"Median value of all the measured flexure shifts, equal to "
                      f"{saved_shifts[islit_med_shift]:.3f} pixels, will be used")

            # global flexure
            if slit_cen:
                # get the dict where the med shift is
                fdict = flex_list[islit_med_shift].copy()

                # assign fdict to the failed slits
                for sidx in return_later_slits:
                    # Reset the dict
                    flex_dict = copy.deepcopy(empty_flex_dict)
                    # Update dict
                    for key in keys_to_update[:-1]:
                        flex_dict[key].append(fdict[key][0])
                    # Interpolate
                    sky_wave_new = flexure_interp(fdict['shift'][0], slit_specs[sidx].wavelength.value)
                    flex_dict['sky_spec'].append(xspectrum1d.XSpectrum1D.from_tuple((sky_wave_new, slit_specs[sidx].flux.value)))

                    # insert flex_dict in flex_list at the location of the slit that failed the calculation
                    flex_list[sidx] = flex_dict
            # local flexure
            else:
                # get the dict where the med shift is
                idx_med_shift = np.where(flex_list[islit_med_shift]['shift'] == med_shift)[0][0]
                fdict = copy.deepcopy(empty_flex_dict)
                for key in keys_to_update[:-1]:
                    fdict[key].append(flex_list[islit_med_shift][key][idx_med_shift])

                # assign fdict to the failed object
                for sidx in return_later_slits:
                    # get objects in this slit
                    i_slitord = slitord[sidx]
                    indx = specobjs.slitorder_indices(i_slitord)

                    for i in range(len(specobjs[indx])):
                        # Reset the dict
                        flex_dict = copy.deepcopy(empty_flex_dict)
                        # Update dict
                        for key in keys_to_update[:-1]:
                            flex_dict[key].append(fdict[key][0])
                        # Interpolate
                        sky_wave_new = flexure_interp(fdict['shift'][0], specobjs[indx][i].BOX_WAVE)
                        flex_dict['sky_spec'].append(
                            xspectrum1d.XSpectrum1D.from_tuple((sky_wave_new, specobjs[indx][i].BOX_COUNTS_SKY)))
                        # insert flex_dict in flex_list at the location of the slit that failed the calculation
                        flex_list[sidx] = flex_dict
    return flex_list


def spec_flexure_slit_global(sciImg, waveimg, global_sky, par, slits, slitmask, trace_spat, gd_slits, wv_calib, pypeline, det):
    """Calculate the spectral flexure for every slit

    Args:
        sciImg  (:class:`~pypeit.images.pypeitimage.PypeItImage`):
            Science image.
        waveimg (`numpy.ndarray`_):
            Wavelength image - shape (nspec, nspat)
        global_sky (`numpy.ndarray`_):
            2D array of the global_sky fit - shape (nspec, nspat)
        par (:class:`~pypeit.par.pypeitpar.PypeItPar`):
            Parameters of the reduction.
        slits (:class:`~pypeit.slittrace.SlitTraceSet`):
            Slit trace set
        slitmask (`numpy.ndarray`_):
            An image with the slit index identified for each pixel (returned from slittrace.slit_img).
        trace_spat (`numpy.ndarray`_):
            Spatial pixel values (usually the center of each slit) where the sky spectrum will be extracted.
            The shape of this array should be (nspec, nslits)
        gd_slits (`numpy.ndarray`_):
            True = good slit
        wv_calib (:class:`pypeit.wavecalib.WaveCalib`):
            Wavelength calibration
        pypeline (:obj:`str`):
            Name of the ``PypeIt`` pipeline method.  Allowed options are
            MultiSlit, Echelle, or IFU.
        det (:obj:`str`):
            The name of the detector or mosaic from which the spectrum will be
            extracted.  For example, DET01.

    Returns:
        :obj:`list`: A list of :obj:`dict` objects containing flexure
        results of each slit. This is filled with a basically empty
        dict if the slit is skipped.
    """
    # TODO :: Need to think about spatial flexure - is the appropriate spatial flexure already included in trace_spat via left/right slits?
    slit_specs = []
    # get boxcar radius
    box_radius = par['reduce']['extraction']['boxcar_radius']
    for ss in range(slits.nslits):
        if not gd_slits[ss]:
            slit_specs.append(None)
            continue
        thismask = (slitmask == slits.spat_id[ss])
        inmask = sciImg.select_flag(invert=True) & thismask
        # Pack
        slit_specs.append(get_sky_spectrum(sciImg.image, sciImg.ivar, waveimg, inmask, global_sky,
                                           box_radius, slits, trace_spat[:, ss], pypeline, det))

    # Measure flexure
    flex_list = spec_flexure_slit(slits, slits.slitord_id, np.logical_not(gd_slits),
                                  par['flexure']['spectrum'],
                                  method=par['flexure']['spec_method'],
                                  mxshft=par['flexure']['spec_maxshift'],
                                  excess_shft=par['flexure']['excessive_shift'],
                                  specobjs=None, slit_specs=slit_specs, wv_calib=wv_calib,
                                  minwave=par['flexure']['minwave'],
                                  maxwave=par['flexure']['maxwave'])
    return flex_list


def get_archive_spectrum(sky_file, obj_skyspec=None, spec_fwhm_pix=None):
    """ Load an archival sky spectrum

    Args:
        sky_file (:obj:`str`):
            Name of the archival sky file. If equal to 'model', instead,
            a model sky spectrum will be generated using :func:`~pypeit.wavemodel.nearIR_modelsky`
            and the spectral resolution of obj_skyspec. If obj_skyspec is None, then
            sky_file cannot be 'model'.
        obj_skyspec (`linetools.spectra.xspectrum1d.XSpectrum1d`_, optional):
            Sky spectrum associated with the science target. This must be provided if sky_file is 'model'.
        spec_fwhm_pix (:obj:`float`, optional):
            Spectral FWHM (in pixels) of the sky spectrum related to our object.

    Returns:
        tuple: The sky spectrum (`linetools.spectra.xspectrum1d.XSpectrum1D`_)
        and the FWHM (float) of the sky lines in pixels.
    """
    if sky_file != 'model':
        # Load Archive. Save the fwhm to avoid the performance hit from calling it on the archive sky spectrum
        # multiple times
        sky_spectrum = io.load_sky_spectrum(sky_file)
        # get arxiv sky spectrum resolution (FWHM in pixels)
        arx_fwhm_pix = autoid.measure_fwhm(sky_spectrum.flux.value, sigdetect=4., fwhm=4.)
        if arx_fwhm_pix is None:
            msgs.error('Failed to measure the spectral FWHM of the archived sky spectrum. '
                       'Not enough sky lines detected.')
    elif obj_skyspec is not None:
        if spec_fwhm_pix is None:
            # measure spec_fwhm_pix
            spec_fwhm_pix = autoid.measure_fwhm(obj_skyspec.flux.value, sigdetect=4., fwhm=4.)
            if spec_fwhm_pix is None:
                msgs.warn('Failed to measure the spectral FWHM using the boxcar extracted sky spectrum. '
                          'Choose one of the provided sky files.')
        # get the spectral resolution of obj_skyspec
        # obj_skyspec spectral dispersion (Angstrom/pixel)
        obj_disp = np.median(np.diff(obj_skyspec.wavelength.value))
        # FWHM
        spec_fwhm = spec_fwhm_pix * obj_disp
        # Compute the resolution at the midpoints of the spectrum in the spectral direction
        midpix = obj_skyspec.wavelength.value.size // 2
        # R = lambda / dlambda
        res = obj_skyspec.wavelength.value[midpix] / spec_fwhm
        # get model sky spectrum
        wave_sky, flux_sky = wavemodel.nearIR_modelsky(res,
                                                       (obj_skyspec.wavelength.value.min() / 10000.,
                                                        obj_skyspec.wavelength.value.max() / 10000.),
                                                       dlam=obj_disp / 10000., flgd=False)
        sky_spectrum = xspectrum1d.XSpectrum1D.from_tuple((wave_sky, flux_sky))
        arx_fwhm_pix = spec_fwhm_pix
    else:
        msgs.error('Archived sky spectrum cannot be loaded. ')


    return sky_spectrum, arx_fwhm_pix


def get_sky_spectrum(sciimg, ivar, waveimg, thismask, global_sky, box_radius, slits, trace_spat, pypeline, det):
    """ Obtain a boxcar extraction of the sky spectrum

    Args:
        sciimg  (`numpy.ndarray`_):
            Science image - shape (nspec, nspat)
        ivar  (`numpy.ndarray`_):
            Inverse variance of the science image - shape (nspec, nspat)
        waveimg (`numpy.ndarray`_):
            Wavelength image - shape (nspec, nspat)
        thismask (`numpy.ndarray`_):
            Good pixel mask (True=good) that indicates the pixels that should be included in the boxcar extraction
        global_sky (`numpy.ndarray`_):
            2D array of the global_sky fit - shape (nspec, nspat)
        box_radius (float):
            Radius of the boxcar extraction (in pixels)
        slits (:class:`~pypeit.slittrace.SlitTraceSet`):
            Slit trace set
        trace_spat (`numpy.ndarray`_):
            Spatial pixel values (usually the center of each slit) where the sky spectrum will be extracted.
            The shape of this array should be (nspec, nslits)
        pypeline (:obj:`str`):
            Name of the ``PypeIt`` pipeline method.  Allowed options are
            MultiSlit, Echelle, or IFU.
        det (:obj:`str`):
            The name of the detector or mosaic from which the spectrum will be
            extracted.  For example, DET01.

    Returns:
        (`linetools.spectra.xspectrum1d.XSpectrum1D`_): Sky spectrum
    """
    spec = specobj.SpecObj(PYPELINE=pypeline, SLITID=-1, DET=str(det))
    spec.trace_spec = np.arange(slits.nspec)
    spec.TRACE_SPAT = trace_spat
    spec.BOX_RADIUS = box_radius
    # Extract
    extract.extract_boxcar(sciimg, ivar, thismask, waveimg, global_sky, spec)
    slit_wave, slit_sky = spec.BOX_WAVE[spec.BOX_MASK], spec.BOX_COUNTS_SKY[spec.BOX_MASK]
    # TODO :: Need to remove this XSpectrum1D dependency - it is required in:  flexure.spec_flex_shift
    obj_skyspec = xspectrum1d.XSpectrum1D.from_tuple((slit_wave, slit_sky))
    return obj_skyspec


def spec_flexure_corrQA(ax, this_flex_dict, cntr, name):
    # Fit
    fit = this_flex_dict['polyfit'][cntr]
    if fit is not None:
        xval = np.linspace(-10., 10, 100) + this_flex_dict['corr_cen'][cntr] + this_flex_dict['shift'][cntr]
        # model = (fit[2]*(xval**2.))+(fit[1]*xval)+fit[0]
        model = fit.eval(xval)
        # model = utils.func_val(fit, xval, 'polynomial')
        mxmod = np.max(model)
        ylim_min = np.min(model / mxmod) if np.isfinite(np.min(model / mxmod)) else 0.0
        ylim = [ylim_min, 1.3]
        ax.plot(xval - this_flex_dict['corr_cen'][cntr], model / mxmod, 'k-')
        # Measurements
        ax.scatter(this_flex_dict['subpix'][cntr] - this_flex_dict['corr_cen'][cntr],
                   this_flex_dict['corr'][cntr] / mxmod, marker='o')
        # Final shift
        ax.plot([this_flex_dict['shift'][cntr]] * 2, ylim, 'g:')
        # Label
        ax.text(0.5, 0.25, name, transform=ax.transAxes, size='large', ha='center')
        ax.text(0.5, 0.15, 'flex_shift = {:g}'.format(this_flex_dict['shift'][cntr]),
                transform=ax.transAxes, size='large', ha='center')  # , bbox={'facecolor':'white'})
        # Axes
        ax.set_ylim(ylim)
        ax.set_xlabel('Lag')
    else:
        ax.text(0.5, 0.25, name, transform=ax.transAxes, size='large', ha='center')
        ax.text(0.5, 0.15, 'flex_shift calculation failed', transform=ax.transAxes, size='large', ha='center')
        # Axes
        ax.set_xlabel('Lag')


def spec_flexure_qa(slitords, bpm, basename, flex_list,
                    specobjs=None, out_dir=None):
    """
    Generate QA for the spectral flexure calculation

    Args:
        slitords (`numpy.ndarray`_):
            Array of slit/order numbers
        bpm (`numpy.ndarray`_):
            Boolean mask; True = masked slit
        basename (str):
            Used to generate the output file name
        flex_list (list):
            list of :obj:`dict` objects containing the flexure information
        specobjs (:class:`~pypeit.specobjs.SpecObjs`, optional):
            Spectrally extracted objects
        out_dir (str, optional):
            Path to the output directory for the QA plots.  If None, the current
            is used.
    """
    plt.rcdefaults()
    plt.rcParams['font.family'] = 'serif'

    # What type of QA are we doing
    slit_cen = False
    if specobjs is None: slit_cen = True

    # Grab the named of the method
    method = inspect.stack()[0][3]

    # Mask
    gdslits = np.where(np.invert(bpm))[0]

    # Loop over slits, and then over objects here
    for islit in gdslits:
        # Slit/order number
        slitord = slitords[islit]

        this_flex_dict = flex_list[islit]
        # Check that the default was overwritten
        if len(this_flex_dict['shift']) == 0 or \
                (len(this_flex_dict['shift']) > 0 and np.all([ss is None for ss in this_flex_dict['shift']])):
            continue

        # Parse and Setup
        if slit_cen:
            nobj = 1
            ncol = 1
        else:
            indx = specobjs.slitorder_indices(slitord)
            this_specobjs = specobjs[indx]
            nobj = np.sum(indx)
            if nobj == 0:
                continue
            ncol = min(3, nobj)

        nrow = nobj // ncol + ((nobj % ncol) > 0)
        # Outfile, one QA file per slit
        outfile = qa.set_qa_filename(basename, method + '_corr', slit=slitord, out_dir=out_dir)
        plt.figure(figsize=(8, 5.0))
        plt.clf()
        gs = gridspec.GridSpec(nrow, ncol)
        # Correlation QA
        if slit_cen:
            ax = plt.subplot(gs[0, 0])
            spec_flexure_corrQA(ax, this_flex_dict, 0, 'Slit Center')
        else:
            iplt = 0
            for ss, specobj in enumerate(this_specobjs):
                if specobj is None or (specobj.BOX_WAVE is None and specobj.OPT_WAVE is None):
                    continue
                ax = plt.subplot(gs[iplt//ncol, iplt % ncol])
                spec_flexure_corrQA(ax, this_flex_dict, ss, '{:s}'.format(specobj.NAME))
                iplt += 1
        # Finish
        plt.tight_layout(pad=0.2, h_pad=0.0, w_pad=0.0)
        plt.savefig(outfile)#, dpi=400)
        plt.close()

        # Sky line QA (just one object)
        if slit_cen:
            iobj = 0
        else:
            # only show the first object in this slit that does not have None shift
            iobj = np.where([ss is not None for ss in this_flex_dict['shift']])[0][0]
            specobj = this_specobjs[iobj]

        # Repackage
        sky_spec = this_flex_dict['sky_spec'][iobj]
        arx_spec = this_flex_dict['arx_spec'][iobj]
        min_wave = max(np.amin(arx_spec.wavelength.value), np.amin(sky_spec.wavelength.value))*units.AA
        max_wave = min(np.amax(arx_spec.wavelength.value), np.amax(sky_spec.wavelength.value))*units.AA

        # Sky lines
        sky_lines = np.array([3370.0, 3914.0, 4046.56, 4358.34, 5577.338, 6300.304,
                              7340.885, 7993.332, 8430.174, 8919.610, 9439.660,
                              10013.99, 10372.88])*units.AA
        dwv = 20.*units.AA
        gdsky = np.where((sky_lines > min_wave) & (sky_lines < max_wave))[0]
        if len(gdsky) == 0:
            msgs.warn("No sky lines for Flexure QA")
            continue
        if len(gdsky) > 6:
            idx = np.array([0, 1, len(gdsky)//2, len(gdsky)//2+1, -2, -1])
            gdsky = gdsky[idx]

        # Outfile
        outfile = qa.set_qa_filename(basename, method+'_sky', slit=slitord, out_dir=out_dir)
        # Figure
        plt.figure(figsize=(8, 5.0))
        plt.clf()
        nrow, ncol = 2, 3
        gs = gridspec.GridSpec(nrow, ncol)
        if slit_cen:
            plt.suptitle('Sky Comparison for Slit Center', y=0.99)
        else:
            plt.suptitle('Sky Comparison for {:s}'.format(specobj.NAME), y=0.99)

        for ii, igdsky in enumerate(gdsky):
            skyline = sky_lines[igdsky]
            ax = plt.subplot(gs[ii//ncol, ii % ncol])
            # Norm
            pix1 = np.where(np.abs(sky_spec.wavelength-skyline) < dwv)[0]
            pix2 = np.where(np.abs(arx_spec.wavelength-skyline) < dwv)[0]
            f1 = np.sum(sky_spec.flux[pix1])
            f2 = np.sum(arx_spec.flux[pix2])
            norm = f1/f2
            # Plot
            ax.plot(sky_spec.wavelength[pix1], sky_spec.flux[pix1], 'k-', label='Obj',
                    drawstyle='steps-mid')
            ax.plot(arx_spec.wavelength[pix2], arx_spec.flux[pix2]*norm, 'r-', label='Arx',
                    drawstyle='steps-mid')
            # Axes
            ax.xaxis.set_major_locator(plt.MultipleLocator(dwv.value))
            ax.set_xlabel('Wavelength')
            ax.set_ylabel('Counts')

        # Legend
        plt.legend(loc='upper left', scatterpoints=1, borderpad=0.3,
                   handletextpad=0.3, fontsize='small', numpoints=1)

        # Finish
        plt.tight_layout(pad=0.2, h_pad=0.0, w_pad=0.0)
        plt.savefig(outfile)#, dpi=400)
        plt.close()
        msgs.info("Wrote spectral flexure QA: {}".format(outfile))

    plt.rcdefaults()


def calculate_image_phase(imref, imshift, gpm_ref=None, gpm_shift=None, maskval=None):
    """
    Perform a masked cross-correlation and optical flow calculation to robustly
    estimate the subpixel shifts of two images.

    If gpm_ref, gpm_shift, and maskval are all None, no pixels will be masked

    This routine (optionally) requires skimage to calculate the image phase. If
    skimage is not installed, a standard (unmasked) cross-correlation is used.


    Parameters
    ----------
    im_ref : `numpy.ndarray`_
        Reference image
    imshift : `numpy.ndarray`_
        Image that we want to measure the shift of (relative to im_ref)
    gpm_ref : `numpy.ndarray`_
        Mask of good pixels (True = good) in the reference image
    gpm_shift : `numpy.ndarray`_
        Mask of good pixels (True = good) in the shifted image
    maskval : float, optional
        If gpm_ref and gpm_shift are both None, a single value can be specified
        and this value will be masked in both images.

    Returns
    -------
    ra_diff : float
        Relative shift (in pixels) of image relative to im_ref (x direction).
        In order to align image with im_ref, ra_diff should be added to the
        x-coordinates of image
    dec_diff : float
        Relative shift (in pixels) of image relative to im_ref (y direction).
        In order to align image with im_ref, dec_diff should be added to the
        y-coordinates of image
    """
    # Do some checks first
    try:
        from skimage.registration import optical_flow_tvl1, phase_cross_correlation
    except ImportError:
        msgs.warn("scikit-image is not installed. Adopting a basic image cross-correlation")
        return calculate_image_offset(imref, imshift)
    if imref.shape != imshift.shape:
        msgs.warn("Input images shapes are not equal. Adopting a basic image cross-correlation")
        return calculate_image_offset(imref, imshift)
    # Set the masks
    if gpm_ref is None:
        gpm_ref = np.ones(imref.shape, dtype=bool) if maskval is None else imref != maskval
    if gpm_shift is None:
        gpm_shift = np.ones(imshift.shape, dtype=bool) if maskval is None else imshift != maskval
    # Get a crude estimate of the shift
    shift, _, _ = phase_cross_correlation(imref, imshift, reference_mask=gpm_ref, moving_mask=gpm_shift)
    shift = shift.astype(int)
    # Extract the overlapping portion of the images
    exref = imref.copy()
    exshf = imshift.copy()
    if shift[0] != 0:
        if shift[0] < 0:
            exref = exref[:shift[0], :]
            exshf = exshf[-shift[0]:, :]
        else:
            exref = exref[shift[0]:, :]
            exshf = exshf[:-shift[0], :]
    if shift[1] != 0:
        if shift[1] < 0:
            exref = exref[:, :shift[1]]
            exshf = exshf[:, -shift[1]:]
        else:
            exref = exref[:, shift[1]:]
            exshf = exshf[:, :-shift[1]]
    # Compute the flow vector for a fine correction to the cross-correlation
    v, u = optical_flow_tvl1(exref, exshf)
    shift = shift.astype(float)
    shift[0] -= np.median(v)
    shift[1] -= np.median(u)
    # Return the total estimated shift
    return shift[0], shift[1]


def calculate_image_offset(im_ref, image, nfit=3):
    """Calculate the x,y offset between two images

    Args:
        im_ref (`numpy.ndarray`_):
            Reference image
        image (`numpy.ndarray`_):
            Image that we want to measure the shift of (relative to im_ref)
        nfit (int, optional):
            Number of pixels (left and right of the maximum) to include in
            fitting the peak of the cross correlation.

    Returns:
        tuple: Returns two floats, the x and y offset of the image.
          - ra_diff --  Relative shift (in pixels) of image relative to im_ref (x direction).
            In order to align image with im_ref, ra_diff should be added to the
            x-coordinates of image
          - dec_diff  -- Relative shift (in pixels) of image relative to im_ref (y direction).
            In order to align image with im_ref, dec_diff should be added to the
            y-coordinates of image
    """
    # Subtract median (should be close to zero, anyway)
    image -= np.median(image)
    im_ref -= np.median(im_ref)

    # cross correlate (note, convolving seems faster)
    ccorr = scipy.signal.correlate2d(im_ref, image, boundary='fill', mode='same')
    #ccorr = scipy.signal.fftconvolve(im_ref, image[::-1, ::-1], mode='same')

    # Find the maximum
    amax = np.unravel_index(np.argmax(ccorr), ccorr.shape)

    # Extract a small region around the maximum, and check the limits
    xlo, xhi = amax[0]-nfit, amax[0] + nfit+1
    ylo, yhi = amax[1]-nfit, amax[1] + nfit+1
    if xlo < 0: xlo = 0
    if xhi > ccorr.shape[0]-1: xhi = ccorr.shape[0]-1
    if ylo < 0: ylo = 0
    if yhi > ccorr.shape[1]-1: yhi = ccorr.shape[1]-1
    x = np.arange(xlo, xhi)
    y = np.arange(ylo, yhi)
    # Setup some initial parameters
    initial_guess = (np.max(ccorr), amax[0], amax[1], 3, 3, 0, 0)
    xx, yy = np.meshgrid(x, y, indexing='ij')

    # Fit the neighborhood of the maximum with a Gaussian to calculate the offset
    popt, _ = opt.curve_fit(fitting.twoD_Gaussian, (xx, yy), ccorr[xlo:xhi, ylo:yhi].ravel(), p0=initial_guess)
    # Return the RA and DEC shift, in pixels
    xoff = 1 - (ccorr.shape[0] % 2)  # Need to add 1 for even shaped array
    yoff = 1 - (ccorr.shape[1] % 2)  # Need to add 1 for even shaped array
    return xoff + popt[1] - ccorr.shape[0]//2, yoff+popt[2] - ccorr.shape[1]//2


def sky_em_residuals(wave:np.ndarray, flux:np.ndarray,
                     ivar:np.ndarray, sky_waves:np.ndarray,
                     plot=False, noff=5., nfit_min=20):
    """Calculate residuals and other metrics for a set of
    input sky emission lines 

    Args:
        wave (`numpy.ndarray`_):
            Wavelengths (in air!)
        flux (`numpy.ndarray`_):
            Fluxes
        ivar (`numpy.ndarray`_):
            Inverse variance
        sky_waves (`numpy.ndarray`_):
            Skyline wavelengths (in air!)
        plot (bool, optional):
            If true, plot the residuals
        noff (int, optional):
            Range in Ang to analyze labout emission line. Defaults to 5.
        nfit_min (int, optional):
            Minimum number of pixels required to do a fit. Defaults to 20.

    Returns:
        tuple of `numpy.ndarray`_ -- sky line wavelength of good lines, wavelength offset,
            error in wavelength offset, sky line width,
            error in sky line width
    """


    dwave = []
    diff = []
    diff_err  = []
    los = []
    los_err= []

    good_ivar = ivar > 0

    # Loop on known sky lines
    for line in sky_waves: 
        wline = [line-noff,line+noff] 
        mw    = (wave > wline[0]) & (wave < wline[1]) & good_ivar
        
        # Require minimum number
        if np.sum(mw) <= nfit_min:
            continue

        p=[0,0,0,0]
        # Guess
        p0 = list(fitting.guess_gauss(wave[mw], flux[mw]))
        # Fit
        try:
            p, pcov = fitting.fit_gauss(wave[mw], flux[mw], w_out=1./np.sqrt(ivar[mw]),
                                        guesses=p0, nparam=4)
        except RuntimeError as e:
            msgs.warn('First attempt at Gaussian fit failed, ending with RuntimeError.  Original '
                      f'exception: {e.args[0]}  Assuming this is because it hit the maximum '
                      'number of function evaluations.  Trying again with a maximum of 10000.')
            # Try again with larger limit on the number of function evaluations
            p, pcov = fitting.fit_gauss(wave[mw], flux[mw], w_out=1./np.sqrt(ivar[mw]),
                                        guesses=p0, nparam=4, maxfev=10000)

        perr = np.sqrt(np.diag(pcov))
        #except:
        #    p=p0
        #    p[2] = -99
        #    perr=p0

        # Continue
        d = p[2] - line

        # For debugging
        if plot:
            gfit = fitting.gauss_4deg(wave[mw],*p)
            plt.figure(figsize=(8,3)) 
            plt.plot(wave[mw],gfit,'g')
            plt.plot(wave[mw],flux[mw])
            plt.title('{} {:0.2f} diff= {:0.3f}'.format(line,p[3],d))
            plt.show()

        # Check
        if not np.isfinite(perr[2]):
            perr[2] = 1000.
        # Save
        dwave = np.append(dwave,line)
        diff = np.append(diff,d)
        diff_err = np.append(diff_err,perr[2])
        los = np.append(los,p[3])
        los_err = np.append(los_err,perr[3])

    # Cut on quality
    m=(diff_err < 0.1) & (diff_err > 0.0)
    # Return
    return dwave[m], diff[m], diff_err[m], los[m], los_err[m]


# TODO -- Consider separating the methods from the DataContainer as per calibrations
class MultiSlitFlexure(DataContainer):
    """
    Class to perform multi-detector flexure analysis.

    Based on code written by Marla Geha for DEIMOS.

    The datamodel attributes are:

    .. include:: ../include/class_datamodel_multislitflexure.rst
    """

    # Set the version of this class
    version = '1.1.0'

    datamodel = {'s1dfile': dict(otype=str, descr='spec1d filename'), 
                 'PYP_SPEC': dict(otype=str, descr='PypeIt spectrograph name'),
                 'ndet': dict(otype=int, descr='Number of detectors per spectrum'),
                 'nslits': dict(otype=int, descr='Number of slits'),
                 'is_msc': dict(otype=np.ndarray, atype=(int, np.integer),
                                descr='Flag that the "det" is the mosaic ID (ndet, nslits)'),
                 'det': dict(otype=np.ndarray, atype=(int, np.integer),
                             descr='Integer identifiers for the detector or mosaic (ndet, nslits)'),
                 'SN': dict(otype=np.ndarray, atype=np.floating, descr='S/N (ndet, nslits)'),
                 'slitid': dict(otype=np.ndarray, atype=np.floating, descr='Slit ID (nslits)'),
                 'mn_wv': dict(otype=np.ndarray, atype=np.floating,
                               descr='Mininum wavelength of the slit [Ang] (nslits)'),
                 'indiv_fit_slope': dict(otype=np.ndarray, atype=np.floating,
                                         descr='Fits to each slit individually (nslits)'),
                 'indiv_fit_b': dict(otype=np.ndarray, atype=np.floating,
                                     descr='Same as above but for b (nslits)'),
                 'indiv_fit_los': dict(otype=np.ndarray, atype=np.floating,
                                       descr='Same as above but for line width (nslits)'),
                 'fit_slope': dict(otype=np.ndarray, atype=np.floating,
                                   descr='Fitted slope (nslits)'),
                 'fit_b': dict(otype=np.ndarray, atype=np.floating,
                               descr='Fitted b value(nslits)'),
                 'fit_los': dict(otype=np.ndarray, atype=np.floating,
                                 descr='Fitted line width(nslits)'),
                 'resid_sky': dict(otype=np.ndarray, atype=np.floating,
                                   descr='Residuals of flexure model on sky lines (nslits)'),
                 'objra': dict(otype=np.ndarray, atype=np.floating, descr='Object RA (nslits)'),
                 'objdec': dict(otype=np.ndarray, atype=np.floating, descr='Object DEC (nslits)'),
                 'maskdef_id': dict(otype=np.ndarray, atype=np.integer, descr='Mask ID (nslits)'),
                 'rms_arc': dict(otype=np.ndarray, atype=np.floating,
                                 descr='RMS of fit (ndet, nslits)')}

    internals = ['flex_par',        # Parameters (FlexurePar)
                 'spectrograph',    # spectrograph
                 'specobjs',        # SpecObjs object
                 'sobj_idx',        # (ndet, nslits); Index to specobjs (tuple of arrays)
                 'sky_table',       # Sky line table
                 # 2D models
                 'pmodel_m',
                 'pmodel_b',
                 'pmodel_l'
                ]

    def __init__(self, s1dfile=None, PYP_SPEC=None, nslits=None, det=None, 
                 SN=None, slitid=None, mn_wv=None, fit_slope=None, fit_b=None,
                 fit_los=None, objra=None, objdec=None, maskdef_id=None, rms_arc=None, 
                 resid_sky=None, indiv_fit_slope=None, indiv_fit_b=None,
                 indiv_fit_los=None):

        # Setup the DataContainer
        args, _, _, values = inspect.getargvalues(inspect.currentframe())
        _d = {k: values[k] for k in args[1:]}
        # Init
        super().__init__(d=_d)

        # Load up specobjs
        self.specobjs = specobjs.SpecObjs.from_fitsfile(self.s1dfile, chk_version=False) 
        #  Sky lines -- This one is ASCII, so don't use load_sky_spectrum()
        sky_file = 'sky_single_mg.dat'
        self.sky_table = ascii.read(dataPaths.sky_spec.get_file_path(sky_file))

    # NOTE: If you make changes to how this object is bundled into the output
    # datamodel, make sure you update the documentation in
    # doc/calibrations/flexure.rst!
    def _bundle(self):
        """
        Override the base class method simply to set the HDU extension name.
        """
        return super()._bundle(ext='FLEXURE')

    def init(self, spectrograph, par):
        """ Initialize this and that about the slits, par, spectrograph
        e.g. RA, DEC, S/N

        Args:
            spectrograph (:class:`pypeit.spectrographs.spectrograph.Spectrograph`):
                The spectrograph instance that sets the instrument used to take
                the observations.  Used to set :attr:`spectrograph`.
            par (:class:`~pypeit.par.pypeitpar.FlexurePar`):
                The parameters used for the flexure processing
        """
        # Internals
        self.spectrograph = spectrograph
        self.flex_par = par
        # Set
        self.PYP_SPEC = self.spectrograph.name
        self.sobj_idx = self.spectrograph.spec1d_match_spectra(self.specobjs)
        #
        self.nslits = len(self.sobj_idx[0])
        self.ndet = len(self.sobj_idx)
        
        # Fill in 1D
        self['slitid'] = self.specobjs[self.sobj_idx[0]]['SLITID'].astype(float)
        self['objra'] = self.specobjs[self.sobj_idx[0]]['RA']
        self['objdec'] = self.specobjs[self.sobj_idx[0]]['DEC']
        #self['slitname'] = self.specobjs[self.sobj_idx[0]]['MASKDEF_OBJNAME']
        self['maskdef_id'] = self.specobjs[self.sobj_idx[0]]['MASKDEF_ID']

        # Compile the list of detector *names* once
        DETs = self.specobjs.DET
        # Find which ones are actually mosaics
        is_msc = np.array([Mosaic.name_prefix in d for d in DETs]).astype(np.uint16)
        # Use the relevant parser to get the integer identifier
        det_msc_num = np.array([Mosaic.parse_name(d) if m else DetectorContainer.parse_name(d) 
                                    for d,m in zip(DETs, is_msc)])
        # Then assign the attributes
        self.is_msc = np.vstack(tuple(is_msc[self.sobj_idx[det]] for det in range(self.ndet)))
        self.det = np.vstack(tuple(det_msc_num[self.sobj_idx[det]] for det in range(self.ndet)))

        # S/N and mn_wv from the spectra
        self['SN'] = np.zeros((self.ndet, self.nslits), dtype=float)
        self['mn_wv'] = np.zeros((self.ndet, self.nslits), dtype=float)
        for det in range(self.ndet):
            self['SN'][det] = [sobj.S2N for sobj in self.specobjs[self.sobj_idx[det]]]
            self['mn_wv'][det] = [sobj.mnx_wave[0] for sobj in self.specobjs[self.sobj_idx[det]]]

    def fit_mask_surfaces(self):
        """
        Fit 2D model to linear flexure models from each slit as a function of
        RA, DEC.
        """
        # Cut on S/N
        good_SN = self['SN'] > self.flex_par['multi_min_SN']
        good_slit = np.sum(good_SN, axis=0) == self.ndet

        # Basic stats
        mu = np.median(self['indiv_fit_slope'][good_slit])
        sd = np.std(self['indiv_fit_slope'][good_slit])
        mu2 = np.median(self['indiv_fit_b'][good_slit])
        sd2 = np.std(self['indiv_fit_b'][good_slit])

        # Cut down to +/- 2sigma
        mgood = (np.abs(self['indiv_fit_slope']-mu) < 2.*sd) \
                    & ( np.abs(self['indiv_fit_b']-mu2) < 2.*sd2) & good_slit

        # Fit me (without additional rejection)
        # TODO -- Allow for x,y position instead of RA, DEC
        self.pmodel_m = fitting.robust_fit(self['objra'][mgood],
                                           self['indiv_fit_slope'][mgood], (2,2),
                                           function='polynomial2d',
                                           x2=self['objdec'][mgood])
        self.pmodel_b = fitting.robust_fit(self['objra'][mgood],
                                           self['indiv_fit_b'][mgood], (2,2),
                                           function='polynomial2d',
                                           x2=self['objdec'][mgood])
        self.pmodel_l = fitting.robust_fit(self['objra'][mgood],
                                           self['indiv_fit_los'][mgood], (2,2),
                                           function='polynomial2d',
                                           x2=self['objdec'][mgood])

    def measure_sky_lines(self):
        """Main method to analyze the sky lines for all the slits
        """

        # Init
        for key in ['indiv_fit_slope', 'indiv_fit_b', 'indiv_fit_los']:
            self[key] = np.zeros(self.nslits)

        # Loop on slits
        for i in np.arange(0,self.nslits,1):
            if (i % 10) == 0:
                msgs.info("Working on slit {} of {}".format(i, self.nslits))

            if not np.all(self['SN'][:,i] > 1.):
                continue

            # Loop on detectors
            sky_lines, sky_diffs, sky_ediffs, sky_loss = [], [], [], []
            for det in range(self.ndet):
                sobj = self.specobjs[self.sobj_idx[det][i]]

                # Measure em
                # The following will break if only boxcar...
                # TODO -- Allow for boxcar
                sky_line, sky_diff, sky_ediff, los, _ = sky_em_residuals(
                    sobj['OPT_WAVE'], 
                    sobj['OPT_COUNTS_SKY'], 
                    sobj['OPT_COUNTS_IVAR'],
                    self.sky_table['Wave'])

                # Hold em
                sky_lines.append(sky_line)
                sky_diffs.append(sky_diff)
                sky_ediffs.append(sky_ediff)
                sky_loss.append(los)

            # Concatenate
            sky_lines = np.concatenate(sky_lines)
            sky_diffs = np.concatenate(sky_diffs)
            sky_ediffs = np.concatenate(sky_ediffs)
            sky_loss = np.concatenate(sky_loss)
            
            # FIT SINGLE SLIT SKY LINES WITH A LINE           
            linear_fit = fitting.robust_fit(sky_lines,
                                            sky_diffs,
                                            weights=1./sky_ediffs**2,  
                                            function='polynomial', 
                                            order=1,
                                            maxrej=1,  # Might increase
                                            lower=3., upper=3.)
            # Save 
            self['indiv_fit_b'][i]     = linear_fit.fitc[0]
            self['indiv_fit_slope'][i] = linear_fit.fitc[1]
            self['indiv_fit_los'][i]   = np.median(sky_loss)

    def update_fit(self):
        """Update fits for each slit based on 2D model
        """
        # Do it
        self['fit_slope'] = self.pmodel_m.eval(self['objra'],x2=self['objdec'])
        self['fit_b']     = self.pmodel_b.eval(self['objra'],x2=self['objdec'])
        self['fit_los']   = self.pmodel_l.eval(self['objra'],x2=self['objdec'])

        # CALCULATE RESIDUALS FROM FIT
        #   Only for QA (I think)
        resid_sky = []
        for i in range(self.nslits):

            # Require sufficient S/N in reddest detector
            if self['SN'][-1,i] > 0:
                # Load up the full spectrum
                tmp_wave, all_flux, all_sky, all_ivar = np.ndarray(0), \
                    np.ndarray(0), np.ndarray(0), np.ndarray(0)
                # TODO -- Allow for Boxcar
                for det in range(self.ndet):
                    sobj = self.specobjs[self.sobj_idx[det][i]]
                    tmp_wave = np.concatenate((tmp_wave, sobj.OPT_WAVE))
                    all_flux = np.concatenate((all_flux, sobj.OPT_COUNTS))
                    all_sky = np.concatenate((all_sky, sobj.OPT_COUNTS_SKY))
                    all_ivar = np.concatenate((all_ivar, sobj.OPT_COUNTS_IVAR))
                
                # Massage
                fitwave  = self['fit_slope'][i]*tmp_wave + self['fit_b'][i]
                all_wave = tmp_wave - fitwave

                # TRIM ENDS
                all_wave=all_wave[5:-15]
                all_flux=all_flux[5:-15]
                all_ivar=all_ivar[5:-15]
                all_sky=all_sky[5:-15]

                # REMOVE CRAZY 500-SIGMA VALUES
                cmask = (all_sky > np.percentile(all_sky,0.1)) & (all_sky < np.percentile(all_sky,99.9))

                m=np.median(all_sky[cmask])
                s=np.std(all_sky[cmask])
                mm = (all_sky > 500.*s + m) | (all_sky < m-50.*s)
                all_sky[mm] = m
                all_ivar[mm] = 1e6
                if (np.sum(mm) > 10):
                    msgs.warn('Removing more than 10 pixels of data')
                
                _,diff,diff_err,_,_ = sky_em_residuals(all_wave, all_sky, all_ivar,
                                                       self.sky_table['Wave'])
                m = np.isfinite(diff)
                sky_mean = np.average(np.abs(diff[m]), weights = 1./diff_err[m]**2)
                resid_sky = np.append(resid_sky,sky_mean)

            else:
                resid_sky = np.append(resid_sky,-1)

        self['resid_sky'] = resid_sky

    def qa_plots(self, plot_dir:str, root:str):
        """Generate QA plots

        Args:
            plot_dir (str): Top-lvel folder for QA
                QA/ is generated beneath this, as needed
            root (str): Root for output files
        """

        # Generate QA folder as need be
        qa_dir = pathlib.Path(plot_dir) / 'QA'
        if not qa_dir.is_dir():
            qa_dir.mkdir(parents=True)
        
        '''
        # Slopes
        pdf2 = matplotlib.backends.backend_pdf.PdfPages(os.path.join(qa_dir, 'flex_slits_'+root+'.pdf'))
        plt.rcParams.update({'figure.max_open_warning': 0})
        for i in np.arange(0,self.nslits,1):

            if not np.all(self['SN'][:,i] > 0.):
                continue


            # SKY LINES FIRST
            r_sky_line, r_sky_diff,r_sky_ediff,r_los,r_elos = sky_em_residuals(hdu[r].data['OPT_WAVE'], \
                                                    hdu[r].data['OPT_COUNTS_SKY'],\
                                                    hdu[r].data['OPT_COUNTS_IVAR'])

            b_sky_line, b_sky_diff,b_sky_ediff,b_los,b_elos = sky_em_residuals(hdu[b].data['OPT_WAVE'], \
                                                    hdu[b].data['OPT_COUNTS_SKY'],\
                                                    hdu[b].data['OPT_COUNTS_IVAR'])

            fig, (ax1,ax2) = plt.subplots(1, 2,figsize=(20,4))
            ax1.plot(r_sky_line,r_sky_diff,'ro',alpha=0.8,label='Red chip: Sky Emission')
            ax1.plot(b_sky_line,b_sky_diff,'bo',alpha=0.8,label='Blue chip: Sky Emission')
            ax1.errorbar(b_sky_line,b_sky_diff,yerr=b_sky_ediff,fmt='none',ecolor='b',alpha=0.5)
            ax1.errorbar(r_sky_line,r_sky_diff,yerr=r_sky_ediff,fmt='none',ecolor='r',alpha=0.5)
            ax1.text(6320,0,'{}'.format(b),fontsize=11)
            ax1.text(8500,0,'{}'.format(r),fontsize=11)
            ax1.set_ylim(-0.45,0.45)

            x=np.arange(6000,9000,1)
            l1 = slits['fit_slope'][i]*x + slits['fit_b'][i]
            l2 = fslits['fit_slope'][i]*x + fslits['fit_b'][i]
            ax1.plot(x,l1,'-')
            ax1.plot(x,l2,'--')
            ax1.axhline(linewidth=1, color='grey',alpha=0.5)
            ax1.set_ylabel('Wavelength offset (AA)')
            ax1.set_xlabel('Wavelength (AA)')
            ax1.set_xlim(6300,9100)
            t = 'Sky Line Fits , resid = {:0.4f} AA, arc = {:0.2f}'.format(slits['resid_sky'][i],0.32*slits['rms_arc_r'][i])
            ax1.set_title(t)

            sky_diff  = np.concatenate((r_sky_diff,b_sky_diff),axis=None)
            sky_lines = np.concatenate((r_sky_line,b_sky_line),axis=None)
            sky_ediff = np.concatenate((r_sky_ediff,b_sky_ediff),axis=None)
            sky_los   = np.concatenate((r_los,b_los),axis=None)


            ax2.plot(r_sky_line,r_los,'ro',alpha=0.8,label='Red chip: Sky Emission')
            ax2.plot(b_sky_line,b_los,'bo',alpha=0.8,label='Blue chip: Sky Emission')
            ax2.errorbar(r_sky_line,r_los,yerr=r_elos,fmt='none',ecolor='r',alpha=0.5)
            ax2.errorbar(b_sky_line,b_los,yerr=b_elos,fmt='none',ecolor='b',alpha=0.5)
            ax2.axhline(fslits['fit_los'][i],linewidth=1, color='grey',alpha=0.5)

            ax2.set_title('Line widths')
            ax2.set_xlabel('Wavelength (AA)')
            ax2.set_ylim(0.3,0.8)
            ax2.set_xlim(6300,9100)

            pdf2.savefig()
        pdf2.close()
        plt.close('all')
        '''

        #########################################################################
        # CREATE FULL MASK FITS
        pdf = matplotlib.backends.backend_pdf.PdfPages(
            plot_dir+'QA/flex_mask_'+root+'.pdf')
        xslit = self['objra']
        yslit = self['objdec']
        t=2.

        mu =  np.median(self['indiv_fit_slope'])
        sd =  np.std(self['indiv_fit_slope'])
        mu2 =  np.median(self['indiv_fit_b'])
        sd2 =  np.std(self['indiv_fit_b'])
        mu3 =  np.median(self['indiv_fit_los'])
        sd3 =  np.std(self['indiv_fit_los'])

        # PLOT FITTED VALUES
        fig, (ax1,ax2,ax3) = plt.subplots(1, 3,figsize=(22,5))
    
        mm1=-0.00005
        mm2=0.00005
        print(mu-t*sd,mu+t*sd)
        ax1.scatter(xslit,yslit,c=self['indiv_fit_slope'],
                    cmap="cool",vmin = mm1,vmax=mm2 )# mu-t*sd,vmax=mu+t*sd)
        ax1.set_ylabel('Dec [deg]')
        ax1.set_xlabel('RA [deg]')
        ax1.set_title('Wave MEASURE: line slope')
        #cax, _ = matplotlib.colorbar.make_axes(ax1)
        #normalize = matplotlib.colors.Normalize(vmin = mu-t*sd,vmax=mu+t*sd)
        #cbar = matplotlib.colorbar.ColorbarBase(cax, cmap='cool',norm=normalize)


        ax2.scatter(xslit,yslit,c=self['indiv_fit_b'],cmap="summer",
                    vmin = mu2-t*sd2,vmax=mu2+t*sd2)
        ax2.set_ylabel('Dec [deg]')
        ax2.set_xlabel('RA [deg]')
        ax2.set_title('Wave MEASURE: line intercept')
        cax, _ = matplotlib.colorbar.make_axes(ax2)
        normalize = matplotlib.colors.Normalize(vmin = mu2-t*sd2,vmax=mu2+t*sd2)
        #cbar = matplotlib.colorbar.ColorbarBase(cax, cmap='summer',norm=normalize)


        ax3.scatter(xslit,yslit,c=self['indiv_fit_los'],cmap="cool",vmin = mu3-t*sd3,vmax=mu3+t*sd3)
        ax3.set_ylabel('Dec [deg]')
        ax3.set_xlabel('RA [deg]')
        ax3.set_title('Wave MEASURE: line width')
        cax, _ = matplotlib.colorbar.make_axes(ax3)
        normalize = matplotlib.colors.Normalize(vmin = mu3-t*sd3,vmax=mu3+t*sd3)
        #cbar = matplotlib.colorbar.ColorbarBase(cax, cmap='cool',norm=normalize)

        pdf.savefig()
        
        #######################
        # PLOT MEASURED VALUES
        fig, (ax1,ax2,ax3) = plt.subplots(1, 3,figsize=(22,5))
    
        ax1.scatter(xslit,yslit,c=self['fit_slope'],
                    cmap="cool",vmin = mu-t*sd,vmax=mu+t*sd)

        ax1.set_ylabel('Dec [deg]')
        ax1.set_xlabel('RA [deg]')
        ax1.set_title('Wave fit: line slope')
        cax, _ = matplotlib.colorbar.make_axes(ax1)
        normalize = matplotlib.colors.Normalize(vmin = mu-t*sd,vmax=mu+t*sd)
        #cbar = matplotlib.colorbar.ColorbarBase(cax, cmap='cool',norm=normalize)


        ax2.scatter(xslit,yslit,c=self['fit_b'],
                    cmap="summer",vmin = mu2-t*sd2,vmax=mu2+t*sd2)
        ax2.set_ylabel('Dec [deg]')
        ax2.set_xlabel('RA [deg]')
        ax2.set_title('Wave fit: line intercept')
        cax, _ = matplotlib.colorbar.make_axes(ax2)
        normalize = matplotlib.colors.Normalize(vmin = mu2-t*sd2,vmax=mu2+t*sd2)
        #cbar = matplotlib.colorbar.ColorbarBase(cax, cmap='summer',norm=normalize)


        ax3.scatter(xslit,yslit,c=self['fit_los'],
                    cmap="cool",vmin = mu3-t*sd3,vmax=mu3+t*sd3)
        ax3.set_ylabel('Dec [deg]')
        ax3.set_xlabel('RA [deg]')
        ax3.set_title('Wave fit: line width')
        cax, _ = matplotlib.colorbar.make_axes(ax3)
        normalize = matplotlib.colors.Normalize(vmin = mu3-t*sd3,vmax=mu3+t*sd3)
        #cbar = matplotlib.colorbar.ColorbarBase(cax, cmap='cool',norm=normalize)

        
        pdf.close()<|MERGE_RESOLUTION|>--- conflicted
+++ resolved
@@ -18,11 +18,7 @@
 from astropy import stats
 from astropy import units
 from astropy.io import ascii
-<<<<<<< HEAD
-=======
-from astropy.table import Table
 from astropy.stats import sigma_clipped_stats
->>>>>>> eb542146
 import scipy.signal
 import scipy.optimize as opt
 from scipy import interpolate
@@ -47,11 +43,7 @@
 from IPython import embed
 
 
-<<<<<<< HEAD
-def spat_flexure_shift(sciimg, slits, method="detector", maxlag=20, debug=False):
-=======
-def spat_flexure_shift(sciimg, slits, bpm=None, maxlag=20, sigdetect=10., debug=False, qa_outfile=None, qa_vrange=None):
->>>>>>> eb542146
+def spat_flexure_shift(sciimg, slits, method="detector", bpm=None, maxlag=20, sigdetect=10., debug=False, qa_outfile=None, qa_vrange=None):
     """
     Calculate a rigid flexure shift in the spatial dimension
     between the slitmask and the science image.
@@ -66,7 +58,6 @@
             Science image
         slits (:class:`pypeit.slittrace.SlitTraceSet`):
             Slits object
-<<<<<<< HEAD
         method (:obj:`str`, optional):
             Method to use to calculate the spatial flexure shift. Options
             are 'detector' (default), 'slit', and 'edge'. The 'detector'
@@ -74,11 +65,7 @@
             'slit' method calculates the shift for each slit independently,
             and the 'edge' method calculates the shift for each slit edge
             independently.
-        maxlag (:obj:`int`, optional):
-            Maximum flexure searched for
-        debug (:obj:`bool`, optional):
-            Run in debug mode
-=======
+            Slits object
         bpm (`numpy.ndarray`_, optional):
             Bad pixel mask (True = Bad)
         maxlag (:obj:`int`, optional):
@@ -93,18 +80,14 @@
         qa_vrange (:obj:`tuple`, optional):
             Tuple with the vmin and vmax values for the imshow plot in the QA. If None, the
             vmin and vmax values are calculated from the data.
->>>>>>> eb542146
 
     Returns:
         float:  The spatial flexure shift relative to the initial slits
 
     """
-<<<<<<< HEAD
     # TODO :: Need to implement different methods
 
-=======
     msgs.info("Measuring spatial flexure")
->>>>>>> eb542146
     # Mask -- Includes short slits and those excluded by the user (e.g. ['rdx']['slitspatnum'])
     slitmask = slits.slit_img(initial=True, exclude_flag=slits.bitmask.exclude_for_flexure)
 
@@ -135,28 +118,17 @@
     # detect the highest peak in the cross-correlation
     _, _, pix_max, _, _, _, _, _ = arc.detect_lines(xcorr_max, cont_subtract=False, input_thresh=0., nfind=1, debug=debug)
     # No peak? -- e.g. data fills the entire detector
-<<<<<<< HEAD
-    if len(tampl) == 0:
-        msgs.warn('No peak found in spatial flexure.  Assuming there is none...')
-        return np.zeros((slits.nslits, 2), dtype=float)
-
-    # Find the peak
-    xcorr_max = np.interp(pix_max, np.arange(lags.shape[0]), xcorr_norm)
-    lag_max = np.interp(pix_max, np.arange(lags.shape[0]), lags)
-    msgs.info('Spatial flexure measured: {}'.format(lag_max[0]))
-=======
     if (len(pix_max) == 0) or pix_max[0] == -999.0:
         msgs.warn('No peak found in the x-correlation between the traced slits and the science/calib image.'
                   '  Assuming there is NO SPATIAL FLEXURE.'+msgs.newline() + 'If a flexure is expected, '
                   'consider either changing the maximum lag for the cross-correlation, '
                   'or the "spat_flexure_sigdetect" parameter, or use the manual flexure correction.')
 
-        return 0.
+        return np.zeros((slits.nslits, 2), dtype=float)
 
     lag0_max = np.where(lags_max == 0)[0][0]
     shift = round(pix_max[0] - lag0_max, 3)
-    msgs.info('Spatial flexure measured: {}'.format(shift))
->>>>>>> eb542146
+    msgs.info('Spatial flexure measured: {} pixels'.format(shift))
 
     if debug:
         # 1D plot of the cross-correlation
@@ -186,13 +158,12 @@
         msgs.info("Generating QA plot for spatial flexure")
         spat_flexure_qa(sciimg, slits, shift, gpm=np.logical_not(bpm), vrange=qa_vrange, outfile=qa_outfile)
 
-    return shift
+    return np.full((slits.nslits, 2), shift)
 
 
 def spat_flexure_qa(img, slits, shift, gpm=None, vrange=None, outfile=None):
     """
     Generate QA for the spatial flexure
-
     Args:
         img (`numpy.ndarray`_):
             Image of the detector
@@ -318,21 +289,10 @@
                 ax.set_ylabel('Lower snippets', fontsize=18)
     plt.tight_layout()
     if debug:
-<<<<<<< HEAD
-        # Now translate the slits in the tslits_dict
-        all_left_flexure, all_right_flexure, mask = slits.select_edges(spat_flexure=lag_max[0])
-        gpm = mask == 0
-        viewer, ch = display.show_image(_sciimg)
-        #display.show_slits(viewer, ch, left_flexure[:,gpm], right_flexure)[:,gpm]#, slits.id) #, args.det)
-        #embed(header='83 of flexure.py')
-
-    return np.full((slits.nslits, 2), lag_max[0])
-=======
         plt.show()
     else:
         fig.savefig(outfile, dpi=200)
         plt.close(fig)
->>>>>>> eb542146
 
 
 def spec_flex_shift(obj_skyspec, sky_file=None, arx_skyspec=None, arx_fwhm_pix=None,
