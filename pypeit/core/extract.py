""" Module for PypeIt extraction code
"""
from __future__ import (print_function, absolute_import, division, unicode_literals)

import time
import copy
import inspect

import numpy as np
import scipy


#from matplotlib import gridspec, font_manager

from astropy import units
from astropy.stats import sigma_clip
from astropy.stats import sigma_clipped_stats
#from matplotlib import pyplot as plt

from pypeit import msgs
from pypeit.core import qa
from pypeit import artrace
from pypeit.core import pydl
from pypeit import utils
from pypeit.core import pixels
from pypeit import debugger
from pypeit import ginga
import time
from matplotlib import pyplot as plt
from pypeit.core import trace_slits
from pypeit.core import arc

from sklearn.decomposition import PCA
from pypeit import specobjs
from pypeit.core.pydl import spheregroup


#from IPython import embed

# MASK VALUES FROM EXTRACTION
# 0 
# 2**0 = Flagged as bad detector pixel
# 2**1 = Flagged as affected by Cosmic Ray 
# 2**5 = Flagged as NAN (from something gone wrong)
# 2**6 = Entire region masked

mask_flags = dict(bad_pix=2**0, CR=2**1, NAN=2**5, bad_row=2**6)

import multiprocessing


def extract_asymbox2(image,left_in,right_in,ycen = None,weight_image = None):
    """ Extract the total flux within a variable window at many positions. This routine will accept an asymmetric/variable window
    specified by the left_in and right_in traces.  The ycen position is optional. If it is not provied, it is assumed to be integers
    in the spectral direction (as is typical for traces). Traces are expected to run vertically to be consistent with other
    extract_  routines. Based on idlspec2d/spec2d/extract_asymbox2.pro

    Parameters
    ----------
    image :  float ndarray
        Image to extract from. It is a 2-d array with shape (nspec, nspat)
    left  :  float ndarray
        Left boundary of region to be extracted (given as floating pt pixels). This can either be an 2-d  array with shape
        (nspec, nTrace) array, or a 1-d array with shape (nspec) forthe case of a single trace.

    right  :  float ndarray
        Right boundary of region to be extracted (given as floating pt pixels). This can either be an 2-d  array with shape
        (nspec, nTrace) array, or a 1-d array with shape (nspec) forthe case of a single trace.


    Optional Parameters
    -------------------
    ycen :  float ndarray
        Y positions corresponding to "Left"  and "Right" (expected as integers). Will be cast to an integer if floats
        are provided. This needs to have the same shape as left and right broundarys provided above. In other words,
        either a  2-d  array with shape (nspec, nTrace) array, or a 1-d array with shape (nspec) forthe case of a single trace.

    weight_image: float ndarray
        Weight map to be applied to image before boxcar. It is a 2-d array with shape (nspec, nspat)

    Returns
    -------
    fextract:   ndarray
       Extracted flux at positions specified by (left<-->right, ycen). The output will have the same shape as
       Left and Right, i.e.  an 2-d  array with shape (nspec, nTrace) array if multiple traces were input, or a 1-d array with shape (nspec) for
       the case of a single trace.


    Revision History
    ----------------
    24-Mar-1999  Written by David Schlegel, Princeton.
    17-Feb-2003  Written with slow IDL routine, S. Burles, MIT
    22-Apr-2018  Ported to python by Joe Hennawi
    """

    # ToDO it would be nice to avoid this transposing, but I got confused during the IDL port
    left = left_in.T
    right = right_in.T

    dim = left.shape
    ndim = left.ndim
    if (ndim == 1):
        nTrace = 1
        npix = dim[0]
    else:
        nTrace = dim[0]
        npix = dim[1]

    if ycen is None:
        if ndim == 1:
            ycen_out = np.arange(npix, dtype='int')
        elif ndim == 2:
            ycen_out = np.outer(np.ones(nTrace, dtype='int'), np.arange(npix, dtype='int'), )
        else:
            raise ValueError('trace is not 1 or 2 dimensional')
    else:
        ycen_out = ycen.T
        ycen_out = np.rint(ycen_out).astype(int)

    if ((np.size(left) != np.size(ycen_out)) | (np.shape(left) != np.shape(ycen_out))):
        raise ValueError('Number of elements and left of trace and ycen must be equal')

    idims = image.shape
    nspat = idims[1]
    nspec = idims[0]

    maxwindow = np.max(right - left)
    tempx = np.int(maxwindow + 3.0)

    bigleft = np.outer(left[:], np.ones(tempx))
    bigright = np.outer(right[:], np.ones(tempx))
    spot = np.outer(np.ones(npix * nTrace), np.arange(tempx)) + bigleft - 1
    bigy = np.outer(ycen_out[:], np.ones(tempx, dtype='int'))

    fullspot = np.array(np.fmin(np.fmax(np.round(spot + 1) - 1, 0), nspat - 1), int)
    fracleft = np.fmax(np.fmin(fullspot - bigleft, 0.5), -0.5)
    fracright = np.fmax(np.fmin(bigright - fullspot, 0.5), -0.5)
    del bigleft
    del bigright
    bool_mask1 = (spot >= -0.5) & (spot < (nspat - 0.5))
    bool_mask2 = (bigy >= 0) & (bigy <= (nspec - 1))
    weight = (np.fmin(np.fmax(fracleft + fracright, 0), 1)) * bool_mask1 * bool_mask2
    del spot
    del fracleft
    del fracright
    bigy = np.fmin(np.fmax(bigy, 0), nspec - 1)

    if weight_image != None:
        temp = np.array([weight_image[x1, y1] * image[x1, y1] for (x1, y1) in zip(bigy.flatten(), fullspot.flatten())])
        temp2 = np.reshape(weight.flatten() * temp, (nTrace, npix, tempx))
        fextract = np.sum(temp2, axis=2)
        temp_wi = np.array([weight_image[x1, y1] for (x1, y1) in zip(bigy.flatten(), fullspot.flatten())])
        temp2_wi = np.reshape(weight.flatten() * temp_wi, (nTrace, npix, tempx))
        f_ivar = np.sum(temp2_wi, axis=2)
        fextract = fextract / (f_ivar + (f_ivar == 0)) * (f_ivar > 0)
    else:
        # Might be more pythonic way to code this. I needed to switch the flattening order in order to get
        # this to work
        temp = np.array([image[x1, y1] for (x1, y1) in zip(bigy.flatten(), fullspot.flatten())])
        temp2 = np.reshape(weight.flatten() * temp, (nTrace, npix, tempx))
        fextract = np.sum(temp2, axis=2)

    # IDL version model functionality not implemented yet
    # At the moment I'm not reutnring the f_ivar for the weight_image mode. I'm not sure that this functionality is even
    # ever used

    if(nTrace ==1):
        fextract = fextract.reshape(npix)
    return fextract.T


def extract_boxcar(image,trace_in, radius_in, ycen = None):
    """ Extract the total flux within a boxcar window at many positions. The ycen position is optional. If it is not provied, it is assumed to be integers
     in the spectral direction (as is typical for traces). Traces are expected to run vertically to be consistent with other
     extract_  routines. Based on idlspec2d/spec2d/extract_boxcar.pro

     Parameters
     ----------
     image :  float ndarray
         Image to extract from. It is a 2-d array with shape (nspec, nspat)

     trace_in :  float ndarray
         Trace for the region to be extracted (given as floating pt pixels). This can either be an 2-d  array with shape
         (nspec, nTrace) array, or a 1-d array with shape (nspec) forthe case of a single trace.

     radius :  float or ndarray
         boxcar radius in floating point pixels. This can be either be in put as a scalar or as an array to perform
         boxcar extraction a varaible radius. If an array is input it must have the same size and shape as trace_in, i.e.
         a 2-d  array with shape (nspec, nTrace) array, or a 1-d array with shape (nspec) for the case of a single trace.


     Optional Parameters
     -------------------
     ycen :  float ndarray
         Y positions corresponding to trace_in (expected as integers). Will be rounded to the nearest integer if floats
         are provided. This needs to have the same shape as trace_in  provided above. In other words,
         either a  2-d  array with shape (nspec, nTrace) array, or a 1-d array with shape (nspec) forthe case of a single trace.


     Returns
     -------
     fextract:   ndarray
         Extracted flux at positions specified by (left<-->right, ycen). The output will have the same shape as
         Left and Right, i.e.  an 2-d  array with shape (nspec, nTrace) array if multiple traces were input, or a 1-d array with shape (nspec) for
         the case of a single trace.

     Revision History
     ----------------
     24-Mar-1999  Written by David Schlegel, Princeton.
     22-Apr-2018  Ported to python by Joe Hennawi
     """


    # Checks on radius
    if (isinstance(radius_in,int) or isinstance(radius_in,float)):
        radius = radius_in
    elif ((np.size(radius)==np.size(trace_in)) & (np.shape(radius) == np.shape(trace_in))):
        radius = radius_in.T
    else:
        raise ValueError('Boxcar radius must a be either an integer, a floating point number, or an ndarray '
                         'with the same shape and size as trace_in')

    trace = trace_in.T

    dim = trace.shape
    ndim = len(dim)
    if (ndim == 1):
        nTrace = 1
        npix = dim[0]
    else:
        nTrace = dim[0]
        npix = dim[1]

    if ycen is None:
        if ndim == 1:
            ycen_out = np.arange(npix, dtype='int')
        elif ndim == 2:
            ycen_out = np.outer(np.ones(nTrace, dtype='int'), np.arange(npix, dtype='int'), )
        else:
            raise ValueError('trace is not 1 or 2 dimensional')
    else:
        ycen_out = ycen.T
        ycen_out = np.rint(ycen_out).astype(int)

    if ((np.size(trace) != np.size(ycen_out)) | (np.shape(trace) != np.shape(ycen_out))):
        raise ValueError('Number of elements and shape of trace and ycen must be equal')



    left = trace - radius
    right = trace + radius
    fextract = extract_asymbox2(image, left, right, ycen_out)

    return fextract




def extract_optimal(sciimg,ivar, mask, waveimg, skyimg, rn2_img, oprof, box_radius, specobj):

    """ Calculate the spatial FWHM from an object profile. Utitlit routine for fit_profile

    Parameters
    ----------
    sciimg : float ndarray shape (nspec, nspat)
       Science frame
    ivar: float ndarray shape (nspec, nspat)
       inverse variance of science frame. Can be a model or deduced from the image itself.
    mask: boolean ndarray
       mask indicating which pixels are good. Good pixels = True, Bad Pixels = False
    waveimg :  float ndarray
        Wavelength image. float 2-d array with shape (nspec, nspat)
    skyimg: float ndarray shape (nspec, nspat)
        Image containing our model of the sky
    rn2_img: float ndarray shape (nspec, nspat)
        Image containing the read noise squared (including digitization noise due to gain, i.e. this is an effective read noise)
    oprof: float ndarray shape (nspec, nspat)
        Image containing the profile of the object that we are extracting
    box_radius: float
        Size of boxcar window in floating point pixels in the spatial direction.
    specobj: SpecObj object (from the SpecObj class in specobj.py). This is the container that holds object, trace,
    and extraction information for the object in question. This routine operates one object at a time.

    Returns
    -------
    Return value is None. The specobj object is changed in place with the boxcar and optimal dictionaries being filled
    with the extraction parameters.

    Revision History
    ----------------
    11-Mar-2005  Written by J. Hennawi and S. Burles.
    28-May-2018  Ported to python by J. Hennawi
    """

    imgminsky = sciimg - skyimg
    nspat = imgminsky.shape[1]
    nspec = imgminsky.shape[0]

    spec_vec = np.arange(nspec)
    spat_vec = np.arange(nspat)

    var_no = np.abs(skyimg - np.sqrt(2.0) * np.sqrt(rn2_img)) + rn2_img

    ispec, ispat = np.where(oprof > 0.0)

    # Exit gracefully if we have no positive object profiles, since that means something was wrong with object fitting
    if not np.any(oprof > 0.0):
        msgs.warn('Object profile is zero everywhere. This aperture is junk.')
        junk = np.zeros(nspec)
        # Fill in the optimally extraction tags
        specobj.optimal['WAVE'] = junk
        specobj.optimal['COUNTS'] = junk
        specobj.optimal['COUNTS_IVAR'] = junk
        specobj.optimal['COUNTS_SIG'] = junk
        specobj.optimal['COUNTS_NIVAR'] = junk
        specobj.optimal['MASK'] = junk
        specobj.optimal['COUNTS_SKY'] = junk
        specobj.optimal['COUNTS_RN'] = junk
        specobj.optimal['FRAC_USE'] = junk
        specobj.optimal['CHI2'] = junk
        # Fill in the boxcar tags
        specobj.boxcar['WAVE'] = junk
        specobj.boxcar['COUNTS'] = junk
        specobj.optimal['COUNTS_SIG'] = junk
        specobj.boxcar['COUNTS_IVAR'] = junk
        specobj.boxcar['COUNTS_NIVAR'] = junk
        specobj.boxcar['MASK'] = junk
        specobj.boxcar['COUNTS_SKY'] = junk
        specobj.boxcar['COUNTS_RN'] = junk
        specobj.boxcar['BOX_RADIUS'] = 0.0

        return None

    mincol = np.min(ispat)
    maxcol = np.max(ispat) + 1
    nsub = maxcol - mincol

    mask_sub = mask[:,mincol:maxcol]
    wave_sub = waveimg[:,mincol:maxcol]
    ivar_sub = np.fmax(ivar[:,mincol:maxcol],0.0) # enforce positivity since these are used as weights
    vno_sub = np.fmax(var_no[:,mincol:maxcol],0.0)

    rn2_sub = rn2_img[:,mincol:maxcol]
    img_sub = imgminsky[:,mincol:maxcol]
    sky_sub = skyimg[:,mincol:maxcol]
    oprof_sub = oprof[:,mincol:maxcol]
    # enforce normalization and positivity of object profiles
    norm = np.nansum(oprof_sub,axis = 1)
    norm_oprof = np.outer(norm, np.ones(nsub))
    oprof_sub = np.fmax(oprof_sub/norm_oprof, 0.0)

    ivar_denom = np.nansum(mask_sub*oprof_sub, axis=1)
    mivar_num = np.nansum(mask_sub*ivar_sub*oprof_sub**2, axis=1)
    mivar_opt = mivar_num/(ivar_denom + (ivar_denom == 0.0))
    flux_opt = np.nansum(mask_sub*ivar_sub*img_sub*oprof_sub, axis=1)/(mivar_num + (mivar_num == 0.0))
    # Optimally extracted noise variance (sky + read noise) only. Since
    # this variance is not the same as that used for the weights, we
    # don't get the usual cancellation. Additional denom factor is the
    # analog of the numerator in Horne's variance formula. Note that we
    # are only weighting by the profile (ivar_sub=1) because
    # otherwise the result depends on the signal (bad).
    nivar_num =np.nansum(mask_sub*oprof_sub**2, axis=1) # Uses unit weights
    nvar_opt = ivar_denom*((mask_sub*vno_sub*oprof_sub**2).sum(axis=1))/(nivar_num**2 + (nivar_num**2 == 0.0))
    nivar_opt = 1.0/(nvar_opt + (nvar_opt == 0.0))
    # Optimally extract sky and (read noise)**2 in a similar way
    sky_opt = ivar_denom*(np.nansum(mask_sub*sky_sub*oprof_sub**2, axis=1))/(nivar_num**2 + (nivar_num**2 == 0.0))
    rn2_opt = ivar_denom*(np.nansum(mask_sub*rn2_sub*oprof_sub**2, axis=1))/(nivar_num**2 + (nivar_num**2 == 0.0))
    rn_opt = np.sqrt(rn2_opt)
    rn_opt[np.isnan(rn_opt)]=0.0

    tot_weight = np.nansum(mask_sub*ivar_sub*oprof_sub, axis=1)
    mask_opt = (tot_weight > 0.0) & (mivar_num > 0.0) & (ivar_denom > 0.0)
    frac_use = np.nansum((mask_sub*ivar_sub > 0.0)*oprof_sub, axis=1)
    # Use the same weights = oprof^2*mivar for the wavelenghts as the flux.
    # Note that for the flux, one of the oprof factors cancels which does
    # not for the wavelengths.
    wave_opt = np.nansum(mask_sub*ivar_sub*wave_sub*oprof_sub**2, axis=1)/(mivar_num + (mivar_num == 0.0))
    # Interpolate wavelengths over masked pixels
    badwvs = (mivar_num <= 0) | (np.isfinite(wave_opt) == False) | (wave_opt <= 0.0)
    if badwvs.any():
        oprof_smash = np.nansum(oprof_sub**2, axis=1)
        # Can we use the profile average wavelengths instead?
        oprof_good = badwvs & (oprof_smash > 0.0)
        if oprof_good.any():
            wave_opt[oprof_good] = np.nansum(wave_sub[oprof_good,:]*oprof_sub[oprof_good,:]**2, axis=1)/np.nansum(oprof_sub[oprof_good,:]**2, axis=1)
        oprof_bad = badwvs & ((oprof_smash <= 0.0) | (np.isfinite(oprof_smash) == False) | (wave_opt <= 0.0) | (np.isfinite(wave_opt) == False))
        if oprof_bad.any():
            # For pixels with completely bad profile values, interpolate from trace.
            f_wave = scipy.interpolate.RectBivariateSpline(spec_vec,spat_vec, waveimg)
            wave_opt[oprof_bad] = f_wave(specobj.trace_spec[oprof_bad], specobj.trace_spat[oprof_bad],grid=False)

    flux_model = np.outer(flux_opt,np.ones(nsub))*oprof_sub
    chi2_num = np.nansum((img_sub - flux_model)**2*ivar_sub*mask_sub,axis=1)
    chi2_denom = np.fmax(np.nansum(ivar_sub*mask_sub > 0.0, axis=1) - 1.0, 1.0)
    chi2 = chi2_num/chi2_denom

    # Fill in the optimally extraction tags
    specobj.optimal['WAVE'] = wave_opt    # Optimally extracted wavelengths
    specobj.optimal['COUNTS'] = flux_opt    # Optimally extracted flux
    specobj.optimal['COUNTS_IVAR'] = mivar_opt   # Inverse variance of optimally extracted flux using modelivar image
    specobj.optimal['COUNTS_SIG'] = np.sqrt(utils.calc_ivar(mivar_opt))
    specobj.optimal['COUNTS_NIVAR'] = nivar_opt  # Optimally extracted noise variance (sky + read noise) only
    specobj.optimal['MASK'] = mask_opt    # Mask for optimally extracted flux
    specobj.optimal['COUNTS_SKY'] = sky_opt      # Optimally extracted sky
    specobj.optimal['COUNTS_RN'] = rn_opt        # Square root of optimally extracted read noise squared
    specobj.optimal['FRAC_USE'] = frac_use    # Fraction of pixels in the object profile subimage used for this extraction
    specobj.optimal['CHI2'] = chi2            # Reduced chi2 of the model fit for this spectral pixel

    # Fill in the boxcar extraction tags
    flux_box  = extract_boxcar(imgminsky*mask, specobj.trace_spat,box_radius, ycen = specobj.trace_spec)
    # Denom is computed in case the trace goes off the edge of the image
    box_denom = extract_boxcar(waveimg*mask > 0.0, specobj.trace_spat,box_radius, ycen = specobj.trace_spec)
    wave_box  = extract_boxcar(waveimg*mask, specobj.trace_spat,box_radius, ycen = specobj.trace_spec)/(box_denom + (box_denom == 0.0))
    varimg = 1.0/(ivar + (ivar == 0.0))
    var_box  = extract_boxcar(varimg*mask, specobj.trace_spat,box_radius, ycen = specobj.trace_spec)
    nvar_box  = extract_boxcar(var_no*mask, specobj.trace_spat,box_radius, ycen = specobj.trace_spec)
    sky_box  = extract_boxcar(skyimg*mask, specobj.trace_spat,box_radius, ycen = specobj.trace_spec)
    rn2_box  = extract_boxcar(rn2_img*mask, specobj.trace_spat,box_radius, ycen = specobj.trace_spec)
    rn_posind = (rn2_box > 0.0)
    rn_box = np.zeros(rn2_box.shape,dtype=float)
    rn_box[rn_posind] = np.sqrt(rn2_box[rn_posind])
    pixtot  = extract_boxcar(ivar*0 + 1.0, specobj.trace_spat,box_radius, ycen = specobj.trace_spec)
    # If every pixel is masked then mask the boxcar extraction
    mask_box = (extract_boxcar(ivar*mask == 0.0, specobj.trace_spat,box_radius, ycen = specobj.trace_spec) != pixtot)

    bad_box = (wave_box <= 0.0) | (np.isfinite(wave_box) == False) | (box_denom == 0.0)
    # interpolate bad wavelengths over masked pixels
    if bad_box.any():
        f_wave = scipy.interpolate.RectBivariateSpline(spec_vec, spat_vec, waveimg)
        wave_box[bad_box] = f_wave(specobj.trace_spec[bad_box], specobj.trace_spat[bad_box],grid=False)

    ivar_box = 1.0/(var_box + (var_box == 0.0))
    nivar_box = 1.0/(nvar_box + (nvar_box == 0.0))

    specobj.boxcar['WAVE'] = wave_box
    specobj.boxcar['COUNTS'] = flux_box*mask_box
    specobj.boxcar['COUNTS_IVAR'] = ivar_box*mask_box
    specobj.boxcar['COUNTS_SIG'] = np.sqrt(utils.calc_ivar(ivar_box*mask_box))
    specobj.boxcar['COUNTS_NIVAR'] = nivar_box*mask_box
    specobj.boxcar['MASK'] = mask_box
    specobj.boxcar['COUNTS_SKY'] = sky_box
    specobj.boxcar['COUNTS_RN'] = rn_box
    specobj.boxcar['BOX_RADIUS'] = box_radius

    return None




def findfwhm(model, sig_x):
    """ Calculate the spatial FWHM from an object profile. Utitlit routine for fit_profile

    Parameters
    ----------
    model :   numpy float 2-d array [nspec, nspat]
    x :

    Returns
    -------
    peak :  Peak value of the profile model
    peak_x:  sig_x location where the peak value is obtained
    lwhm:   Value of sig_x at the left width at half maximum
    rwhm:   Value of sig_x at the right width at half maximum

    Revision History
    ----------------
    11-Mar-2005  Written by J. Hennawi and S. Burles David Schlegel, Princeton.
    28-May-2018  Ported to python by J. Hennawi
    """


    peak = (model*(np.abs(sig_x) < 1.)).max()
    peak_x = sig_x[(model*(np.abs(sig_x) < 1.)).argmax()]

    lrev = ((sig_x < peak_x) & (model < 0.5*peak))[::-1]
    lind, = np.where(lrev)
    if(lind.size > 0):
        lh = lind.min()
        lwhm = (sig_x[::-1])[lh]
    else:
        lwhm = -0.5*2.3548

    rind, = np.where((sig_x > peak_x) & (model < 0.5*peak))
    if(rind.size > 0):
        rh = rind.min()
        rwhm = sig_x[rh]
    else:
        rwhm = 0.5 * 2.3548

    return (peak, peak_x, lwhm, rwhm)



def qa_fit_profile(x_tot,y_tot, model_tot, l_limit = None, r_limit = None, ind = None,
                   title =' ', xtrunc = 1e6, xlim = None, ylim = None, qafile = None):

    # Plotting pre-amble
    plt.close("all")
    #plt.clf()
#    plt.rc('text', usetex=True)
#    plt.rc('font', family='serif')
    width = 10.0 # Golden ratio 1.618
    fig, ax = plt.subplots(1, figsize=(width, width/1.618))

    if ind is None:
        indx = np.slice(x_tot.size)
    else:
        if len(ind) == 0:
            indx = np.slice(x_tot.size)
            title = title + ': no good pixels, showing all'
        else:
            indx = ind

    x = x_tot.flat[indx]
    y = y_tot.flat[indx]
    model = model_tot.flat[indx]

    ax.plot(x,y,color='k',marker='o',markersize= 0.3, mfc='k',fillstyle='full',linestyle='None')


    max_model = np.fmin(model.max(), 2.0)
    if xlim is None:
        goodpix = model > 0.001*max_model
        if goodpix.any():
            minx = np.fmax(1.1*(x[goodpix]).min(), -xtrunc)
            maxx = np.fmin(1.1*(x[goodpix]).max(),  xtrunc)
        else:
            minx = -5.0
            maxx = 5.0
    else:
        minx = -xlim
        maxx = xlim
    xlimit = (minx, maxx)

    nsamp = 150
    half_bin = (maxx - minx)/nsamp/2.0
    if ylim is None:
        ymax = np.fmax(1.5*model.max(), 0.3)
        ymin = np.fmin(-0.1*ymax, -0.05)
        ylim = (ymin, ymax)
    plot_mid = (np.arange(nsamp) + 0.5)/nsamp*(maxx - minx) + minx

    y20 = np.zeros(nsamp)
    y80 = np.zeros(nsamp)
    y50 = np.zeros(nsamp)
    model_samp = np.zeros(nsamp)
    nbin = np.zeros(nsamp)

    for i in range(nsamp):
        dist = np.abs(x - plot_mid[i])
        close = dist < half_bin
        yclose = y[close]
        nclose = close.sum()
        nbin[i] = nclose
        if close.any():
            closest = (dist[close]).argmin()
            model_samp[i] = (model[close])[closest]
        if nclose > 3:
            s = yclose.argsort()
            y50[i] = yclose[s[int(np.rint((nclose - 1)*0.5))]]
            y80[i] = yclose[s[int(np.rint((nclose - 1)*0.8))]]
            y20[i] = yclose[s[int(np.rint((nclose - 1)*0.2))]]
            ax.plot([plot_mid[i],plot_mid[i]], [y20[i],y80[i]], linewidth=1.2, color='orange')

    icl = nbin > 3
    if icl.any():
        ax.plot(plot_mid[icl],y50[icl],marker = 'o', color='lime', markersize=2, fillstyle='full', linestyle='None')
    else:
        ax.plot(plot_mid, y50, marker='o', color='lime', markersize=2, fillstyle = 'full', linestyle='None')

    isort = x.argsort()
    ax.plot(x[isort], model[isort], color='red', linewidth=1.0)



    if l_limit is not None:
        ax.axvline(x =l_limit, color='cornflowerblue',linewidth=2.0)
    if r_limit is not None:
        ax.axvline(x=r_limit, color='cornflowerblue',linewidth=2.0)

    ax.set_xlim(xlimit)
    ax.set_ylim(ylim)
    ax.set_title(title)
    ax.set_xlabel(r'$x/\sigma$')
    ax.set_ylabel('Normalized Profile')

    fig.subplots_adjust(left=0.15, right=0.9, top=0.9, bottom=0.15)
    plt.show()
    return


def return_gaussian(sigma_x, norm_obj, fwhm, med_sn2, obj_string, show_profile,
                    ind = None, l_limit = None, r_limit=None, xlim = None, xtrunc = 1e6):

#    p_show_profile = None  # This is the process object that is passed back for show_profile mode
    profile_model = np.exp(-0.5 *sigma_x** 2)/np.sqrt(2.0 * np.pi) * (sigma_x ** 2 < 25.)
    info_string = "FWHM=" + "{:6.2f}".format(fwhm) + ", S/N=" + "{:8.3f}".format(np.sqrt(med_sn2))
    title_string = obj_string + ', ' + info_string
    msgs.info(title_string)
    inf = np.isfinite(profile_model) == False
    ninf = np.sum(inf)
    if (ninf != 0):
        msgs.warn("Nan pixel values in object profile... setting them to zero")
        profile_model[inf] = 0.0
    # Normalize profile
    nspat = profile_model.shape[1]
    norm = np.outer(np.sum(profile_model, 1), np.ones(nspat))
    if (np.sum(norm) > 0.0):
        profile_model = profile_model / norm
    if (show_profile):
        qa_fit_profile(sigma_x, norm_obj, profile_model, title = title_string, l_limit = l_limit, r_limit = r_limit,
                       ind =ind, xlim = xlim, xtrunc=xtrunc)
        # Execute the interactive plot as another process
#        p_show_profile = multiprocessing.Process(target=qa_fit_profile, args=(sigma_x, norm_obj, profile_model),
#                                                 kwargs={'l_limit': l_limit, 'r_limit': r_limit, 'title': title_string,
#                                                         'ind': ind, 'xlim': xlim, 'xtrunc':xtrunc})
#        p_show_profile.daemon = True
#        p_show_profile.start()

    return profile_model


def fit_profile(image, ivar, waveimg, trace_in, wave, flux, fluxivar,
                thisfwhm=4.0, max_trace_corr = 2.0, sn_gauss = 3.0, wvmnx = (2900.0,30000.0),
                maskwidth = None, prof_nsigma = None, no_deriv = False, gauss = False, obj_string = '',
                show_profile = False):

    """Fit a non-parametric object profile to an object spectrum, unless the S/N ratio is low (> sn_gauss) in which
    fit a simple Gaussian. Port of IDL LOWREDUX long_gprofile.pro

     Parameters
     ----------
     image : numpy float 2-d array [nspec, nspat]
         sky-subtracted image
     ivar : numpy float 2-d array [nspec, nspat]
         inverse variance of sky-subtracted image
     waveimg numpy float 2-d array [nspec, nspat]
         2-d wavelength map
     trace_in : numpy 1-d array [nspec]
         object trace
     wave : numpy 1-d array [nspec]
         extracted wavelength of spectrum
     flux : numpy 1-d array [nspec]
         extracted flux of spectrum
     fluxivar : numpy 1-d array [nspec]
         inverse variance of extracted flux spectrum


    Optional Parameters
    ----------
    thisfwhm : float
         fwhm of the object trace
    max_trace_corr : float [default = 2.0]
         maximum trace correction to apply
    sn_gauss : float [default = 3.0]
         S/N ratio below which code just uses a Gaussian
    wvmnx : float [default = [2900.0,30000.0]
         wavelength range of usable part of spectrum
    maskwidth : float [default = None]
         object maskwidth determined from object finding algorithm. If = None,
         code defaults to use 3.0*(np.max(thisfwhm) + 1.0)
    prof_nsigma : float [default = None]
         Number of sigma to include in the profile fitting. This option is only needed for bright objects that are not
         point sources, which allows the profile fitting to fit the high S/N wings (rather than the default behavior
         which truncates exponentially). This allows for extracting all the flux and results in better sky-subtraction
         for bright extended objects.
    no_deriv : boolean [default = False]
         disables determination of derivatives and exponential apodization

     Returns
     -------
     :func:`tuple`
         A tuple containing the (sset, outmask, yfit, reduced_chi), where

            sset: object
               bspline object
            outmask: : :class:`numpy.ndarray`
               output mask which the same size as xdata
            yfit  : :class:`numpy.ndarray`
               result of the bspline fit (same size as xdata)
            reduced_chi: float
               value of the reduced chi^2
     """

#    multiprocessing.get_context('spawn')

#    p_show_profile = None  # This is the process object that is passed back for show_profile mode

    if maskwidth is None: 3.0*(np.max(thisfwhm) + 1.0)
    if prof_nsigma is not None:
        no_deriv = True

    thisfwhm = np.fmax(thisfwhm,1.0) # require the FWHM to be greater than 1 pixel

    nspat = image.shape[1]
    nspec = image.shape[0]

    # create some images we will need
    sub_obj = image
    sub_ivar = ivar
    sub_wave = waveimg
    sub_trace = trace_in
    sub_x = np.arange(nspat)
    sn2_sub = np.zeros((nspec,nspat))
    spline_sub = np.zeros((nspec,nspat))

    flux_sm = scipy.ndimage.filters.median_filter(flux, size=5, mode = 'reflect')
    fluxivar_sm =  scipy.ndimage.filters.median_filter(fluxivar, size = 5, mode = 'reflect')
    fluxivar_sm = fluxivar_sm*(fluxivar > 0.0)

    indsp = (wave > wvmnx[0]) & (wave < wvmnx[1]) & \
             np.isfinite(flux_sm) & (flux_sm < 5.0e5) &  \
             (flux_sm > -1000.0) & (fluxivar_sm > 0.0)

    b_answer, bmask   = pydl.iterfit(wave[indsp], flux_sm[indsp], invvar = fluxivar_sm[indsp],kwargs_bspline={'everyn': 1.5}, kwargs_reject={'groupbadpix':True,'maxrej':1})
    b_answer, bmask2  = pydl.iterfit(wave[indsp], flux_sm[indsp], invvar = fluxivar_sm[indsp]*bmask, kwargs_bspline={'everyn': 1.5}, kwargs_reject={'groupbadpix':True,'maxrej':1})
    c_answer, cmask   = pydl.iterfit(wave[indsp], flux_sm[indsp], invvar = fluxivar_sm[indsp]*bmask2,kwargs_bspline={'everyn': 30}, kwargs_reject={'groupbadpix':True,'maxrej':1})
    spline_flux, _ = b_answer.value(wave[indsp])
    cont_flux, _ = c_answer.value(wave[indsp])

    sn2 = (np.fmax(spline_flux*(np.sqrt(np.fmax(fluxivar_sm[indsp], 0))*bmask2),0))**2
    ind_nonzero = (sn2 > 0)
    nonzero = np.sum(ind_nonzero)
    if(nonzero >0):
        (mean, med_sn2, stddev) = sigma_clipped_stats(sn2,sigma_lower=3.0,sigma_upper=5.0)
    else:
        med_sn2 = 0.0

    min_wave = np.min(wave[indsp])
    max_wave = np.max(wave[indsp])
    spline_flux1 = np.zeros(nspec)
    cont_flux1 = np.zeros(nspec)
    sn2_1 = np.zeros(nspec)
    ispline = (wave >= min_wave) & (wave <= max_wave)
    spline_tmp, _ = b_answer.value(wave[ispline])
    spline_flux1[ispline] = spline_tmp
    cont_tmp, _ = c_answer.value(wave[ispline])
    cont_flux1[ispline] = cont_tmp
    isrt = np.argsort(wave[indsp])
    s2_1_interp = scipy.interpolate.interp1d((wave[indsp])[isrt], sn2[isrt],assume_sorted=False, bounds_error=False,fill_value = 'extrapolate')
    sn2_1[ispline] = s2_1_interp(wave[ispline])
    bmask = np.zeros(nspec,dtype='bool')
    bmask[indsp] = bmask2
    spline_flux1 = pydl.djs_maskinterp(spline_flux1,(bmask == False))
    cmask2 = np.zeros(nspec,dtype='bool')
    cmask2[indsp] = cmask
    cont_flux1 = pydl.djs_maskinterp(cont_flux1,(cmask2 == False))
    (_, _, sigma1) = sigma_clipped_stats(flux[indsp],sigma_lower=3.0,sigma_upper=5.0)

    igood = (ivar > 0.0)
    sn2_med_filt = scipy.ndimage.filters.median_filter(sn2, size=9, mode='reflect')
    if np.any(igood):
        sn2_interp = scipy.interpolate.interp1d((wave[indsp])[isrt],sn2_med_filt[isrt],assume_sorted=False, bounds_error=False,fill_value = 'extrapolate')
        sn2_sub[igood] = sn2_interp(sub_wave[igood])
    else:
        msgs.error('Entire ')
    msgs.info('sqrt(med(S/N)^2) = ' + "{:5.2f}".format(np.sqrt(med_sn2)))

    if(med_sn2 <= 2.0):
        spline_sub[igood]= np.fmax(sigma1,0)
    else:
        if((med_sn2 <=5.0) and (med_sn2 > 2.0)):
            spline_flux1 = cont_flux1
        # Interp over points <= 0 in boxcar flux or masked points using cont model
        badpix = (spline_flux1 <= 0.5) | (bmask == False)
        goodval = (cont_flux1 > 0.0) & (cont_flux1 < 5e5)
        indbad1 = badpix & goodval
        nbad1 = np.sum(indbad1)
        if(nbad1 > 0):
            spline_flux1[indbad1] = cont_flux1[indbad1]
        indbad2 = badpix & ~goodval
        nbad2 = np.sum(indbad2)
        ngood0 = np.sum(~badpix)
        if((nbad2 > 0) or (ngood0 > 0)):
            spline_flux1[indbad2] = np.median(spline_flux1[~badpix])
        # take a 5-pixel median to filter out some hot pixels
        spline_flux1 = scipy.ndimage.filters.median_filter(spline_flux1,size=5,mode ='reflect')

        # Create the normalized object image
        if np.any(igood):
            isrt = np.argsort(wave)
            spline_sub_interp = scipy.interpolate.interp1d(wave[isrt],spline_flux1[isrt],assume_sorted=False, bounds_error=False,fill_value = 'extrapolate')
            spline_sub[igood] = spline_sub_interp(sub_wave[igood])
        else:
            spline_sub[igood] = np.fmax(sigma1, 0)

    norm_obj = (spline_sub != 0.0)*sub_obj/(spline_sub + (spline_sub == 0.0))
    norm_ivar = sub_ivar*spline_sub**2

    # Cap very large inverse variances
    ivar_mask = (norm_obj > -0.2) & (norm_obj < 0.7) & (sub_ivar > 0.0) & np.isfinite(norm_obj) & np.isfinite(norm_ivar)
    norm_ivar = norm_ivar*ivar_mask
    good = (norm_ivar.flatten() > 0.0)
    ngood = np.sum(good)

    xtemp = (np.cumsum(np.outer(4.0 + np.sqrt(np.fmax(sn2_1, 0.0)),np.ones(nspat)))).reshape((nspec,nspat))
    xtemp = xtemp/xtemp.max()

    # norm_x is the x position along the image centered on the object  trace
    norm_x = np.outer(np.ones(nspec), sub_x) - np.outer(sub_trace,np.ones(nspat))

    sigma = np.full(nspec, thisfwhm/2.3548)
    fwhmfit = sigma*2.3548
    trace_corr = np.zeros(nspec)
    msgs.info("Gaussian vs b-spline of width " + "{:6.2f}".format(thisfwhm) + " pixels")
    area = 1.0
    # sigma_x represents the profile argument, i.e. (x-x0)/sigma
    sigma_x = norm_x/(np.outer(sigma, np.ones(nspat))) - np.outer(trace_corr, np.ones(nspat))

    # If we have too few pixels to fit a profile or S/N is too low, just use a Gaussian profile
    if((ngood < 10) or (med_sn2 < sn_gauss**2) or (gauss is True)):
        msgs.info("Too few good pixels or S/N <" + "{:5.1f}".format(sn_gauss) + " or gauss flag set")
        msgs.info("Returning Gaussian profile")
        profile_model = return_gaussian(sigma_x, norm_obj, thisfwhm, med_sn2, obj_string,show_profile,ind=good,xtrunc=7.0)
        return (profile_model, trace_in, fwhmfit, med_sn2)

    mask = np.full(nspec*nspat, False, dtype=bool)

    # The following lines set the limits for the b-spline fit
    limit = scipy.special.erfcinv(0.1/np.sqrt(med_sn2))*np.sqrt(2.0)
    if(prof_nsigma is None):
        sinh_space = 0.25*np.log10(np.fmax((1000./np.sqrt(med_sn2)),10.))
        abs_sigma = np.fmin((np.abs(sigma_x.flat[good])).max(),2.0*limit)
        min_sigma = np.fmax(sigma_x.flat[good].min(), (-abs_sigma))
        max_sigma = np.fmin(sigma_x.flat[good].max(), (abs_sigma))
        nb = (np.arcsinh(abs_sigma)/sinh_space).astype(int) + 1
    else:
        msgs.info("Using prof_nsigma= " + "{:6.2f}".format(prof_nsigma) + " for extended/bright objects")
        nb = np.round(prof_nsigma > 10)
        max_sigma = prof_nsigma
        min_sigma = -1*prof_nsigma
        sinh_space = np.arcsinh(prof_nsigma)/nb

    rb = np.sinh((np.arange(nb) + 0.5) * sinh_space)
    bkpt = np.concatenate([(-rb)[::-1], rb])
    keep = ((bkpt >= min_sigma) & (bkpt <= max_sigma))
    bkpt = bkpt[keep]

    # Attempt B-spline first
    GOOD_PIX = (sn2_sub > sn_gauss**2) & (norm_ivar > 0)
    IN_PIX   = (sigma_x >= min_sigma) & (sigma_x <= max_sigma) & (norm_ivar > 0)
    ngoodpix = np.sum(GOOD_PIX)
    ninpix     = np.sum(IN_PIX)

    if (ngoodpix >= 0.2*ninpix):
        inside,  = np.where((GOOD_PIX & IN_PIX).flatten())
    else:
        inside, = np.where(IN_PIX.flatten())


    si = inside[np.argsort(sigma_x.flat[inside])]
    sr = si[::-1]

    bset, bmask = pydl.iterfit(sigma_x.flat[si],norm_obj.flat[si], invvar = norm_ivar.flat[si]
                           , nord = 4, bkpt = bkpt, maxiter = 15, upper = 1, lower = 1)
    mode_fit, _ = bset.value(sigma_x.flat[si])
    median_fit = np.median(norm_obj[norm_ivar > 0.0])

    # TODO I don't follow the logic behind this statement but I'm leaving it for now. If the median is large it is used, otherwise we  user zero???
    if (np.abs(median_fit) > 0.01):
        msgs.info("Median flux level in profile is not zero: median = " + "{:7.4f}".format(median_fit))
    else:
        median_fit = 0.0

    # Find the peak and FWHM based this profile fit
    (peak, peak_x, lwhm, rwhm) = findfwhm(mode_fit - median_fit, sigma_x.flat[si])
    trace_corr = np.full(nspec, peak_x)
    min_level = peak*np.exp(-0.5*limit**2)

    bspline_fwhm = (rwhm - lwhm)*thisfwhm/2.3548
    msgs.info("Bspline FWHM: " + "{:7.4f}".format(bspline_fwhm) + ", compared to initial object finding FWHM: " + "{:7.4f}".format(thisfwhm) )
    sigma = sigma * (rwhm-lwhm)/2.3548

    limit = limit * (rwhm-lwhm)/2.3548

    rev_fit = mode_fit[::-1]
    lind, = np.where(((rev_fit < (min_level+median_fit)) & (sigma_x.flat[sr] < peak_x)) | (sigma_x.flat[sr] < (peak_x-limit)))
    if (lind.size > 0):
        lp = lind.min()
        l_limit = sigma_x.flat[sr[lp]]
    else:
        l_limit = min_sigma

    rind, = np.where(((mode_fit < (min_level+median_fit)) & (sigma_x.flat[si] > peak_x)) | (sigma_x.flat[si] > (peak_x+limit)))
    if (rind.size > 0):
        rp = rind.min()
        r_limit = sigma_x.flat[si[rp]]
    else:
        r_limit = max_sigma

    msgs.info("Trace limits: limit = " + "{:7.4f}".format(limit) + ", min_level = " + "{:7.4f}".format(min_level) +
              ", l_limit = " + "{:7.4f}".format(l_limit) + ", r_limit = " + "{:7.4f}".format(r_limit))

    # Just grab the data points within the limits
    mask[si]=((norm_ivar.flat[si] > 0) & (np.abs(norm_obj.flat[si] - mode_fit) < 0.1))
    inside, = np.where((sigma_x.flat[si] > l_limit) & (sigma_x.flat[si] < r_limit) & mask[si])
    ninside = inside.size

    # If we have too few pixels after this step, then again just use a Gaussian profile and return.
    if(ninside < 10):
        msgs.info("Too few pixels inside l_limit and r_limit")
        msgs.info("Returning Gaussian profile")
        profile_model = return_gaussian(sigma_x, norm_obj, bspline_fwhm, med_sn2, obj_string,show_profile,
                                                          ind = good, l_limit=l_limit, r_limit=r_limit, xlim=7.0)
        return (profile_model, trace_in, fwhmfit, med_sn2)

    sigma_iter = 3
    isort = (xtemp.flat[si[inside]]).argsort()
    inside = si[inside[isort]]
    pb =np.ones(inside.size)

    for iiter in range(1,sigma_iter + 1):
        mode_zero, _ = bset.value(sigma_x.flat[inside])
        mode_zero = mode_zero*pb

        mode_min05, _ = bset.value(sigma_x.flat[inside]-0.5)
        mode_plu05, _ = bset.value(sigma_x.flat[inside]+0.5)
        mode_shift = (mode_min05  - mode_plu05)*pb*((sigma_x.flat[inside] > (l_limit + 0.5)) &
                                                (sigma_x.flat[inside] < (r_limit - 0.5)))

        mode_by13, _ = bset.value(sigma_x.flat[inside]/1.3)
        mode_stretch = mode_by13*pb/1.3 - mode_zero

        nbkpts = (np.log10(np.fmax(med_sn2, 11.0))).astype(int)

        xx = np.sum(xtemp, 1)/nspat
        profile_basis = np.column_stack((mode_zero,mode_shift))

        mode_shift_out = utils.bspline_profile(xtemp.flat[inside], norm_obj.flat[inside], norm_ivar.flat[inside], profile_basis
                                      ,maxiter=1,kwargs_bspline= {'nbkpts':nbkpts})
        # Check to see if the mode fit failed, if so punt and return a Gaussian
        if not np.any(mode_shift_out[1]):
            msgs.info('B-spline fit to trace correction failed for fit to ninside = {:}'.format(ninside) + ' pixels')
            msgs.info("Returning Gaussian profile")
            profile_model = return_gaussian(sigma_x, norm_obj, bspline_fwhm, med_sn2, obj_string,
                                            show_profile,ind=good, l_limit=l_limit, r_limit=r_limit, xlim=7.0)
            return (profile_model, trace_in, fwhmfit, med_sn2)


        mode_shift_set = mode_shift_out[0]
        temp_set = pydl.bspline(None, fullbkpt = mode_shift_set.breakpoints,nord=mode_shift_set.nord)
        temp_set.coeff = mode_shift_set.coeff[0, :]
        h0, _ = temp_set.value(xx)
        temp_set.coeff = mode_shift_set.coeff[1, :]
        h1, _ = temp_set.value(xx)
        ratio_10 = (h1/(h0 + (h0 == 0.0)))
        delta_trace_corr = ratio_10/(1.0 + np.abs(ratio_10)/0.1)
        trace_corr = trace_corr + delta_trace_corr

        profile_basis = np.column_stack((mode_zero,mode_stretch))
        mode_stretch_out = utils.bspline_profile(xtemp.flat[inside], norm_obj.flat[inside], norm_ivar.flat[inside], profile_basis,
                                            maxiter=1,fullbkpt = mode_shift_set.breakpoints)
        if not np.any(mode_stretch_out[1]):
            msgs.info('B-spline fit to width correction failed for fit to ninside = {:}'.format(ninside) + ' pixels')
            msgs.info("Returning Gaussian profile")
            profile_model  = return_gaussian(sigma_x, norm_obj, bspline_fwhm, med_sn2, obj_string,
                                                              show_profile,ind=good, l_limit=l_limit, r_limit=r_limit, xlim=7.0)
            return (profile_model, trace_in, fwhmfit, med_sn2)

        mode_stretch_set = mode_stretch_out[0]
        temp_set = pydl.bspline(None, fullbkpt = mode_stretch_set.breakpoints,nord=mode_stretch_set.nord)
        temp_set.coeff = mode_stretch_set.coeff[0, :]
        h0, _ = temp_set.value(xx)
        temp_set.coeff = mode_stretch_set.coeff[1, :]
        h2, _ = temp_set.value(xx)
        h0 = np.fmax(h0 + h2*mode_stretch.sum()/mode_zero.sum(),0.1)
        ratio_20 = (h2 / (h0 + (h0 == 0.0)))
        sigma_factor = 0.3 * ratio_20 / (1.0 + np.abs(ratio_20))

        msgs.info("Iteration# " + "{:3d}".format(iiter))
        msgs.info("Median abs value of trace correction = " + "{:8.3f}".format(np.median(np.abs(delta_trace_corr))))
        msgs.info("Median abs value of width correction = " + "{:8.3f}".format(np.median(np.abs(sigma_factor))))

        sigma = sigma*(1.0 + sigma_factor)
        area = area * h0/(1.0 + sigma_factor)

        sigma_x = norm_x / (np.outer(sigma, np.ones(nspat))) - np.outer(trace_corr, np.ones(nspat))

        # Update the profile B-spline fit for the next iteration
        if iiter < sigma_iter-1:
            ss = sigma_x.flat[inside].argsort()
            pb = (np.outer(area, np.ones(nspat,dtype=float))).flat[inside]
            keep = (bkpt >= sigma_x.flat[inside].min()) & (bkpt <= sigma_x.flat[inside].max())
            if keep.sum() == 0:
                keep = np.ones(bkpt.size, type=bool)
            bset_out = utils.bspline_profile(sigma_x.flat[inside[ss]],norm_obj.flat[inside[ss]],norm_ivar.flat[inside[ss]],pb[ss],
                                    nord = 4, bkpt=bkpt[keep],maxiter=2)
            if not np.any(bset_out[1]):
                msgs.info('B-spline to profile in trace and width correction loop failed for fit to ninside = {:}'.format(ninside) + ' pixels')
                msgs.info("Returning Gaussian profile")
                profile_model = return_gaussian(sigma_x, norm_obj, bspline_fwhm, med_sn2, obj_string,
                                                                  show_profile, ind=good, l_limit=l_limit,r_limit=r_limit, xlim=7.0)
                return (profile_model, trace_in, fwhmfit, med_sn2)

            bset = bset_out[0] # This updated bset used for the next set of trace corrections

    # Apply trace corrections only if they are small (added by JFH)
    if np.median(np.abs(trace_corr*sigma)) < max_trace_corr:
        xnew = trace_corr * sigma + trace_in
    else:
        xnew = trace_in

    fwhmfit = sigma*2.3548
    ss=sigma_x.flatten().argsort()
    inside, = np.where((sigma_x.flat[ss] >= min_sigma) &
                       (sigma_x.flat[ss] <= max_sigma) &
                       mask[ss] &
                       np.isfinite(norm_obj.flat[ss]) &
                       np.isfinite(norm_ivar.flat[ss]))
    pb = (np.outer(area, np.ones(nspat,dtype=float)))
    bset_out = utils.bspline_profile(sigma_x.flat[ss[inside]],norm_obj.flat[ss[inside]], norm_ivar.flat[ss[inside]], pb.flat[ss[inside]],
                            nord=4, bkpt = bkpt, upper = 10, lower=10)
    bset = bset_out[0]
    outmask = bset_out[1]

    # inmask = False for pixels within (min_sigma, max_sigma), True outside
    inmask = (sigma_x.flatten() > min_sigma) & (sigma_x.flatten() < max_sigma)
    full_bsp = np.zeros(nspec*nspat, dtype=float)
    sigma_x_inmask = sigma_x.flat[inmask]
    yfit_out, _  = bset.value(sigma_x_inmask)
    full_bsp[inmask] = yfit_out
    isrt = sigma_x_inmask.argsort()
    (peak, peak_x, lwhm, rwhm) = findfwhm(yfit_out[isrt] - median_fit, sigma_x_inmask[isrt])


    left_bool = (((full_bsp[ss] < (min_level+median_fit)) & (sigma_x.flat[ss] < peak_x)) | (sigma_x.flat[ss] < (peak_x-limit)))[::-1]
    ind_left, = np.where(left_bool)
    if ind_left.size == 0:
        lp = 0
    else:
        lp = np.fmax(ind_left.min(), 0)
    righ_bool = ((full_bsp[ss] < (min_level+median_fit)) & (sigma_x.flat[ss] > peak_x))  | (sigma_x.flat[ss] > (peak_x+limit))
    ind_righ, = np.where(righ_bool)
    if ind_righ.size == 0:
        rp = 0
    else:
        rp = np.fmax(ind_righ.min(), 0)

    l_limit = ((sigma_x.flat[ss])[::-1])[lp] - 0.1
    r_limit = sigma_x.flat[ss[rp]] + 0.1

    while True:
        l_limit += 0.1
        l_fit, _ = bset.value(np.asarray([l_limit]))
        l2, _ = bset.value(np.asarray([l_limit])* 0.9)
        l_deriv = (np.log(l2[0]) - np.log(l_fit[0]))/(0.1*l_limit)
        if (l_deriv < -1.0) | (l_limit >= -1.0):
            break

    while True:
        r_limit -= 0.1
        r_fit, _ = bset.value(np.asarray([r_limit]))
        r2, _ = bset.value(np.asarray([r_limit])* 0.9)
        r_deriv = (np.log(r2[0]) - np.log(r_fit[0]))/(0.1*r_limit)
        if (r_deriv > 1.0) | (r_limit <= 1.0):
            break


    # JXP kludge
    if prof_nsigma is not None:
       #By setting them to zero we ensure QA won't plot them in the profile QA.
       l_limit = 0.0
       r_limit = 0.0


    # Hack to fix degenerate profiles which have a positive derivative
    if (l_deriv < 0) and (r_deriv > 0) and no_deriv is False:
        left = sigma_x.flatten() < l_limit
        full_bsp[left] =  np.exp(-(sigma_x.flat[left]-l_limit)*l_deriv) * l_fit
        right = sigma_x.flatten() > r_limit
        full_bsp[right] = np.exp(-(sigma_x.flat[right] - r_limit) * r_deriv) * r_fit

    # Final object profile
    full_bsp = full_bsp.reshape(nspec,nspat)
    profile_model = full_bsp*pb
    res_mode = (norm_obj.flat[ss[inside]] - profile_model.flat[ss[inside]])*np.sqrt(norm_ivar.flat[ss[inside]])
    chi_good = (outmask == True) & (norm_ivar.flat[ss[inside]] > 0)
    chi_med = np.median(res_mode[chi_good]**2)
    chi_zero = np.median(norm_obj.flat[ss[inside]]**2*norm_ivar.flat[ss[inside]])

    msgs.info("--------------------  Results of Profile Fit --------------------")
    msgs.info(" min(fwhmfit)={:5.2f}".format(fwhmfit.min()) +
              " max(fwhmfit)={:5.2f}".format(fwhmfit.max()) + " median(chi^2)={:5.2f}".format(chi_med) +
              " nbkpts={:2d}".format(bkpt.size))
    msgs.info("-----------------------------------------------------------------")

    nxinf = np.sum(np.isfinite(xnew) == False)
    if (nxinf != 0):
        msgs.warn("Nan pixel values in trace correction")
        msgs.warn("Returning original trace....")
        xnew = trace_in
    inf = np.isfinite(profile_model) == False
    ninf = np.sum(inf)
    if (ninf != 0):
        msgs.warn("Nan pixel values in object profile... setting them to zero")
        profile_model[inf] = 0.0
    # Normalize profile
    norm = np.outer(np.sum(profile_model, 1), np.ones(nspat))
    if (np.sum(norm) > 0.0):
        profile_model = profile_model / norm

    info_string = "FWHM range:" + "{:5.2f}".format(fwhmfit.min()) + " - {:5.2f}".format(fwhmfit.max()) \
                  + ", S/N=" + "{:8.3f}".format(np.sqrt(med_sn2)) + ", median(chi^2)={:8.3f}".format(chi_med)
    title_string = obj_string + ' ' + info_string
    if(show_profile):
        qa_fit_profile(sigma_x, norm_obj/(pb + (pb == 0.0)), full_bsp,
                       l_limit = l_limit, r_limit = r_limit, ind = ss[inside], xlim = prof_nsigma, title = title_string)

#        p_show_profile = multiprocessing.Process(target=qa_fit_profile, args=(sigma_x, norm_obj/(pb + (pb == 0.0)), full_bsp),
#                                 kwargs={'l_limit': l_limit, 'r_limit': r_limit, 'title': title_string, 'ind': ss[inside],
#                                         'xlim': prof_nsigma})
#        p_show_profile.daemon = True
#        p_show_profile.start()

#    return (profile_model, xnew, fwhmfit, med_sn2, p_show_profile)
    return (profile_model, xnew, fwhmfit, med_sn2)


def parse_hand_dict(hand_extract_dict):
    """ Utility routine for objfind to parase the hand_extract_dict dictionary for hand selected apertures

    Parameters
    ----------
    hand_extract_dict:   dictionary

    Returns
    -------
    hand_spec:  spectral pixel location, numpy float 1-d array with size equal to number of hand aperatures requested

    hand_spat:  spatial pixel location, numpy float 1-d array with size equal to number of hand aperatures requested

    hand_det:   Detector for hand apertures. This should either be ba numpy float 1-d array with size equal to number of hand
                apertures requested, or a single number which applies to all the hand apertures provied by hand_spec, hand_spat

    hand_fwhm:  hand aperture fwhm for extraction. This should either be ba numpy float 1-d array with size equal to number of hand
                apertures requested, or a single number which applies to all the hand apertures provied by hand_spec, hand_spat

    Revision History
    ----------------
    23-June-2018  Written by J. Hennawi
    """


    if ('hand_extract_spec' not in hand_extract_dict.keys() | 'hand_extract_spat' not in hand_extract_dict.keys()):
        raise ValueError('hand_extract_spec and hand_extract_spat must be set in the hand_extract_dict')

    hand_extract_spec=np.asarray(hand_extract_dict['hand_extract_spec'])
    hand_extract_spat=np.asarray(hand_extract_dict['hand_extract_spat'])
    hand_extract_det = np.asarray(hand_extract_dict['hand_extract_det'])
    if(hand_extract_spec.size == hand_extract_spat.size == hand_extract_det.size) == False:
        raise ValueError('hand_extract_spec, hand_extract_spat, and hand_extract_det must have the same size in the hand_extract_dict')
    nhand = hand_extract_spec.size

    hand_extract_fwhm = hand_extract_dict.get('hand_extract_fwhm')
    if hand_extract_fwhm is not None:
        hand_extract_fwhm = np.asarray(hand_extract_fwhm)
        if(hand_extract_fwhm.size==hand_extract_spec.size):
            pass
        elif (hand_extract_fwhm.size == 1):
            hand_extract_fwhm = np.full(nhand, hand_extract_fwhm)
        else:
            raise ValueError('hand_extract_fwhm must either be a number of have the same size as hand_extract_spec and hand_extract_spat')
    else:
        hand_extract_fwhm = np.full(nhand, None)

    return (hand_extract_spec, hand_extract_spat, hand_extract_det, hand_extract_fwhm)



def iter_tracefit(image, xinit_in, ncoeff, inmask = None, fwhm = 3.0, niter=6,gweight=False,show_fits=False, idx = None):
    """ Utility routine for object find to iteratively trace and fit. Used by both objfind and ech_objfind

    Parameters
    ----------
    image: ndaarray, float
        Image of objects to be traced
    xinit_in: ndarray, float
        Initial guesses for spatial direction trace. This can either be an 2-d  array with shape
        (nspec, nTrace) array, or a 1-d array with shape (nspec) for the case of a single trace.
    ncoeff: int
        Order of polynomial fits to trace

    Optional Parameter
    ------------------
    inmask: ndarray, bool
        Input mask for the image

    fwhm: float
        fwhm width parameter for the flux or gaussian weighted tracing. For flux weighted trace the code does a third
        of the iterations with window 1.3*fwhm, a third with 1.1*fwhm, and a third with fwhm. For Gaussian weighted tracing
        it uses the fwhm to determine the sigma of the Gausisan which is used for all iterations.
    gweight: bool, default = False
        If gweight is True the routine does Gaussian weighted tracing, if it is False it will do flux weighted tracing.
        Normally the approach is to do a round of flux weighted tracing first, and then refine the traces with Gaussian
        weighted tracing.
    show_fits: bool, default = False
        Will plot the data and the fits.
    idx: ndarray of strings, default = None
        Array of idx IDs for each object. Used only if show_fits is true for the plotting.


    Returns
    -------
    xpos: ndarray, float
       The output has the same size as xinit_in and contains the fit to the spatial direction of trace for each
       object.



    Revision History
    ----------------
    23-June-2018  Written by J. Hennawi
    """


    if inmask is None:
        inmask = np.ones_like(image,dtype=bool)

    nspec = xinit_in.shape[0]
    nobj = xinit_in.shape[1]
    spec_vec = np.arange(nspec)

    msgs.info('Fitting the object traces')
    # Iterate flux weighted centroiding
    fwhm_vec = np.zeros(niter)
    fwhm_vec[0:niter//3] = 1.3*fwhm
    fwhm_vec[niter//3:2*niter//3] = 1.1*fwhm
    fwhm_vec[2*niter//3:] = fwhm

    if gweight:
        title_text = 'Gaussian Weighted'
    else:
        title_text = 'Flux Weighted'

    xfit1 = np.copy(xinit_in)
    for iiter in range(niter):
        if gweight:
            xpos1, xerr1 = trace_slits.trace_gweight(image*inmask,xfit1, invvar=inmask.astype(float),sigma=fwhm/2.3548)
        else:
            xpos1, xerr1 = trace_slits.trace_fweight(image*inmask,xfit1, invvar = inmask.astype(float), radius = fwhm_vec[iiter])

        # Do not do any kind of masking based on xerr1. Trace fitting is much more robust when masked pixels are simply
        # replaced by the tracing crutch
        # ToDO add maxdev functionality by adding kwargs_reject to xy2traceset
        xinvvar = np.ones_like(xpos1.T) # Do not do weighted fits, i.e. uniform weights but set the errro to 1.0 pixel
        pos_set1 = pydl.xy2traceset(np.outer(np.ones(nobj),spec_vec), xpos1.T, ncoeff = ncoeff, maxdev = 5.0,
                                    maxiter=25,invvar = xinvvar)
        xfit1 = pos_set1.yfit.T
        # bad pixels have errors set to 999 and are returned to lie on the input trace. Use this only for plotting below
        tracemask1 = xerr1 > 990.0 # bad pixels have errors set to 999 and are returned to lie on the input trace
        # Plot all the points that were not masked initially
        if(show_fits) & (iiter == niter - 1):
            for iobj in range(nobj):
                nomask = (tracemask1[:,iobj]==0)
                plt.plot(spec_vec[nomask],xpos1[nomask,iobj],marker='o', c='k', markersize=3.0,linestyle='None',label=title_text + ' Centroid')
                plt.plot(spec_vec,xinit_in[:,iobj],c='g', zorder = 20, linewidth=2.0,linestyle='--', label='initial guess')
                plt.plot(spec_vec,xfit1[:,iobj],c='red',zorder=10,linewidth = 2.0, label ='fit to trace')
                if np.any(~nomask):
                    plt.plot(spec_vec[~nomask],xfit1[~nomask,iobj], c='blue',marker='+',markersize=5.0,linestyle='None',zorder= 20, label='masked points, set to init guess')
                try:
                    plt.title(title_text + ' Centroid to object {:s}.'.format(idx[iobj]))
                except TypeError:
                    plt.title(title_text + ' Centroid to object {:d}.'.format(iobj))
                plt.ylim((0.995*xfit1[:, iobj].min(), 1.005*xfit1[:, iobj].max()))
                plt.xlabel('Spectral Pixel')
                plt.ylabel('Spatial Pixel')
                plt.legend()
                plt.show()

    return xfit1


specobj_dict = {'setup': None, 'slitid': None, 'scidx': 1, 'det': 1, 'objtype': 'science'}


def objfind(image, thismask, slit_left, slit_righ, inmask = None, fwhm = 3.0,
<<<<<<< HEAD
            hand_extract_dict = None, std_trace = None, ncoeff = 5, nperslit = 10,  bg_smth = 5.0,
            extract_maskwidth = 3.0, sig_thresh = 5.0, peak_thresh = 0.0, abs_thresh = 0.0, trim_edg = (5,5), objmask_nthresh = 2.0,
=======
            hand_extract_dict = None, std_trace = None, ncoeff = 5, nperslit = None,  bg_smth = 5.0,
            extract_maskwidth = 3.0, sig_thresh = 5.0, peak_thresh = 0.0, abs_thresh = 0.0, trim_edg = (3,3), objmask_nthresh = 2.0,
>>>>>>> 44df56e8
            specobj_dict=specobj_dict, show_peaks=False, show_fits = False, show_trace = False, qa_title=''):

    """ Find the location of objects in a slitmask slit or a echelle order.


    Parameters
    ----------
    image :  float ndarray
        Image to search for objects from. This image has shape (nspec, nspat) image.shape where the first dimension (nspec)
        is spectral, and second dimension (nspat) is spatial. Note this image can either have the sky background in it, or have already been sky subtracted.
        Object finding works best on sky-subtracted images, but often one runs on the frame with sky first to identify the brightest
        objects which are then masked (see skymask below) in sky subtraction.

    thismask:  boolean ndarray
        Boolean mask image specifying the pixels which lie on the slit/order to search for objects on.
        The convention is: True = on the slit/order, False  = off the slit/order

    slit_left:  float ndarray
        Left boundary of slit/order to be extracted (given as floating pt pixels). This a 1-d array with shape (nspec, 1)
        or (nspec)

    slit_righ:  float ndarray
        Left boundary of slit/order to be extracted (given as floating pt pixels). This a 1-d array with shape (nspec, 1)
        or (nspec)


    Optional Parameters
    -------------------
    inmask: float ndarray, default = None
        Input mask image.
    fwhm: float, default = 3.0
        Estimated fwhm of the objects in pixels
    hand_extract_dict: dict, default = None
        Dictionary containing information about apertures requested by user that should be place by hand in the object list.
        This option is useful for cases like an emission line obect that the code fails to find with its significance threshold
    std_trace: float ndarray, shape = (nspec,), default = None
        This is a one dimensioal array containing the standard star trace which is used as a crutch for tracing. If the
        no standard star is provided the code uses the the slit boundaries as the crutch.
    ncoeff: int, default = 5
        Order of legendre polynomial fits to the trace
    nperslit: int, default = 10
        Maximum number of objects allowed per slit. The code will take the nperslit most significant detections.
    bg_smth: float, default = 5.0
        Size of the smoothing kernel in units of fwhm used to determine the background level from the smash of the image
        along the curved traces. This background subtracted smashed image is used for peak finding to identify objects
    extract_maskwidth: float, default = 3.0
        This parameter determines the initial size of the region in units of fwhm that will be used for local sky subtraction in the routine
        skysub.local_skysub_extract.
    sig_thresh: float, default = 5.0
        Significance threshold for object detection. The code uses the maximum of the thresholds defined by sig_thresh,
        peak_thresh, and abs_thresh.
         For the default behavior peak_thresh and abs_thresh are zero, so sig_thresh defines the threshold.
    peak_thresh: float, default = 0.0
        Peak threshold for object detection. This is a number between 0 and 1 and represents the fraction of the brightest
        object on the slit that will be kept as an object, i.e. if ymax is the brightest object of the spectrum smashed
        out in the spectral direction, all objects with ypeak > peak_thresh*ymak are kept. The code uses the maximum of the
        thresholds defined by sig_thresh, peak_thers, and abs_thresh.
    abs_thresh: float, defalt = 0.0.
        Absolute threshold for object detection.  Objects are found by smashing out the spectral direction along the curved
        slit/order traces, and abs_thresh is in the units of this smashed profile.  The code uses the maximum of the
        thresholds defined by sig_thresh, peak_thers, and abs_thresh.
    trim_edg: tuple of integers or float, default = (3,3)
        Ignore objects within this many pixels of the left and right slit boundaries, where the first element refers to the left
        and second refers to the right.
    objmask_nthresh: float, default = 2.0
        The multiple of the final object finding threshold (see above) which is used to create the object using the value
        of the peak flux in the slit profile (image with the spectral direction smashed out).

    Returns
    -------
    fextract:   ndarray
       Extracted flux at positions specified by (left<-->right, ycen). The output will have the same shape as
       Left and Right, i.e.  an 2-d  array with shape (nspec, nTrace) array if multiple traces were input, or a 1-d array with shape (nspec) for
       the case of a single trace.


    Revision History
    ----------------
    10-Mar-2005  First version written by D. Schlegel, LBL
    2005-2018    Improved by J. F. Hennawi and J. X. Prochaska
    23-June-2018 Ported to python by J. F. Hennawi and significantly improved
    """

#    proc_list = []  # List of processes for interactive plotting, these are passed back in case the user wants to terminate them
    # Check that peak_thresh values make sense
    if ((peak_thresh >=0.0) & (peak_thresh <=1.0)) == False:
        msgs.error('Invalid value of peak_thresh. It must be between 0.0 and 1.0')

    frameshape = image.shape
    nspec = frameshape[0]
    nspat = frameshape[1]
    specmid = nspec//2

    # Some information about this slit we need for later when we instantiate specobj objects
    spec_vec = np.arange(nspec)
    spat_vec = np.arange(nspat)
    slit_spec_pos = nspec/2.0

    slit_spat_pos = (np.interp(slit_spec_pos, spec_vec, slit_left), np.interp(slit_spec_pos, spec_vec, slit_righ))

    ximg, edgmask = pixels.ximg_and_edgemask(slit_left, slit_righ, thismask, trim_edg = trim_edg)

    # If a mask was not passed in, create it
    if inmask is None:
        inmask = thismask


    thisimg =image*(thismask & inmask & (edgmask == False))
    #  Smash the image (for this slit) into a single flux vector.  How many pixels wide is the slit at each Y?
    xsize = slit_righ - slit_left
    nsamp = np.ceil(np.median(xsize))
    # Mask skypixels with 2 fwhm of edge
    left_asym = np.outer(slit_left,np.ones(int(nsamp))) + np.outer(xsize/nsamp, np.arange(nsamp))
    righ_asym = left_asym + np.outer(xsize/nsamp, np.ones(int(nsamp)))
    # This extract_asymbox2 call smashes the image in the spectral direction along the curved object traces
    flux_spec = extract_asymbox2(thisimg, left_asym, righ_asym)
    flux_mean, flux_median, flux_sig = sigma_clipped_stats(flux_spec,axis=0, sigma = 4.0)
    if (nsamp < 9.0*fwhm):
        fluxsub = flux_mean.data - np.median(flux_mean.data)
    else:
        kernel_size= int(np.ceil(bg_smth*fwhm) // 2 * 2 + 1) # This ensure kernel_size is odd
        fluxsub = flux_mean.data - scipy.signal.medfilt(flux_mean.data, kernel_size=kernel_size)
        # This little bit below deals with degenerate cases for which the slit gets brighter toward the edge, i.e. when
        # alignment stars saturate and bleed over into other slits. In this case the median smoothed profile is the nearly
        # everywhere the same as the profile itself, and fluxsub is full of zeros (bad!). If 90% or more of fluxsub is zero,
        # default to use the unfiltered case
        isub_bad = (fluxsub == 0.0)
        frac_bad = np.sum(isub_bad)/nsamp
        if frac_bad > 0.9:
            fluxsub = flux_mean.data - np.median(flux_mean.data)

    fluxconv = scipy.ndimage.filters.gaussian_filter1d(fluxsub, fwhm/2.3548,mode='nearest')

    #xcen, sigma_pk, ledg, redg = find_nminima(-fluxconv,nfind=nperslit, width = pkwdth,minsep = np.fmax(fwhm, pkwdth))
    #xcen_neg,sigma_pk_neg,ledg_neg,redg_neg = find_nminima(fluxconv,nfind=nperslit, width = pkwdth,minsep = np.fmax(fwhm, pkwdth))
    #ypeak = np.interp(xcen,np.arange(nsamp),fluxconv)
    #ypeak_neg = np.interp(xcen_neg,np.arange(nsamp),fluxconv)

    # Perform initial finding with a very liberal threshold
    ypeak, _, xcen, sigma_pk, _, _, _, _ = arc.detect_lines(fluxconv, cont_subtract = False, fwhm = fwhm,
                                                            input_thresh = 'None',debug=False)
    ypeak_neg, _, xcen_neg, sigma_pk_neg, _, _, _, _ = arc.detect_lines(-fluxconv, cont_subtract = False, fwhm = fwhm,
                                                                        input_thresh = 'None',debug=False)
    # Only mask the strong peaks
    (mean0, med0, sigma0)     = sigma_clipped_stats(fluxconv, sigma=2.5)
    # Create a mask for pixels to use for a background flucutation level estimate. Mask spatial pixels that hit an object
    imask_pos = np.ones(int(nsamp), dtype=bool)
    imask_neg = np.ones(int(nsamp), dtype=bool)
    xvec = np.arange(nsamp)
    xcen_pos_top = xcen[ypeak > (med0 + sig_thresh*sigma0)]
    xcen_neg_top = xcen_neg[ypeak_neg < (med0 - sig_thresh*sigma0)]

    for xx in xcen_pos_top:
        ibad = (np.abs(xvec - xx) <= 2.0*fwhm)
        imask_pos[ibad] = False
    for xx in xcen_neg_top:
        ibad = (np.abs(xvec - xx) <= 2.0*fwhm)
        imask_neg[ibad] = False

    # Good pixels for flucutation level estimate. Omit edge pixels and pixels within a fwhm of a candidate object
    igd = imask_pos & imask_neg & (xvec > trim_edg[0]) & (xvec <= (nsamp-trim_edg[1]))
    if np.any(igd) == False:
        igd = np.ones(int(nsamp),dtype=bool) # if all pixels are masked for some reason, don't mask

    (mean, med, skythresh) = sigma_clipped_stats(fluxconv[igd], sigma=1.5)
    (mean, med, sigma)     = sigma_clipped_stats(fluxconv[igd], sigma=2.5)
    if(skythresh == 0.0) & (sigma != 0.0):
        skythresh = sigma
    elif(skythresh == 0.0) & (sigma==0.0):  # if both SKYTHRESH and sigma are zero mask out the zero pixels and reavaluate
        good = fluxconv > 0.0
        if np.any(good) == True:
            (mean, med_sn2, skythresh) = sigma_clipped_stats(fluxconv[good], sigma=1.5)
            (mean, med_sn2, sigma) = sigma_clipped_stats(fluxconv[good], sigma=2.5)
        else:
            msgs.error('Object finding failed. All the elements of the fluxconv spatial profile array are zero')
    else:
        pass

    # Get rid of peaks within trim_edg of slit edge which are almost always spurious, this should have been handled
    # with the edgemask, but we do it here anyway
    not_near_edge = (xcen > trim_edg[0]) & (xcen < (nsamp - trim_edg[1]))
    if np.any(~not_near_edge):
        msgs.warn('Discarding {:d}'.format(np.sum(~not_near_edge)) + ' at spatial pixels spat = {:}'.format(xcen[~not_near_edge]) +
                  ' which land within trim_edg = (left, right) = {:}'.format(trim_edg) +
                  ' pixels from the slit boundary for this nsamp = {:5.2f}'.format(nsamp) + ' wide slit')
        msgs.warn('You must decrease from the current value of trim_edg in order to keep them')
        msgs.warn('Such edge objects are often spurious')

    xcen = xcen[not_near_edge]
    ypeak = ypeak[not_near_edge]

    # If the user requested the nperslit most significant peaks have been requested, then grab and return only these lines
    if nperslit is not None:
        if nperslit > len(ypeak):
            msgs.warn('Requested nperslit = {:}'.format(nperslit) + ' most significant objects but only npeak = {:}'.format(len(xcen)) +
                      ' were found. Returning all the objects found.')
        else:
            ikeep = (ypeak.argsort()[::-1])[0:nperslit]
            xcen = xcen[ikeep]
            ypeak = ypeak[ikeep]
    npeak = len(xcen)

    # Instantiate a null specobj
    sobjs = specobjs.SpecObjs()
    # Choose which ones to keep and discard based on threshold params. Create SpecObj objects
    if npeak > 0:
        # Possible thresholds    [significance,  fraction of brightest, absolute]
        threshvec = np.array([sig_thresh*sigma, peak_thresh*ypeak.max(), abs_thresh])
        threshold = threshvec.max()
        if threshvec.argmax() == 0:
            msgs.info('Used SIGNIFICANCE threshold: sig_thresh = {:3.1f}'.format(sig_thresh) +
                      ' * sigma = {:5.2f}'.format(sigma))
        elif threshvec.argmax() == 1:
            msgs.info('Used FRACTION of BRIGHTEST threshold: peak_thresh = {:3.1f}'.format(peak_thresh) +
                      ' * ypeak_max = {:5.2f}'.format(ypeak.max()))
        elif threshvec.argmax() == 2:
            msgs.info('Used ABSOLUTE threshold of abs_thresh = {:5.2f}'.format(abs_thresh))
        msgs.info('Object finding threshold of: {:5.2f}'.format(threshold))
        # Trim to only objects above this threshold
        ikeep = (ypeak >= threshold)
        xcen = xcen[ikeep]
        ypeak = ypeak[ikeep]
        nobj_reg = len(xcen)
        # Now create SpecObj objects for all of these
        for iobj in range(nobj_reg):
            # ToDo Label with objid and objind here?
            thisobj = specobjs.SpecObj(frameshape, slit_spat_pos, slit_spec_pos, det = specobj_dict['det'],
                              setup = specobj_dict['setup'], slitid = specobj_dict['slitid'],
                              scidx = specobj_dict['scidx'], objtype=specobj_dict['objtype'])
            thisobj.spat_fracpos = xcen[iobj]/nsamp
            thisobj.smash_peakflux = ypeak[iobj]
            thisobj.smash_nsig = ypeak[iobj]/sigma
            sobjs.add_sobj(thisobj)
    else:
        nobj_reg = 0


    # ToDo Also plot the edge trimming boundaries on the QA here.
    if show_peaks:
        spat_approx_vec = slit_left[specmid] + xsize[specmid]*np.arange(nsamp)/nsamp
        spat_approx = slit_left[specmid] + xsize[specmid]*xcen/nsamp

        # Define the plotting function
        #def plot_show_peaks():
        plt.plot(spat_approx_vec, fluxsub/sigma, color ='cornflowerblue',linestyle=':', label='Collapsed Flux')
        plt.plot(spat_approx_vec, fluxconv/sigma, color='black', label = 'FWHM Convolved')
        plt.hlines(threshold/sigma,spat_approx_vec.min(),spat_approx_vec.max(), color='red',linestyle='--', label='Threshold')
        plt.hlines(1.0,spat_approx_vec.min(),spat_approx_vec.max(), color='green',linestyle=':', label='+- 1 sigma')
        plt.hlines(-1.0,spat_approx_vec.min(),spat_approx_vec.max(), color='green',linestyle=':')

        plt.plot(spat_approx, ypeak/sigma, color='red', marker='o', markersize=10.0, mfc='lawngreen', fillstyle='full',
        linestyle='None', zorder = 10,label='Object Found')
        plt.legend()
        plt.xlabel('Approximate Spatial Position (pixels)')
        plt.ylabel('F/sigma (significance)')
        plt.title(qa_title)
        plt.show()

        # Execute the interactive plot as another process
        #p_show_peaks = multiprocessing.Process(target=plot_show_peaks)
        #p_show_peaks.daemon = True # This allows the __main__ to exit without this window blocking it
        #p_show_peaks.start()
        #proc_list.append(p_show_peaks)


    # Now loop over all the regular apertures and assign preliminary traces to them.
    for iobj in range(nobj_reg):
        # Was a standard trace provided? If so, use that as a crutch.
        if std_trace is not None:
            msgs.info('Using input STANDARD star trace as crutch for object tracing'.format(threshold))
            x_trace = np.interp(specmid, spec_vec, std_trace)
            #shift = slit_left + xsize*sobjs[iobj].spat_fracpos - x_trace
            shift = np.interp(specmid, spec_vec,
                              slit_left + xsize * sobjs[iobj].spat_fracpos) - x_trace
            sobjs[iobj].trace_spat = std_trace + shift
        else:    # If no standard is provided shift left slit boundary over to be initial trace
            # ToDO make this the average left and right boundary instead. That would be more robust.
            sobjs[iobj].trace_spat = slit_left  + xsize*sobjs[iobj].spat_fracpos
        sobjs[iobj].trace_spec = spec_vec
        sobjs[iobj].spat_pixpos = sobjs[iobj].trace_spat[specmid]
        # Set the idx for any prelminary outputs we print out. These will be updated shortly
        sobjs[iobj].set_idx(echelle=True)

        # Determine the fwhm max
        yhalf = 0.5*sobjs[iobj].smash_peakflux
        xpk = sobjs[iobj].spat_fracpos*nsamp
        x0 = int(np.rint(xpk))
        # TODO It seems we have two codes that do similar things, i.e. findfwhm in arextract.py. Could imagine having one
        # Find right location where smash profile croses yhalf
        if x0 < (int(nsamp)-1):
            ind_righ, = np.where(fluxconv[x0:] < yhalf)
            if len(ind_righ) > 0:
                i2 = ind_righ[0]
                if i2 == 0:
                    xrigh = None
                else:
                    xrigh_int = scipy.interpolate.interp1d(fluxconv[x0 + i2-1:x0 + i2 + 1], x0 + np.array([i2-1,i2],dtype=float),assume_sorted=False)
                    xrigh = xrigh_int([yhalf])[0]
            else:
                xrigh = None
        else:
            xrigh = None
        # Find left location where smash profile crosses yhalf
        if x0 > 0:
            ind_left, = np.where(fluxconv[0:np.fmin(x0+1,int(nsamp)-1)] < yhalf)
            if len(ind_left) > 0:
                i1 = (ind_left[::-1])[0]
                if i1 == (int(nsamp)-1):
                    xleft = None
                else:
                    xleft_int = scipy.interpolate.interp1d(fluxconv[i1:i1+2],np.array([i1,i1+1],dtype=float), assume_sorted= False)
                    xleft = xleft_int([yhalf])[0]
            else:
                xleft = None
        else:
            xleft = None

        if (xleft is None) & (xrigh is None):
            fwhm_measure = None
        elif xrigh is None:
            fwhm_measure = 2.0*(xpk- xleft)
        elif xleft is None:
            fwhm_measure = 2.0*(xrigh - xpk)
        else:
            fwhm_measure = (xrigh - xleft)

        if fwhm_measure is not None:
            sobjs[iobj].fwhm = np.sqrt(np.fmax(fwhm_measure**2 - fwhm**2, (fwhm/2.0)**2)) # Set a floor of fwhm/2 on fwhm
        else:
            sobjs[iobj].fwhm = fwhm


    objmask = np.zeros_like(thismask, dtype=bool)
    skymask = np.copy(thismask)
    if (len(sobjs) == 0) & (hand_extract_dict == None):
        msgs.info('No objects found')
        return (specobjs.SpecObjs(), skymask[thismask], objmask[thismask])


    msgs.info('Fitting the object traces')

    # Note the transpose is here to pass in the trace_spat correctly.
    xinit_fweight = np.copy(sobjs.trace_spat.T)
    xfit_fweight = iter_tracefit(image, xinit_fweight,ncoeff,inmask = inmask, fwhm=fwhm,idx = sobjs.idx, show_fits=show_fits)
    xinit_gweight = np.copy(xfit_fweight)
    xfit_gweight = iter_tracefit(image, xinit_gweight,ncoeff,inmask = inmask, fwhm=fwhm,gweight = True, idx = sobjs.idx, show_fits=show_fits)

    # assign the final trace
    for iobj in range(nobj_reg):
        sobjs[iobj].trace_spat = xfit_gweight[:, iobj]
        sobjs[iobj].spat_pixpos = sobjs[iobj].trace_spat[specmid]
        sobjs[iobj].set_idx()


    # Now deal with the hand apertures if a hand_extract_dict was passed in. Add these to the SpecObj objects
    if hand_extract_dict is not None:
        # First Parse the hand_dict
        hand_extract_spec, hand_extract_spat, hand_extract_det, hand_extract_fwhm = parse_hand_dict(hand_extract_dict)
        # Determine if these hand apertures land on the slit in question
        hand_on_slit = thismask[int(np.rint(hand_extract_spec)),int(np.rint(hand_extract_spat))]
        hand_extract_spec = hand_extract_spec[hand_on_slit]
        hand_extract_spat = hand_extract_spat[hand_on_slit]
        hand_extract_det  = hand_extract_det[hand_on_slit]
        hand_extract_fwhm = hand_extract_fwhm[hand_on_slit]
        nobj_hand = len(hand_extract_spec)

        # Decide how to assign a trace to the hand objects
        if nobj_reg > 0:  # Use brightest object on slit?
            smash_peakflux = sobjs.smash_peakflux
            ibri = smash_peakflux.argmax()
            trace_model = sobjs[ibri].trace_spat
            med_fwhm_reg = np.median(sobjs.fwhm)
        elif std_trace is not None:   # If no objects found, use the standard?
            trace_model = std_trace
        else:  # If no objects or standard use the slit boundary
            trace_model = slit_left
        # Loop over hand_extract apertures and create and assign specobj
        for iobj in range(nobj_hand):
            thisobj = specobjs.SpecObj(frameshape, slit_spat_pos, slit_spec_pos,
                                       det=specobj_dict['det'],
                                       setup=specobj_dict['setup'], slitid=specobj_dict['slitid'],
                                       scidx=specobj_dict['scidx'], objtype=specobj_dict['objtype'])
            thisobj.hand_extract_spec = hand_extract_spec[iobj]
            thisobj.hand_extract_spat = hand_extract_spat[iobj]
            thisobj.hand_extract_det = hand_extract_det[iobj]
            thisobj.hand_extract_fwhm = hand_extract_fwhm[iobj]
            thisobj.hand_extract_flag = True
            f_ximg = scipy.interpolate.RectBivariateSpline(spec_vec, spat_vec, ximg)
            thisobj.spat_fracpos = f_ximg(thisobj.hand_extract_spec, thisobj.hand_extract_spat, grid=False) # interpolate from ximg
            thisobj.smash_peakflux = np.interp(thisobj.spat_fracpos*nsamp,np.arange(nsamp),fluxconv) # interpolate from fluxconv
            # assign the trace
            spat_0 = np.interp(thisobj.hand_extract_spec, spec_vec, trace_model)
            shift = thisobj.hand_extract_spat - spat_0
            thisobj.trace_spat = trace_model + shift
            thisobj.trace_spec = spec_vec
            thisobj.spat_pixpos = thisobj.trace_spat[specmid]
            thisobj.set_idx()
            if hand_extract_fwhm[iobj] is not None: # If a hand_extract_fwhm was input use that for the fwhm
                thisobj.fwhm = hand_extract_fwhm[iobj]
            elif nobj_reg > 0: # Otherwise is None was input, then use the median of objects on this slit if they are present
                thisobj.fwhm = med_fwhm_reg
            else:  # Otherwise just use the fwhm parameter input to the code (or the default value)
                thisobj.fwhm = fwhm
            sobjs.add_sobj(thisobj)


    nobj = len(sobjs)
    # If there are no regular aps and no hand aps, just return
    #if nobj == 0:
    #    return (None, skymask, objmask)

    ## Okay now loop over all the regular aps and exclude any which within a fwhm of the hand_extract_APERTURES
    if nobj_reg > 0 and hand_extract_dict is not None:
        spat_pixpos = sobjs.spat_pixpos
        hand_flag = sobjs.hand_extract_flag
        spec_fwhm = sobjs.fwhm
        #spat_pixpos = np.array([spec.spat_pixpos for spec in specobjs])
        #hand_flag = np.array([spec.hand_extract_flag for spec in specobjs])
        #spec_fwhm = np.array([spec.fwhm for spec in specobjs])
        reg_ind, = np.where(hand_flag == False)
        hand_ind, = np.where(hand_flag == True)
        med_fwhm = np.median(spec_fwhm[hand_flag == False])
        spat_pixpos_hand = spat_pixpos[hand_ind]
        keep = np.ones(nobj,dtype=bool)
        for ireg in range(nobj_reg):
            close = np.abs(sobjs[reg_ind[ireg]].spat_pixpos - spat_pixpos_hand) <= 0.6*med_fwhm
            if np.any(close):
                # Print out a warning
                msgs.warn('Deleting object {:s}'.format(sobjs[reg_ind[ireg]].idx) +
                          ' because it collides with a user specified hand_extract aperture')
                for ihand in range(len(close)):
                    if close[ihand] == True:
                        msgs.warn('Hand aperture at (hand_extract_spec, hand_extract_spat) = ({:6.2f}'.format(sobjs[hand_ind[ihand]].hand_extract_spec) +
                                  ',{:6.2f})'.format(sobjs[hand_ind[ihand]].hand_extract_spat) +
                                  ' lands within 0.6*med_fwhm = {:4.2f}'.format(0.6*med_fwhm) + ' pixels of this object')
                keep[reg_ind[ireg]] = False

        sobjs = sobjs[keep]

    # Sort objects according to their spatial location
    nobj = len(sobjs)
    spat_pixpos = sobjs.spat_pixpos
    sobjs = sobjs[spat_pixpos.argsort()]
    # Assign integer objids
    #ToDo Replace with sobjs[:].objid = np.arange(nobj) once the _setitem functionality is figured out
    for ii in range(nobj):
        sobjs[ii].objid = ii +1

    # Assign the maskwidth and compute some inputs for the object mask
    xtmp = (np.arange(nsamp) + 0.5)/nsamp
    qobj = np.zeros_like(xtmp)
    for iobj in range(nobj):
        if skythresh > 0.0:
            sobjs[iobj].maskwidth = extract_maskwidth*sobjs[iobj].fwhm*(1.0 + 0.5*np.log10(np.fmax(sobjs[iobj].smash_peakflux/skythresh,1.0)))
        else:
            sobjs[iobj].maskwidth = extract_maskwidth*sobjs[iobj].fwhm
        sep = np.abs(xtmp-sobjs[iobj].spat_fracpos)
        sep_inc = sobjs[iobj].maskwidth/nsamp
        close = sep <= sep_inc
        qobj[close] += sobjs[iobj].smash_peakflux*np.exp(np.fmax(-2.77*(sep[close]*nsamp)**2/sobjs[iobj].fwhm**2,-9.0))

    # Create an objmask
    objmask[thismask] = np.interp(ximg[thismask],xtmp,qobj) > (objmask_nthresh*threshold)

    # Still have to make the skymask
    all_fwhm = sobjs.fwhm
    med_fwhm = np.median(all_fwhm)
    for iobj in range(nobj):
        for ispec in range(nspec):
            spat_min = np.fmin(np.fmax(int(np.floor(sobjs[iobj].trace_spat[ispec] - med_fwhm)),0),nspat)
            spat_max = np.fmin(np.fmax(int(np.ceil(sobjs[iobj].trace_spat[ispec] + med_fwhm)),0),nspat)
            skymask[ispec,spat_min:spat_max] = False


    # If requested display the resulting traces on top of the image
    if (nobj > 0) & (show_trace):
        viewer, ch = ginga.show_image(image*(thismask*inmask))
        ginga.show_slits(viewer, ch, slit_left.T, slit_righ.T, slit_ids = sobjs[0].slitid)
        for iobj in range(nobj):
            if sobjs[iobj].hand_extract_flag == False:
                color = 'orange'
            else:
                color = 'blue'
            ginga.show_trace(viewer, ch,sobjs[iobj].trace_spat, trc_name = sobjs[iobj].idx, color=color)

#    if show_fits or show_peaks:
#        plt.ioff()

    # Clean up interactive plots if they exist
#    if show_peaks:
#        time.sleep(5)
#        p_show_peaks.terminate()
#        p_show_peaks.join()

#    if show_fits:
#        p_show_flux_wt.terminate()
#        p_show_gauss_wt.terminate()


    return sobjs, skymask[thismask], objmask[thismask]



def pca_trace(xinit, usepca = None, npca = None, pca_explained_var=99.0,
              coeff_npoly = None, debug=True, order_vec = None, lower = 3.0,
              upper = 3.0, minv = None,maxv = None, maxrej=1,
              xinit_mean = None):

    """
    Use a PCA model to determine the best object (or slit edge) traces for echelle spectrographs.

    Parameters
    ----------
    xinit:  ndarray, (nspec, norders)
       Array of input traces that one wants to PCA model. For object finding this will be the traces for orders where
       an object was detected. If an object was not detected on some orders (see ech_objfind), the standard star
       (or order boundaries)  will be  assigned to these orders at the correct fractional slit position, and a joint PCA
       fit will be performed to the detected traces and the standard/slit traces.

    Optional Parameters
    -------------------
    usepca: ndarray, bool (norders,), default = None
       Orders which have True are those that will be predicted by extrapolating the fit of the PCA coefficents for those
       orders which have False set in this array. The default is None, which means that the coefficients of all orders
       will be fit simultaneously and no extrapolation will be performed. For object finding, we use the standard star
       (or slit boundaries) as the input for orders for which a trace is not identified and fit the coefficients of all
       simultaneously. Thus no extrapolation is performed. For tracing slit boundaries it may be useful to perform
       extrapolations.
    npca: int, default = None
       number of PCA components to be kept. The maximum number of possible PCA components would be = norders, which is to say
       that no PCA compression woulud be performed. For the default of None, npca will be automatically determinedy by
       calculating the minimum number of components required to explain 99% (pca_explained_var) of the variance in the different orders.
    pca_explained_var: float, default = 99
       Amount of explained variance cut used to determine where to truncate the PCA, i.e. to determine npca.

    coeff_npoly: int, default = None
       Order of polynomial fits used for PCA coefficients fitting. The defualt is None, which means that coeff_noly
       will be automatically determined by taking the number of orders into account. PCA components that explain
       less variance (and are thus much noiser) are fit with lower order.

    debug: bool, default = False
        Show plots useful for debugging.

    Returns:
    --------
    pca_fit:  ndarray, float (nspec, norders)
        Array with the same size as xinit, which contains the pca fitted orders.
    """

    nspec = xinit.shape[0]
    norders = xinit.shape[1]

    if order_vec is None:
        order_vec = np.arange(norders,dtype=float)

    if usepca is None:
        usepca = np.zeros(norders,dtype=bool)

    # use_order = True orders used to predict the usepca = True bad orders
    use_order = np.invert(usepca)
    ngood = np.sum(use_order)

    # Take out the mean position of each input trace
    if xinit_mean is None:
        xinit_mean = np.mean(xinit,0)

    xpca = xinit - xinit_mean
    xpca_use = xpca[:, use_order].T
    if npca is None:
        pca_full = PCA()
        pca_full.fit(xpca_use)
        var = np.cumsum(np.round(pca_full.explained_variance_ratio_, decimals=6) * 100)
        if var[0]>=pca_explained_var:
            npca = 1
            msgs.info('The first PCA component contains more than {:5.3f} of the information'.format(pca_explained_var))
        else:
            npca = int(np.ceil(np.interp(pca_explained_var, var,np.arange(norders)+1)))
            msgs.info('Truncated PCA to contain {:5.3f}'.format(pca_explained_var) + '% of the total variance. ' +
                      'Number of components to keep is npca = {:d}'.format(npca))
    else:
        npca = int(npca)

    if ngood < npca:
        msgs.warn('Not enough good traces for a PCA fit: ngood = {:d}'.format(ngood) + ' is < npca = {:d}'.format(npca))
        msgs.warn('Using the input trace f or now')
        return xinit

    if coeff_npoly is None:
        coeff_npoly = int(np.fmin(np.fmax(np.floor(3.3*ngood/norders),1.0),3.0))


    # Polynomial coefficient for PCA coefficients
    npoly_vec =np.zeros(npca, dtype=int)
    # Fit first pca dimension (with largest variance) with a higher order npoly depending on number of good orders.
    # Fit all higher dimensions (with lower variance) with a line
    # Cascade down and use lower order polynomial for PCA directions that contain less variance
    for ipoly in range(npca):
        npoly_vec[ipoly] = np.fmax(coeff_npoly - ipoly,1)

        pca = PCA(n_components=npca)
        pca_coeffs_use = pca.fit_transform(xpca_use)
        pca_vectors = pca.components_

    pca_coeffs_new = np.zeros((norders, npca))
    fit_dict = {}
    # Now loop over the dimensionality of the compression and perform a polynomial fit to
    for idim in range(npca):
        # Only fit the use_order orders, then use this to predict the others
        xfit = order_vec[use_order]
        yfit = pca_coeffs_use[:,idim]
        ncoeff = npoly_vec[idim]
        # ToDO robust_poly_fit needs to return minv and maxv as outputs for the fits to be usable downstream
        msk_new, poly_out = utils.robust_polyfit_djs(xfit, yfit, ncoeff, function='polynomial', maxiter=25,
                                                     lower=lower, upper=upper,
                                                     maxrej=maxrej,
                                                     sticky=False, minv = minv, maxv = maxv)
        pca_coeffs_new[:,idim] = utils.func_val(poly_out, order_vec, 'polynomial')
        fit_dict[str(idim)] = {}
        fit_dict[str(idim)]['coeffs'] = poly_out
        fit_dict[str(idim)]['minv'] = minv
        fit_dict[str(idim)]['maxv'] = maxv
        if debug:
            # Evaluate the fit
            xvec = np.linspace(order_vec.min(),order_vec.max(),num=100)
            robust_mask_new = msk_new == 1
            plt.plot(xfit, yfit, 'ko', mfc='None', markersize=8.0, label='pca coeff')
            plt.plot(xfit[~robust_mask_new], yfit[~robust_mask_new], 'r+', markersize=20.0,label='robust_polyfit_djs rejected')
            plt.plot(xvec, utils.func_val(poly_out, xvec, 'polynomial'),ls='-.', color='steelblue',
                     label='Polynomial fit of order={:d}'.format(ncoeff))
            plt.xlabel('Order Number', fontsize=14)
            plt.ylabel('PCA Coefficient', fontsize=14)
            plt.title('PCA Fit for Dimension #{:d}/{:d}'.format(idim + 1,npca))
            plt.legend()
            plt.show()

    pca_model = np.outer(pca.mean_,np.ones(norders)) + (np.dot(pca_coeffs_new, pca_vectors)).T
#   pca_model_mean = np.mean(pca_model,0)
#   pca_fit = np.outer(np.ones(nspec), xinit_mean) + (pca_model - pca_model_mean)
#   JFH which is correct?
    pca_fit = np.outer(np.ones(nspec), xinit_mean) + (pca_model)

    return pca_fit, fit_dict, pca.mean_, pca_vectors



def ech_objfind(image, ivar, ordermask, slit_left, slit_righ,inmask=None, order_vec = None, plate_scale=0.2, std_trace=None, ncoeff = 5,
                npca=None,coeff_npoly=None,min_snr=0.0,nabove_min_snr=0,pca_explained_var=99.0, box_radius=2.0, fwhm = 3.0,
                hand_extract_dict = None, nperslit = 5, bg_smth = 5.0, extract_maskwidth = 3.0, sig_thresh = 5.0, peak_thresh = 0.0,
                abs_thresh = 0.0, trim_edg = (3,3), show_peaks=False,show_fits=False,show_trace=False,show_single_trace = False, debug=True):
    """
    Object finding routine for Echelle spectrographs. This routine:
       1) runs object finding on each order individually
       2) Links the objects found together using a friends-of-friends algorithm on fractional order position.
       3) For objects which were only found on some orders, the standard (or the slit boundaries) are placed at the appropriate
          fractional position along the order.
       4) A PCA fit to the traces is performed using the routine above pca_fit

    image:  float ndarray, shape (nspec, nspat)
        Image to search for objects from. This image has shape (nspec, nspat) where the first dimension (nspec) is spectral,
        and second dimension (nspat) is spatial. Note this image can either have the sky background in it, or have already been sky subtracted.
        Object finding works best on sky-subtracted images. Ideally objfind would be run in another routine, global sky-subtraction performed, and
        then this code should be run. However, it is also possible to run this code on non sky subtracted images.
    ivar: float ndarray, shape (nspec, nspat)
       Inverse variance image for the input image.
    ordermask: int ndarray, shape (nspec, nspat)
       Integer image indicating the pixels that belong to each order. Pixels that are not on an order have value -1, and those
       that are on an order have a value equal to the order number
    slit_left:  float ndarray
        Left boundary of slit/order to be extracted (given as floating pt pixels). This a 1-d array with shape (nspec, 1)
        or (nspec)
    slit_righ:  float ndarray
        Left boundary of slit/order to be extracted (given as floating pt pixels). This a 1-d array with shape (nspec, 1)
        or (nspec)
    inmask: ndarray, bool, shape (nspec, nspat), default = None
        Input mask for the input image.
    plate_scale: float or ndarray, if an ndarray shape is (norders,) default = 0.2
       plate scale of your detector, in unit of arcsec/pix. This can either be a single float for every order, or an array
       with size norders indicating the plate scale of each order.
    ncoeff: int, default = 5
       Order of polynomial fit to traces
    npca: int, default = None
       Nmber of PCA components you want to keep. default is None and it will be assigned automatically by calculating
       the number of components contains approximately 99% of the variance
    coeff_npoly: int, default = None,
       order of polynomial used for PCA coefficients fitting. Default is None and this will be determined automatically.
    min_snr: float, default = 0.0
       Minimum SNR for keeping an object. For an object to be kept it must have a median S/N ratio above min_snr for
       at least nabove_min_snr orders.
    nabove_min_snr: int, default = 0
       The required number of orders that an object must have with median SNR>min_snr in order to be kept.
    pca_percentile:
       percentile used for determining which order is a bad order
    snr_pca: SNR used for determining which order is a bad order
                    if an order with ((SNR_now < np.percentile(SNR_now, pca_percentile)) &
                    (SNR_now < snr_pca)) | sobjs_trim[indx].ech_usepca, then this order will be PCAed
    box_radius: box_car extraction radius
    sig_thresh: threshord for finding objects
    show_peaks: whether plotting the QA of peak finding of your object in each order
    show_fits: Plot trace fitting
    show_trace: whether display the resulting traces on top of the image
    debug:
    :return: all objects found
    """

    # TODO Update FOF algorithm here with the one from scikit-learn.

    if inmask is None:
        inmask = (ordermask > -1)

    frameshape = image.shape
    nspec = frameshape[0]
    nspat = frameshape[1]
    norders = slit_left.shape[1]

    if order_vec is None:
        order_vec = np.arange(norders)

    # TODO Use the order vec below instead of 0-norders indices
    if order_vec is None:
        order_vec = np.arange(norders)

    if isinstance(plate_scale,(float, int)):
        plate_scale_ord = np.full(norders, plate_scale)
    elif isinstance(plate_scale,(np.ndarray, list, tuple)):
        if len(plate_scale) == norders:
            plate_scale_ord = plate_scale
        elif len(plate_scale) == 1:
            plate_scale_ord = np.full(norders, plate_scale[0])
        else:
            msgs.error('Invalid size for plate_scale. It must either have one element or norders elements')
    else:
        msgs.error('Invalid type for plate scale')

    specmid = nspec // 2
    slit_width = slit_righ - slit_left
    spec_vec = np.arange(nspec)
    slit_spec_pos = nspec/2.0
    slit_spat_pos = np.zeros((norders, 2))
    for iord in range(norders):
        slit_spat_pos[iord, :] = (np.interp(slit_spec_pos, spec_vec, slit_left[:,iord]), np.interp(slit_spec_pos, spec_vec, slit_righ[:,iord]))

    # create the ouptut images skymask and objmask
    objmask = np.zeros_like(ordermask, dtype=bool)
    skymask = np.copy(ordermask)
    # Loop over orders and find objects
    sobjs = specobjs.SpecObjs()
    # ToDo replace orderindx with the true order number here? Maybe not. Clean up slitid and orderindx!
    for iord  in range(norders):
        msgs.info('Finding objects on order # {:d}'.format(order_vec[iord]))
        thismask = ordermask == iord
        inmask_iord = inmask & thismask
        specobj_dict = {'setup': 'echelle', 'slitid': iord, 'scidx': 0,'det': 1, 'objtype': 'science'}
        try:
            std_in = std_trace[:,iord]
        except TypeError:
            std_in = None
        sobjs_slit, skymask[thismask], objmask[thismask]= \
            objfind(image, thismask, slit_left[:,iord], slit_righ[:,iord], inmask=inmask_iord,std_trace=std_in,
                    fwhm=fwhm,hand_extract_dict=hand_extract_dict, nperslit=nperslit, bg_smth=bg_smth,
                    extract_maskwidth=extract_maskwidth, sig_thresh=sig_thresh, peak_thresh=peak_thresh, abs_thresh=abs_thresh,
                    trim_edg=trim_edg, show_peaks=show_peaks,show_fits=show_fits, show_trace=show_single_trace,
                    specobj_dict=specobj_dict)
        # ToDO make the specobjs _set_item_ work with expressions like this spec[:].orderindx = iord
        for spec in sobjs_slit:
            spec.ech_orderindx = iord
            spec.ech_order = order_vec[iord]
        sobjs.add_sobj(sobjs_slit)


    nfound = len(sobjs)


    # Compute the FOF linking length based on the instrument place scale and matching length FOFSEP = 1.0"
    FOFSEP = 1.0 # separation of FOF algorithm in arcseconds
    FOF_frac = FOFSEP/(np.median(slit_width)*np.median(plate_scale_ord))

    # Run the FOF. We use fake coordinaes
    fracpos = sobjs.spat_fracpos
    ra_fake = fracpos/1000.0 # Divide all angles by 1000 to make geometry euclidian
    dec_fake = 0.0*fracpos
    if nfound>1:
        (inobj_id, multobj_id, firstobj_id, nextobj_id) = spheregroup(ra_fake, dec_fake, FOF_frac/1000.0)
        obj_id = inobj_id.copy()
        uni_obj_id, uni_ind = np.unique(obj_id, return_index=True)
        nobj = len(uni_obj_id)
        msgs.info('FOF matching found {:d}'.format(nobj) + ' unique objects')
    elif nfound==1:
        obj_id = np.zeros(1,dtype='int')
        uni_obj_id, uni_ind = np.unique(obj_id, return_index=True)
        nobj = len(obj_id)
        msgs.warn('Only find one object no FOF matching is needed')

    gfrac = np.zeros(nfound)
    for jj in range(nobj):
        this_obj_id = obj_id == uni_obj_id[jj]
        gfrac[this_obj_id] = np.median(fracpos[this_obj_id])

    uni_frac = gfrac[uni_ind]

    # Sort with respect to fractional slit location to guarantee that we have a similarly sorted list of objects later
    isort_frac = uni_frac.argsort()
    uni_obj_id = uni_obj_id[isort_frac]
    uni_frac = uni_frac[isort_frac]
    iord_vec = np.arange(norders)

    sobjs_align = sobjs.copy()
    # Loop over the orders and assign each specobj a fractional position and a obj_id number
    for iobj in range(nobj):
        for iord in range(norders):
            on_order = (obj_id == uni_obj_id[iobj]) & (sobjs_align.ech_orderindx == iord)
            # ToDO fix specobjs set_item to get rid of these crappy loops
            for spec in sobjs_align[on_order]:
                spec.ech_fracpos = uni_frac[iobj]
                spec.ech_obj_id = uni_obj_id[iobj]
                spec.objid = uni_obj_id[iobj]
                spec.ech_frac_was_fit = False



    # Now loop over objects and fill in the missing objects and their traces. We will fit the fraction slit position of the good orders where
    # an object was found and use that fit to predict the fractional slit position on the bad orders where no object was found
    for iobj in range(nobj):
        # Grab all the members of this obj_id from the object list
        indx_obj_id = sobjs_align.ech_obj_id == uni_obj_id[iobj]
        nthisobj_id = np.sum(indx_obj_id)
        # Perform the fit if this objects shows up on more than three orders
        if (nthisobj_id>3) and (nthisobj_id<norders):
            thisorderindx = sobjs_align[indx_obj_id].ech_orderindx
            goodorder = np.zeros(norders,dtype=bool)
            goodorder[thisorderindx] = True
            badorder = np.invert(goodorder)
            xcen_good = (sobjs_align[indx_obj_id].trace_spat).T
            slit_frac_good = (xcen_good-slit_left[:,goodorder])/slit_width[:,goodorder]
            # Fractional slit position averaged across the spectral direction for each order
            frac_mean_good = np.mean(slit_frac_good, 0)
            # Performa  linear fit to fractional slit position
            msk_frac, poly_coeff_frac = utils.robust_polyfit_djs(order_vec[goodorder], frac_mean_good, 1,
                                                                 function='polynomial', maxiter=20, lower=2, upper=2,
                                                                 use_mad= True, sticky=False)
            frac_mean_new = np.zeros(norders)
            frac_mean_new[badorder] = utils.func_val(poly_coeff_frac, iord_vec[badorder], 'polynomial')
            frac_mean_new[goodorder] = frac_mean_good

            if debug:
                frac_mean_fit = utils.func_val(poly_coeff_frac, iord_vec, 'polynomial')
                plt.plot(iord_vec[goodorder][msk_frac], frac_mean_new[goodorder][msk_frac], 'ko', mfc='k', markersize=8.0, label='Good Orders Kept')
                plt.plot(iord_vec[goodorder][~msk_frac], frac_mean_new[goodorder][~msk_frac], 'ro', mfc='k', markersize=8.0, label='Good Orders Rejected')
                plt.plot(iord_vec[badorder], frac_mean_new[badorder], 'ko', mfc='None', markersize=8.0, label='Predicted Bad Orders')
                plt.plot(iord_vec,frac_mean_new,'+',color='cyan',markersize=12.0,label='Final Order Fraction')
                plt.plot(iord_vec, frac_mean_fit, 'r-', label='Fractional Order Position Fit')
                plt.xlabel('Order Index', fontsize=14)
                plt.ylabel('Fractional Slit Position', fontsize=14)
                plt.title('Fractional Slit Position Fitting')
                plt.legend()
                plt.show()
        else:
            frac_mean_new = np.full(norders, uni_frac[iobj])

        # Now loop over the orders and add objects on the ordrers for which the current object was not found
        for iord in range(norders):
            # Is the current object detected on this order?
            on_order = (sobjs_align.ech_obj_id == uni_obj_id[iobj]) & (sobjs_align.ech_orderindx == iord)
            if not np.any(on_order):
                # Add this to the sobjs_align, and assign required tags
                thisobj = specobjs.SpecObj(frameshape, slit_spat_pos[iord,:], slit_spec_pos, det = sobjs_align[0].det,
                                           setup = sobjs_align[0].setup, slitid = iord,
                                           scidx = sobjs_align[0].scidx, objtype=sobjs_align[0].objtype)
                thisobj.ech_orderindx = iord
                thisobj.ech_order = order_vec[iord]
                thisobj.spat_fracpos = uni_frac[iobj]
                # Assign traces using the fractional position fit above
                if std_trace is not None:
                    x_trace = np.interp(slit_spec_pos, spec_vec, std_trace[:,iord])
                    shift = np.interp(slit_spec_pos, spec_vec,slit_left[:,iord] + slit_width[:,iord]*frac_mean_new[iord]) - x_trace
                    thisobj.trace_spat = std_trace[:,iord] + shift
                else:
                    thisobj.trace_spat = slit_left[:, iord] + slit_width[:, iord] * frac_mean_new[iord]  # new trace
                thisobj.trace_spec = spec_vec
                thisobj.spat_pixpos = thisobj.trace_spat[specmid]
                thisobj.set_idx(echelle=True)
                # Use the real detections of this objects for the FWHM
                this_obj_id = obj_id == uni_obj_id[iobj]
                # Assign to the fwhm of the nearest detected order
                imin = np.argmin(np.abs(sobjs_align[this_obj_id].ech_orderindx - iord))
                thisobj.fwhm = sobjs_align[imin].fwhm
                thisobj.maskwidth = sobjs_align[imin].maskwidth
                thisobj.ech_fracpos = uni_frac[iobj]
                thisobj.ech_obj_id = uni_obj_id[iobj]
                thisobj.objid = uni_obj_id[iobj]
                thisobj.ech_frac_was_fit = True
                sobjs_align.add_sobj(thisobj)
                obj_id = np.append(obj_id, uni_obj_id[iobj])
                gfrac = np.append(gfrac, uni_frac[iobj])

    # Loop over the objects and perform a quick and dirty extraction to assess S/N.
    varimg = utils.calc_ivar(ivar)
    flux_box = np.zeros((nspec, norders, nobj))
    ivar_box = np.zeros((nspec, norders, nobj))
    mask_box = np.zeros((nspec, norders, nobj))
    SNR_arr = np.zeros((norders, nobj))
    for iobj in range(nobj):
        for iord in range(norders):
            indx = (sobjs_align.ech_obj_id == uni_obj_id[iobj]) & (sobjs_align.ech_orderindx == iord)
            spec = sobjs_align[indx][0]
            thismask = ordermask == iord
            inmask_iord = inmask & thismask
            # TODO make the snippet below its own function quick_extraction()
            box_rad_pix = box_radius/plate_scale_ord[iord]
            flux_tmp  = extract_boxcar(image*inmask_iord, spec.trace_spat,box_rad_pix, ycen = spec.trace_spec)
            var_tmp  = extract_boxcar(varimg*inmask_iord, spec.trace_spat,box_rad_pix, ycen = spec.trace_spec)
            ivar_tmp = utils.calc_ivar(var_tmp)
            pixtot  = extract_boxcar(ivar*0 + 1.0, spec.trace_spat,box_rad_pix, ycen = spec.trace_spec)
            mask_tmp = (extract_boxcar(ivar*inmask_iord == 0.0, spec.trace_spat,box_rad_pix, ycen = spec.trace_spec) != pixtot)
            flux_box[:,iord,iobj] = flux_tmp*mask_tmp
            ivar_box[:,iord,iobj] = np.fmax(ivar_tmp*mask_tmp,0.0)
            mask_box[:,iord,iobj] = mask_tmp
            (mean, med_sn, stddev) = sigma_clipped_stats(flux_box[mask_tmp,iord,iobj]*np.sqrt(ivar_box[mask_tmp,iord,iobj]),
                                                         sigma_lower=5.0,sigma_upper=5.0)
            # ToDO assign this to sobjs_align for use in the extraction
            SNR_arr[iord,iobj] = med_sn
            spec.ech_snr = med_sn

    # Purge objects with low SNR that don't show up in enough orders, sort the list of objects with respect to obj_id
    # and orderindx
    keep_obj = np.zeros(nobj,dtype=bool)
    sobjs_trim = specobjs.SpecObjs()
    iobj_keep = 0
    for iobj in range(nobj):
        if (np.sum(SNR_arr[:,iobj] > min_snr) >= nabove_min_snr):
            keep_obj[iobj] = True
            ikeep = sobjs_align.ech_obj_id == uni_obj_id[iobj]
            sobjs_keep = sobjs_align[ikeep].copy()
            for spec in sobjs_keep:
                spec.ech_obj_id = iobj_keep
                spec.objid = iobj_keep
            sobjs_trim.add_sobj(sobjs_keep[np.argsort(sobjs_keep.ech_orderindx)])
            iobj_keep += 1
        else:
            msgs.info('Purging object #{:d}'.format(iobj) + ' which does not satisfy min_snr > {:5.2f}'.format(min_snr) +
                      ' on at least nabove_min_snr >= {:d}'.format(nabove_min_snr) + ' orders')

    nobj_trim = np.sum(keep_obj)
    if nobj_trim == 0:
        return specobjs.SpecObjs()

    SNR_arr_trim = SNR_arr[:,keep_obj]

    sobjs_final = sobjs_trim.copy()
    # Loop over the objects one by one and adjust/predict the traces
    pca_fits = np.zeros((nspec, norders, nobj_trim))
    for iobj in range(nobj_trim):
        indx_obj_id = sobjs_final.ech_obj_id == iobj
        # PCA predict the masked orders which were not traced
        msgs.info('Fitting echelle object finding PCA for object {:d}\{:d} with median SNR = {:5.3f}'.format(
            iobj + 1,nobj_trim,np.median(sobjs_final[indx_obj_id].ech_snr)))
        pca_fits[:, :, iobj], _, _, _= pca_trace((sobjs_final[indx_obj_id].trace_spat).T,usepca = None,
                                         npca=npca, pca_explained_var=pca_explained_var, coeff_npoly=coeff_npoly,
                                         debug=debug)
        # Perform iterative flux weighted centroiding using new PCA predictions
        xinit_fweight = pca_fits[:,:,iobj].copy()
        inmask_now = inmask & (ordermask > -1)
        xfit_fweight = iter_tracefit(image, xinit_fweight, ncoeff, inmask = inmask_now, show_fits=show_fits)
        # Perform iterative Gaussian weighted centroiding
        xinit_gweight = xfit_fweight.copy()
        xfit_gweight = iter_tracefit(image, xinit_gweight, ncoeff, inmask = inmask_now, gweight=True,show_fits=show_fits)
        # Assign the new traces
        for iord, spec in enumerate(sobjs_final[indx_obj_id]):
            spec.trace_spat = xfit_gweight[:,iord]
            spec.spat_pixpos = spec.trace_spat[specmid]

    # TODO need to properly take out the mean above, and reinsert the mean here
    # Set the IDs
    sobjs_final.set_idx(echelle=True)

    if show_trace:
        viewer, ch = ginga.show_image(image*(ordermask > -1))

        for spec in sobjs_trim:
            color = 'green' if spec.ech_frac_was_fit else 'magenta'
            ## Showing the final flux weighted centroiding from PCA predictions
            ginga.show_trace(viewer, ch, spec.trace_spat, spec.idx, color=color)


        for iobj in range(nobj_trim):
            for iord in range(norders):
                ## Showing PCA predicted locations before recomputing flux/gaussian weighted centroiding
                ginga.show_trace(viewer, ch, pca_fits[:,iord, iobj], str(uni_frac[iobj]), color='yellow')
                ## Showing the final traces from this routine
                ginga.show_trace(viewer, ch, sobjs_final.trace_spat[iord].T, sobjs_final.idx, color='cyan')


        # Labels for the points
        text_final = [dict(type='text', args=(nspat / 2 -40, nspec / 2, 'final trace'),
                           kwargs=dict(color='cyan', fontsize=20))]

        text_pca = [dict(type='text', args=(nspat / 2 -40, nspec / 2 - 30, 'PCA fit'),kwargs=dict(color='yellow', fontsize=20))]

        text_fit = [dict(type='text', args=(nspat / 2 -40, nspec / 2 - 60, 'predicted'),kwargs=dict(color='green', fontsize=20))]

        text_notfit = [dict(type='text', args=(nspat / 2 -40, nspec / 2 - 90, 'originally found'),kwargs=dict(color='magenta', fontsize=20))]

        canvas = viewer.canvas(ch._chname)
        canvas_list = text_final + text_pca + text_fit + text_notfit
        canvas.add('constructedcanvas', canvas_list)

    return sobjs_final
<|MERGE_RESOLUTION|>--- conflicted
+++ resolved
@@ -1274,13 +1274,8 @@
 
 
 def objfind(image, thismask, slit_left, slit_righ, inmask = None, fwhm = 3.0,
-<<<<<<< HEAD
-            hand_extract_dict = None, std_trace = None, ncoeff = 5, nperslit = 10,  bg_smth = 5.0,
+            hand_extract_dict = None, std_trace = None, ncoeff = 5, nperslit =None,  bg_smth = 5.0,
             extract_maskwidth = 3.0, sig_thresh = 5.0, peak_thresh = 0.0, abs_thresh = 0.0, trim_edg = (5,5), objmask_nthresh = 2.0,
-=======
-            hand_extract_dict = None, std_trace = None, ncoeff = 5, nperslit = None,  bg_smth = 5.0,
-            extract_maskwidth = 3.0, sig_thresh = 5.0, peak_thresh = 0.0, abs_thresh = 0.0, trim_edg = (3,3), objmask_nthresh = 2.0,
->>>>>>> 44df56e8
             specobj_dict=specobj_dict, show_peaks=False, show_fits = False, show_trace = False, qa_title=''):
 
     """ Find the location of objects in a slitmask slit or a echelle order.
