""" Module for sky subtraction

.. include common links, assuming primary doc root is up one directory
.. include:: ../include/links.rst
"""
import numpy as np

from scipy import ndimage
from scipy.special import ndtr

from matplotlib import pyplot as plt

from IPython import embed

from pypeit.images import imagebitmask
from pypeit.core import basis, pixels, extract
from pypeit.core import fitting
from pypeit.core import procimg
from pypeit import msgs, utils, bspline, slittrace
from pypeit.display import display

def skysub_npoly(thismask):
    """
    Utility routine used by global_skysub and local_skysub_extract. 
    Determine the order for the spatial
    polynomial for global sky subtraction and local sky subtraction.

    Args:
        thismask (`numpy.ndarray`_): 
            bool mask of shape (nspec, nspat) which
            specifies pixels in the slit in question

    Returns:
        int: Order of polynomial
    """
    slit_width = np.sum(thismask,axis=1)
    med_slit_width = np.median(slit_width[slit_width > 0])
    nspec_eff = np.sum(slit_width > 0.5*med_slit_width)
    npercol = np.fmax(np.floor(np.sum(thismask)/nspec_eff), 1.0)
    # Demand at least 10 pixels per row (on average) per degree of the polynomial
    if npercol > 100:
        npoly = 3
    elif npercol > 40:
        npoly = 2
    else:
        npoly = 1

    return npoly


<<<<<<< HEAD
def global_skysub(image, ivar, tilts, thismask, slit_left, slit_righ, inmask=None, bsp=0.6, sigrej=3.0, maxiter=35,
                  trim_edg=(3,3), pos_mask=True, max_mask_frac=0.80, show_fit=False, no_poly=False, npoly=None):
=======
def global_skysub(image, ivar, tilts, thismask, slit_left, slit_righ, 
                  inmask=None, bsp=0.6, sigrej=3.0, maxiter=35,
                  trim_edg=(3,3), pos_mask=True, show_fit=False, 
                  no_poly=False, npoly=None):
>>>>>>> 6817353a
    """
    Perform global sky subtraction on an input slit
    THIS NEEDS MORE DESCRIPTION

    Args:
        image (`numpy.ndarray`_): 
            Frame to be sky subtracted.
            float ndarray, shape (nspec, nspat)
        ivar (`numpy.ndarray`_): 
            Inverse variance image.
            float ndarray, shape (nspec, nspat)
        tilts (`numpy.ndarray`_): 
            Tilts indicating how wavelengths move across the slit.
            float ndarray, shape (nspec, nspat)
        thismask  (`numpy.ndarray`_): 
            Specifies pixels in the slit in question.
            boolean array, shape (nspec, nspat)
        slit_left (`numpy.ndarray`_): 
            Left slit boundary in floating point pixels.
            shape (nspec, 1) or (nspec)
        slit_righ (`numpy.ndarray`_): 
            Right slit boundary in floating point pixels.
            shape (nspec, 1) or (nspec)
        inmask (`numpy.ndarray`_): 
            boolean ndarray, shape (nspec, nspat)
            Input mask for pixels not to be included in sky subtraction
            fits. True = Good (not masked), False = Bad (masked)
        bsp (float, optional): 
            break point spacing in pixel units
        sigrej (float, optional):
            sigma rejection threshold
        trim_edg (tuple, optional): 
            floats  (left_edge, right_edge) that 
            indicate how many pixels to trim from left and right slit
            edges for creating the edgemask. These pixels are excluded
            from sky subtraction fits.
        pos_mask (bool, optional): 
            First do a prelimnary fit to the log of the sky (i.e.
            positive pixels only). Then use this fit to create an input
            mask from the residuals lmask = (res < 5.0) & (res > -4.0)
            for the full fit.  NOTE: pos_mask should be False for
            near-IR sky residual subtraction, since fitting the log(sky)
            requires that the counts are positive which will not be the
            case for i.e. an A-B image. Thus the routine will fail if
            pos_mask is not set to False.
<<<<<<< HEAD
        max_mask_frac: float, default max_bad_pixel_frac = 0.80
            Maximum fraction of total pixels that can be masked by the input masks. If more than this
            threshold is masked the code will return zeros and throw a warning.

        show_fit: boolean, default show_fit = False
            Plot a fit of the sky pixels and model fit to the screen.
=======
        show_fit (bool, optional):
            If true, plot a fit of the sky pixels and model fit to the screen.
>>>>>>> 6817353a
            This feature will block further execution until the screen
            is closed.
        no_poly (bool, optional):
            If True, do not incldue polynomial basis
        npoly (int, optional):
            Order of polynomial to use for the polynomial in the bspline
            Only used if no_poly=False

    Returns:
        `numpy.ndarray`_ : The model sky background at the pixels where thismask is True::

            >>>  skyframe = np.zeros_like(image)
            >>>  thismask = slitpix == thisslit
            >>>  skyframe[thismask] = global_skysub(image,ivar, tilts, thismask, slit_left, slit_righ)

    """

    # Synthesize ximg, and edgmask from slit boundaries. Doing this outside this
    # routine would save time. But this is pretty fast, so we just do it here to make the interface simpler.
    ximg, edgmask = pixels.ximg_and_edgemask(slit_left, slit_righ, thismask, trim_edg=trim_edg)

    # TESTING!!!!
    #no_poly=True
    #show_fit=True

    # Init
    (nspec, nspat) = image.shape
    piximg = tilts * (nspec-1)
    if inmask is None:
        inmask = (ivar > 0.0) & thismask & np.isfinite(image) & np.isfinite(ivar)
    elif inmask.dtype != bool:
        # Check that it's of type bool
        msgs.error("Type of inmask should be bool and is of type: {:}".format(inmask.dtype))

    # Sky pixels for fitting
    gpm = thismask & (ivar > 0.0) & inmask & np.logical_not(edgmask)
    bad_pixel_frac = np.sum(thismask & np.logical_not(gpm))/np.sum(thismask)
    if bad_pixel_frac > max_mask_frac:
        msgs.warn('This slit/order has {:5.3f}% of the pixels masked, which exceeds the threshold of {:f}%. '.format(100.0*bad_pixel_frac, 100.0*max_mask_frac)
                  + msgs.newline() + 'There is likely a problem with this slit. Giving up on global sky-subtraction.')
        return np.zeros(np.sum(thismask))

    # Sub arrays
    isrt = np.argsort(piximg[thismask])
    pix = piximg[thismask][isrt]
    sky = image[thismask][isrt]
    sky_ivar = ivar[thismask][isrt]
    ximg_fit = ximg[thismask][isrt]
    inmask_fit = gpm[thismask][isrt]
    inmask_prop = inmask_fit.copy()
    #spatial = spatial_img[fit_sky][isrt]

    # Restrict fit to positive pixels only and mask out large outliers via a pre-fit to the log.
    if pos_mask:
        pos_sky = (sky > 1.0) & (sky_ivar > 0.0)
        if np.sum(pos_sky) > nspec:
            lsky = np.log(sky[pos_sky])
            lsky_ivar = inmask_fit[pos_sky].astype(float)/3.0**2  # set errors to just be 3.0 in the log
            #lsky_ivar = np.full(lsky.shape, 0.1)
            # Init bspline to get the sky breakpoints (kludgy)
            lskyset, outmask, lsky_fit, red_chi, exit_status \
                    = fitting.bspline_profile(pix[pos_sky], lsky, lsky_ivar, np.ones_like(lsky),
                                            ingpm=inmask_fit[pos_sky], upper=sigrej, lower=sigrej,
                                            kwargs_bspline={'bkspace':bsp},
                                            kwargs_reject={'groupbadpix': True, 'maxrej': 10})
            if exit_status != 0:
                msgs.warn('Global sky-subtraction did not exit cleanly for initial positive sky fit.'
                          + msgs.newline() + 'Initial masking based on positive sky fit will be skipped')
            else:
                res = (sky[pos_sky] - np.exp(lsky_fit)) * np.sqrt(sky_ivar[pos_sky])
                lmask = (res < 5.0) & (res > -4.0)
                sky_ivar[pos_sky] = sky_ivar[pos_sky] * lmask
                inmask_fit[pos_sky] = (sky_ivar[pos_sky] > 0.0) & lmask & inmask_prop[pos_sky]

    # Include a polynomial basis?
    if no_poly:
        poly_basis = np.ones_like(sky)
        npoly_fit = 1
    else:
        npoly_fit = skysub_npoly(thismask) if npoly is None else npoly
        poly_basis = basis.flegendre(2.0*ximg_fit - 1.0, npoly_fit)

    # Perform the full fit now
    msgs.info("Full fit in global sky sub.")
    skyset, outmask, yfit, _, exit_status = fitting.bspline_profile(pix, sky, sky_ivar, poly_basis, ingpm=inmask_fit, nord=4,
                                                                    upper=sigrej, lower=sigrej, maxiter=maxiter,
                                                                    kwargs_bspline={'bkspace':bsp},
                                                                    kwargs_reject={'groupbadpix':True, 'maxrej': 10})

    # TODO JFH This is a hack for now to deal with bad fits for which iterations do not converge. This is related
    # to the groupbadpix behavior requested for the djs_reject rejection. It would be good to
    # better understand what this functionality is doing, but it makes the rejection much more quickly approach a small
    # chi^2
    if exit_status == 1:
        msgs.warn('Maximum iterations reached in bspline_profile global sky-subtraction for npoly={:d}.'.format(npoly_fit) +
                  msgs.newline() +
                  'Redoing sky-subtraction without polynomial degrees of freedom')
        poly_basis = np.ones_like(sky)
        # Perform the full fit now
        skyset, outmask, yfit, _, exit_status \
                = fitting.bspline_profile(pix, sky, sky_ivar, poly_basis, ingpm=inmask_fit, nord=4,
                                        upper=sigrej, lower=sigrej, maxiter=maxiter,
                                        kwargs_bspline={'bkspace': bsp},
                                        kwargs_reject={'groupbadpix': False, 'maxrej': 10})

    sky_frame = np.zeros_like(image)
    ythis = np.zeros_like(yfit)
    ythis[isrt] = yfit
    sky_frame[thismask] = ythis


    #skyset.funcname ='legendre'
    #skyset.xmin = spat_min
    #skyset.xmax = spat_max

    # Evaluate and save
    #bgframe, _ = skyset.value(piximg[thismask],x2=spatial_img[thismask])

    # Debugging/checking

    # ToDo This QA ceases to make sense I think for 2-d fits. I need to think about what the best QA would be here, but I think
    # probably looking at residuals as a function of spectral and spatial position like in the flat fielding code.
    if show_fit:
        goodbk = skyset.mask
        # This is approximate
        yfit_bkpt = np.interp(skyset.breakpoints[goodbk], pix,yfit)
        plt.clf()
        ax = plt.gca()
        was_fit_and_masked = inmask_fit & np.logical_not(outmask)
        ax.plot(pix[inmask_fit], sky[inmask_fit], color='k', marker='o', markersize=0.4, mfc='k', fillstyle='full', linestyle='None', label='Pixels that were fit')
        ax.plot(pix[was_fit_and_masked], sky[was_fit_and_masked], color='red', marker='+', markersize=1.5, mfc='red', fillstyle='full', linestyle='None', label='Pixels masked by fit')
        ax.plot(pix, yfit, color='cornflowerblue', label='B-spline fit')
        ax.plot(skyset.breakpoints[goodbk], yfit_bkpt, color='lawngreen', marker='o', markersize=4.0, mfc='lawngreen', fillstyle='full', linestyle='None', label='Good B-spline breakpoints')
        ax.set_ylim((0.99*yfit.min(),1.01*yfit.max()))
        plt.legend()
        plt.show()

    # Return
    # ToDO worth thinking about whether we want to return a mask here. It makese no sense to return outmask
    # in its present form though since that does not refer to the whole image.
    # return bgframe, outmask
    return ythis



def skyoptimal(piximg, data, ivar, oprof, sigrej=3.0, npoly=1, spatial_img=None, fullbkpt=None):
    """
    Utility routine used by local_skysub_extract that performs the joint b-spline fit for sky-background
    and object flux.

    Parameters
    ----------
    piximg : `numpy.ndarray`_
        piximg is tilts*(nspec-1) where nspec is the number of pixels in the
        spectral direction of the raw image.  This is a wavelength in image
        coordinates which acts as the independent variable for sky and
        object model fits. This is 1d array (flattened in the calling
        routine) with shape= (nflat,).
    data : `numpy.ndarray`_
        science data that is being fit. Same shape as piximg.
    ivar : `numpy.ndarray`_
        inverse variance of science data that is being fit. Same shape as piximg.
    oprof : `numpy.ndarray`_
        Flattened object profiles for the data that is being fit. Shape =
        (nflat, nobj) where nobj is the number of objects being
        simultaneously fit. In other words, there are nobj object profiles.
    sigrej : :obj:`float`, optional
        Sigma  threshold for outlier rejection.
    npoly : :obj:`int`, optional
        Order of polynomaial for the sky-background basis function. If
        spatial_img is passed in a fit with two independent variables will
        be performed (spectral described by piximg, and spatial direction
        described by spatia_img) and a legendre polynomial basis of order
        npoly will be used for the spatial direction.  If npoly=1 or if
        spatial_img is not passed, a flat spatial profile basis funciton
        will instead be used.
    spatial_img : `numpy.ndarray`_, optional
        Image of the spatial coordinates of each pixel in the image used for
        2d fitting.  Same shape as piximg.
    fullbkpt : `numpy.ndarray`_, optional
        A 1d float array containing the breakpoints to be used for the
        B-spline fit. The breakpoints are arranged in the spectral
        direction,  i.e. along the directino of the piximg independent
        variable.

    Returns
    -------
    sky_bmodel : `numpy.ndarray`_
        Array with same shape as piximg containing the B-spline model of the
        sky.
    obj_bmodel : `numpy.ndarray`_
        Array with same shape as piximg containing the B-spline model of the
        object flux.
    gpm : `numpy.ndarray`_
        Boolean good pixel mask array with the same shape as piximg indicating
        whether a pixel is good (True) or was masked (False).
    """

    sortpix = piximg.argsort()

    nx = data.size
    nc = oprof.shape[0]
    nobj = int(oprof.size / nc)
    if nc != nx:
        raise ValueError('Object profile should have oprof.shape[0] equal to nx')

    msgs.info('Iter     Chi^2     Rejected Pts')
    xmin = 0.0
    xmax = 1.0

    if ((npoly == 1) | (spatial_img is None)):
        profile_basis = np.column_stack((oprof, np.ones(nx)))
    else:
        xmin = spatial_img.min()
        xmax = spatial_img.max()
        x2 = 2.0 * (spatial_img - xmin) / (xmax - xmin) - 1
        poly_basis = basis.flegendre(x2, npoly)
        profile_basis = np.column_stack((oprof, poly_basis))

    relative_mask = (np.sum(oprof, axis=1) > 1e-10)

    indx, = np.where(ivar[sortpix] > 0.0)
    ngood = indx.size
    good = sortpix[indx]
    good = good[piximg[good].argsort()]
    relative, = np.where(relative_mask[good])

    gpm = np.zeros(piximg.shape, dtype=bool)

    if ngood > 0:
        sset1, gpm_good1, yfit1, red_chi1, exit_status \
                = fitting.bspline_profile(piximg[good], data[good], ivar[good], profile_basis[good, :],
                                        fullbkpt=fullbkpt, upper=sigrej, lower=sigrej,
                                        relative=relative,
                                        kwargs_reject={'groupbadpix': True, 'maxrej': 5})
    else:
        msgs.warn('All pixels are masked in skyoptimal. Not performing local sky subtraction.')
        return np.zeros_like(piximg), np.zeros_like(piximg), gpm

    chi2 = (data[good] - yfit1) ** 2 * ivar[good]
    chi2_srt = np.sort(chi2)
    gauss_prob = 1.0 - 2.0 * ndtr(-1.2 * sigrej)
    sigind = int(np.fmin(np.rint(gauss_prob * float(ngood)), ngood - 1))
    chi2_sigrej = chi2_srt[sigind]
    mask1 = (chi2 < chi2_sigrej)

    msgs.info('2nd round....')
    msgs.info('Iter     Chi^2     Rejected Pts')
    if np.any(mask1):
        sset, gpm_good, yfit, red_chi, exit_status \
                = fitting.bspline_profile(piximg[good], data[good], ivar[good], profile_basis[good,:],
                                        ingpm=mask1, fullbkpt=fullbkpt, upper=sigrej, lower=sigrej,
                                        relative=relative,
                                        kwargs_reject={'groupbadpix': True, 'maxrej': 1})
    else:
        msgs.warn('All pixels are masked in skyoptimal after first round of rejection. Not performing local sky subtraction.')
        return np.zeros_like(piximg), np.zeros_like(piximg), gpm

    ncoeff = npoly + nobj
    skyset = bspline.bspline(None, fullbkpt=sset.breakpoints, nord=sset.nord, npoly=npoly)
    # Set coefficients for the sky.
    # The rehshape below deals with the different sizes of the coeff for npoly = 1 vs npoly > 1
    # and mirrors similar logic in the bspline.py
    skyset.coeff = sset.coeff[nobj:, :].reshape(skyset.coeff.shape)

    skyset.mask = sset.mask
    skyset.xmin = xmin
    skyset.xmax = xmax

    # JFH TODO Seems odd that spatial_img is not centered in the same way as x2 above. The value code recenters
    # the x2 input about skyset.xmin and skyset.xmax but I admit I don't completely follow
    sky_bmodel, _ = skyset.value(piximg, x2=spatial_img)

    obj_bmodel = np.zeros(sky_bmodel.shape)
    objset = bspline.bspline(None, fullbkpt=sset.breakpoints, nord=sset.nord)
    objset.mask = sset.mask
    for i in range(nobj):
        objset.coeff = sset.coeff[i, :]
        obj_bmodel1, _ = objset.value(piximg)
        obj_bmodel = obj_bmodel + obj_bmodel1 * profile_basis[:, i]

    gpm[good] = gpm_good

    return sky_bmodel, obj_bmodel, gpm


def optimal_bkpts(bkpts_optimal, bsp_min, piximg, sampmask, samp_frac=0.80,
                  skyimage = None, min_spat=None, max_spat=None, debug=False):
    """
    Generate an array of optimally spaced breakpoints for the 
    global sky subtraction algorithm.

    Parameters
    ----------
    bsp_min: float
        Desired B-spline breakpoint spacing in pixels
    piximg: `numpy.ndarray`_
        Image containing the pixel sampling, i.e. (nspec-1)*tilts.
        shape = (nspec, nspat)
    sampmask: `numpy.ndarray`_
        Boolean array indicating the pixels for which the B-spline fit will actually be evaluated. True = Good, False=Bad
    samp_frac: float
        The fraction of spectral direction pixels required to have a sampling difference < bsp_min in order to instead
        adopt a uniform break point spacing, rather adopting the optimally spaced breakpoints.
    skyimage: `numpy.ndarray`_
        Sky model image used only for QA.
        shape = (nspec, nspat)
    min_spat: float, optional
        Minimum spatial pixel used for local sky subtraction fitting. Only used for title of QA plot.
    max_spat: float, optional
        Maximum spatial pixel used for local sky subtraction fitting. Only used for title of QA plot.
    debug: bool, optional
        Show QA plot to debug breakpoint placing.

    Returns
    -------
    fullbkpt: `numpy.ndarray`_
        Locations of the optimally sampled breakpoints

    """

    pix = piximg[sampmask]
    isrt = pix.argsort()
    pix = pix[isrt]
    piximg_min = pix.min()
    piximg_max = pix.max()
    bset0 = bspline.bspline(pix, nord=4, bkspace=bsp_min)
    fullbkpt_grid = bset0.breakpoints
    keep = (fullbkpt_grid >= piximg_min) & (fullbkpt_grid <= piximg_max)
    fullbkpt_grid = fullbkpt_grid[keep]
    used_grid = False
    if not bkpts_optimal:
        msgs.info('bkpts_optimal = False --> using uniform bkpt spacing spacing: bsp={:5.3f}'.format(bsp_min))
        fullbkpt = fullbkpt_grid
        used_grid = True
    else:
        piximg_temp = np.ma.array(np.copy(piximg))
        piximg_temp.mask = np.invert(sampmask)
        samplmin = np.ma.min(piximg_temp,fill_value=np.inf,axis=1)
        samplmin = samplmin[np.invert(samplmin.mask)].data
        samplmax = np.ma.max(piximg_temp,fill_value=-np.inf,axis=1)
        samplmax = samplmax[np.invert(samplmax.mask)].data
        if samplmax.size != samplmin.size:
            msgs.error('This should not happen')
        nbkpt = samplmax.size
        # Determine the sampling. dsamp represents the gap in spectral pixel (wavelength) coverage between
        # subsequent spectral direction pixels in the piximg, i.e. it is the difference between the minimum
        # value of the piximg at spectral direction pixel i+1, and the maximum value of the piximg at spectral
        # direction pixel i. A negative value dsamp < 0 implies continuous sampling with no gaps, i.e. the
        # the arc lines are sufficiently tilted that there is no sampling gap.
        dsamp_init = np.roll(samplmin, -1) - samplmax
        dsamp_init[nbkpt - 1] = dsamp_init[nbkpt - 2]
        kernel_size = int(np.fmax(np.ceil(dsamp_init.size*0.01)//2*2 + 1,15))  # This ensures kernel_size is odd
        dsamp_med = ndimage.filters.median_filter(dsamp_init, size=kernel_size, mode='reflect')
        boxcar_size = int(np.fmax(np.ceil(dsamp_med.size*0.005)//2*2 + 1,5))
        # Boxcar smooth median dsamp
        kernel = np.ones(boxcar_size)/ float(boxcar_size)
        dsamp = ndimage.convolve(dsamp_med, kernel, mode='reflect')
        # if more than samp_frac of the pixels have dsamp < bsp_min than just use a uniform breakpoint spacing
        if np.sum(dsamp <= bsp_min) > samp_frac*nbkpt:
            msgs.info('Sampling of wavelengths is nearly continuous.')
            msgs.info('Using uniform bkpt spacing: bsp={:5.3f}'.format(bsp_min))
            fullbkpt = fullbkpt_grid
            used_grid = True
        else:
            fullbkpt_orig = samplmax + dsamp/2.0
            fullbkpt_orig.sort()
            # Compute the distance between breakpoints
            dsamp_bkpt = fullbkpt_orig-np.roll(fullbkpt_orig, 1)
            dsamp_bkpt[0] = dsamp_bkpt[1]
            # Good breakpoints are those that are at least separated by our original desired bkpt spacing
            igood = dsamp_bkpt >= bsp_min
            if np.any(igood):
                fullbkpt_orig = fullbkpt_orig[igood]
            fullbkpt = fullbkpt_orig.copy()
            # Recompute the distance between breakpoints
            dsamp_bkpt = fullbkpt_orig-np.roll(fullbkpt_orig, 1)
            dsamp_bkpt[0] = dsamp_bkpt[1]
            nbkpt = fullbkpt_orig.size
            for ibkpt in range(nbkpt):
                dsamp_eff = np.fmax(dsamp_bkpt[ibkpt], bsp_min)
                # can we fit in another bkpt?
                if dsamp_bkpt[ibkpt] > 2*dsamp_eff:
                    nsmp = int(np.fmax(np.floor(dsamp_bkpt[ibkpt]/dsamp_eff),2))
                    bkpt_new = fullbkpt_orig[ibkpt - 1] + (np.arange(nsmp - 1) + 1)*dsamp_bkpt[ibkpt]/float(nsmp)
                    indx_arr = np.where(fullbkpt == fullbkpt_orig[ibkpt-1])[0]
                    if len(indx_arr) > 0:
                        indx_bkpt = indx_arr[0]
                        if indx_bkpt == 0:
                            fullbkpt = np.hstack((fullbkpt[0], bkpt_new, fullbkpt[indx_bkpt + 1:]))
                        elif indx_bkpt == (fullbkpt.size-2):
                            fullbkpt = np.hstack((fullbkpt[0:indx_bkpt], bkpt_new, fullbkpt[indx_bkpt + 1]))
                        else:
                            fullbkpt = np.hstack((fullbkpt[0:indx_bkpt], bkpt_new, fullbkpt[indx_bkpt + 1:]))

            fullbkpt.sort()
            keep = (fullbkpt >= piximg_min) & (fullbkpt <= piximg_max)
            fullbkpt = fullbkpt[keep]


    if debug:
        plt.figure(figsize=(14, 6))
        sky = skyimage[sampmask]
        sky = sky[isrt]
        # This is approximate and only for the sake of visualization:
        spat_samp_vec = np.sum(sampmask, axis=1)  # spatial sampling per spectral direction pixel
        spat_samp_med = np.median(spat_samp_vec[spat_samp_vec > 0])
        window_size = int(np.ceil(5 * spat_samp_med))
        sky_med_filt = utils.fast_running_median(sky, window_size)
        sky_bkpt_grid = np.interp(fullbkpt_grid, pix, sky_med_filt)
        sky_bkpt = np.interp(fullbkpt, pix, sky_med_filt)
        plt.clf()
        ax = plt.gca()
        ax.plot(pix, sky, color='k', marker='o', markersize=0.4, mfc='k', fillstyle='full', linestyle='None')
        # ax.plot(pix, sky_med_filt, color='cornflowerblue', label='median sky', linewidth=1.2)
        if used_grid == False:
            ax.plot(fullbkpt_grid, sky_bkpt_grid, color='lawngreen', marker='o', markersize=2.0, mfc='lawngreen',
                    fillstyle='full', linestyle='None', label='uniform bkpt grid')
            color = 'red'
            title_str = ''
        else:
            color = 'lawngreen'
            title_str = 'Used Grid: '
        ax.plot(fullbkpt, sky_bkpt, color=color, marker='o', markersize=4.0, mfc=color,
                fillstyle='full', linestyle='None', label='optimal bkpts')

        ax.set_ylim((0.99 * sky_med_filt.min(), 1.01 * sky_med_filt.max()))
        if min_spat is not None:
            plt.title(title_str + 'bkpt sampling spat pixels {:7.1f}-{:7.1f}'.format(min_spat, max_spat))
        plt.legend()
        plt.show()

    return fullbkpt


def local_skysub_extract(sciimg, sciivar, tilts, waveimg, global_sky, thismask, slit_left,
                         slit_righ, sobjs, ingpm=None, spat_pix=None, adderr=0.01, bsp=0.6,
                         trim_edg=(3,3), std=False, prof_nsigma=None, niter=4,
                         extract_good_frac=0.005, sigrej=3.5, bkpts_optimal=True,
                         debug_bkpts=False, force_gauss=False, sn_gauss=4.0, model_full_slit=False,
                         model_noise=True, show_profile=False, show_resids=False,
                         use_2dmodel_mask=True, no_local_sky=False, base_var=None,
                         count_scale=None):
    r"""
    Perform local sky subtraction and  extraction

    IMPROVE THIS DOCSTRING

    Parameters
    ----------
    sciimg : `numpy.ndarray`_
        science image, usually with a global sky subtracted.
        shape = (nspec, nspat)
    sciivar : `numpy.ndarray`_
        inverse variance of science image.
        shape = (nspec, nspat)
    tilts : `numpy.ndarray`_
        spectral tilts.
        shape=(nspec, nspat)
    waveimg : `numpy.ndarray`_
        2-d wavelength map
    global_sky : `numpy.ndarray`_
        Global sky model produced by global_skysub
    thismask : `numpy.ndarray`_
        Specifies pixels in the slit in question
    slit_left : `numpy.ndarray`_
        Left slit boundary in floating point pixels.
        shape (nspec, 1) or (nspec)
    slit_righ : `numpy.ndarray`_
        Right slit boundary in floating point pixels.
        shape (nspec, 1) or (nspec)
    sobjs : :class:`~pypeit.specobjs.SpecoObjs` object
        Object containing the information about the objects found on the
        slit/order from objfind or ech_objfind
    ingpm : `numpy.ndarray`_, optional
        Input mask with any non-zero item flagged as False using
        :class:`pypeit.images.imagebitmask.ImageBitMask`
        shape=(nspec, nspat)
    spat_pix: `numpy.ndarray`_, optional
        Image containing the spatial location of pixels. If not
        input, it will be computed from ``spat_img =
        np.outer(np.ones(nspec), np.arange(nspat))``. This option
        should generally not be used unless one is extracting 2d
        coadds for which a rectified image contains sub-pixel
        spatial information.
        shape (nspec, nspat)
    adderr : float, default = 0.01
        Error floor. The quantity adderr**2*sciframe**2 is added to the variance
        to ensure that the S/N is never > 1/adderr, effectively setting a floor
        on the noise or a ceiling on the S/N.  This is one of the components
        needed to construct the model variance (this is the same as
        ``noise_floor`` in :func:`~pypeit.core.procimg.variance_model`); see
        ``model_noise``.
    bsp : float, default = 0.6
        Break point spacing in pixels for the b-spline sky subtraction.
    trim_edg : tuple of ints of floats, default = (3,3)
        Number of pixels to be ignored on the (left,right) edges of
        the slit in object/sky model fits.
    std : bool, default = False
        This should be set to True if the object being extracted is
        a standards star so that the reduction parameters can be
        adjusted accordingly.
    prof_nsigma : int or float, default = None
        Number of sigmas that the object profile will be fit, i.e.
        the region extending from -prof_nsigma to +prof_nsigma will
        be fit where sigma = FWHM/2.35. This option should only be
        used for bright large extended source with tails in their
        light profile like elliptical galaxies. If prof_nsigma is
        set then the profiles will no longer be apodized by an
        exponential at large distances from the trace.
    niter : int, default = 4
        Number of iterations for successive profile fitting and local sky-subtraction
    extract_good_frac: float, default = 0.005
        Minimum fraction of pixels along the spectral direction with good
        optimal extraction
    sigrej : :obj:`float`, optional
        Outlier rejection threshold for sky and object fitting
        Set by par['scienceimage']['skysub']['sky_sigrej']
    bkpts_optimal : bool, optional 
        Parameter governing whether spectral direction breakpoints
        for b-spline sky/object modeling are determined optimally.
        If ``bkpts_optima=True``, the optimal break-point spacing
        will be determined directly using the optimal_bkpts function
        by measuring how well we are sampling the sky using ``piximg
        = (nspec-1)*yilyd``. The bsp parameter in this case
        corresponds to the minimum distance between breakpoints
        which we allow.  If ``bkpts_optimal = False``, the
        break-points will be chosen to have a uniform spacing in
        pixel units sets by the bsp parameter, i.e.  using the
        bkspace functionality of the bspline class::

            bset = bspline.bspline(piximg_values, nord=4, bkspace=bsp)
            fullbkpt = bset.breakpoints

    debug_bkpts : bool, default=False
        Make an interactive plot to the screen to indicate how the
        breakpoints are being chosen.
    force_gauss : bool, default = False
        If True, a Gaussian profile will always be assumed for the optimal
        extraction using the FWHM determined from object finding (or provided by
        the user) for the spatial profile. 
    sn_gauss : int or float, default = 4.0
        The signal to noise threshold above which optimal extraction
        with non-parametric b-spline fits to the objects spatial
        profile will be performed. For objects with median S/N <
        sn_gauss, a Gaussian profile will simply be assumed because
        there is not enough S/N to justify performing a more
        complicated fit.
    model_full_slit : bool, default = False
        Set the maskwidth of the objects to be equal to the slit
        width/2 such that the entire slit will be modeled by the
        local skysubtraction. This mode is recommended for echelle
        spectra with reasonably narrow slits.
    model_noise : bool, default = True
        If True, construct and iteratively update a model inverse variance image
        using :func:`~pypeit.core.procimg.variance_model`.  Construction of the
        model variance *requires* ``base_var``, and will use the provided values
        or defaults for the remaining 
        :func:`~pypeit.core.procimg.variance_model` parameters.  If False, a
        variance model will not be created and instead the input sciivar will
        always be taken to be the inverse variance. Note that in order for the
        noise model to make any sense one needs to be subtracting the sky and
        *not* the sky residuals. In other words, for near-IR reductions where
        difference imaging has been performed and this algorithm is used to fit
        out the sky residuals (but not the sky itself) one should definitely set
        model_noise=False since otherwise the code will attempt to create a
        noise model using sky residuals instead of the sky, which is incorrect
        (does not have the right count levels).  In principle this could be
        improved if the user could pass in a model of what the sky is for
        near-IR difference imaging + residual subtraction
    show_profile : bool, default=False
        Show QA for the object profile fitting to the screen. Note
        that this will show interactive matplotlib plots which will
        block the execution of the code until the window is closed.
    show_resids : bool, optional
        Show the model fits and residuals.
    use_2dmodel_mask : bool, optional
        Use the mask made from profile fitting when extracting?
    no_local_sky : bool, optional
        If True, do not fit local sky model, only object profile and extract optimally
        The objimage will be all zeros.
    base_var : `numpy.ndarray`_, shape is (nspec, nspat), optional
        The "base-level" variance in the data set by the detector properties and
        the image processing steps.  See
        :func:`~pypeit.core.procimg.base_variance`.
    count_scale : :obj:`float`, `numpy.ndarray`_, optional
        A scale factor, :math:`s`, that *has already been applied* to the
        provided science image.  For example, if the image has been flat-field
        corrected, this is the inverse of the flat-field counts.  If None, set
        to 1.  If a single float, assumed to be constant across the full image.
        If an array, the shape must match ``base_var``.  The variance will be 0
        wherever :math:`s \leq 0`, modulo the provided ``adderr``.  This is one
        of the components needed to construct the model variance; see
        ``model_noise``.

    Returns
    -------
    skyimage : `numpy.ndarray`_
        Model sky flux where ``thismask`` is true.
    objimage : `numpy.ndarray`_
        Model object flux where ``thismask`` is true.
    modelivar : `numpy.ndarray`_
        Model inverse variance where ``thismask`` is true.
    outmask : `numpy.ndarray`_
        Model mask where ``thismask`` is true.
    """

    # Check input
    if model_noise and base_var is None:
        msgs.error('Must provide base_var to iteratively update and improve the noise model.')
    if base_var is not None and base_var.shape != sciimg.shape:
        msgs.error('Base variance array does not match science image array shape.')

    # TODO Force traces near edges to always be extracted with a Gaussian profile.

    # TODO -- This should be using the SlitTraceSet method
    ximg, edgmask = pixels.ximg_and_edgemask(slit_left, slit_righ, thismask, trim_edg=trim_edg)

    nspat = sciimg.shape[1]
    nspec = sciimg.shape[0]
    piximg = tilts * (nspec-1)

    # Copy the specobjs that will be the output
    nobj = len(sobjs)

    # Set up the prof_nsigma
    if (prof_nsigma is None):
        prof_nsigma1 = np.full(len(sobjs), None)
    elif np.size(prof_nsigma) == 1:
        prof_nsigma1 = np.full(nobj, prof_nsigma)
    elif np.size(prof_nsigma) == nobj:
        prof_nsigma1 = prof_nsigma
    else:
        raise ValueError('Invalid size for prof_nsigma.')

    for iobj in range(nobj):
        sobjs[iobj].prof_nsigma = prof_nsigma1[iobj]

    # Set some rejection parameters based on whether this is a standard or not. Only reject extreme outliers for standards
    # since super high S/N and low order profile models imply we will always have large outliers
    if std is True:
        chi2_sigrej = 100.0
        #sigrej_ceil = 1e10
        sigrej = 50.0  # 25 wasn't enough for MagE 2x2 binning (probably undersampled)
    else:
        # TODO Why is this not an input parameter
        chi2_sigrej = 6.0
        #sigrej_ceil = 10.0
    # We will use this number later
    gauss_prob = 1.0 - 2.0 * ndtr(-sigrej)

    # Create the images that will be returned
    modelivar = np.copy(sciivar)
    objimage = np.zeros_like(sciimg)
    skyimage = np.copy(global_sky)
    # Masks
    if ingpm is None:
        ingpm = (sciivar > 0.0) & thismask & np.isfinite(sciimg) & np.isfinite(sciivar)
    inmask = ingpm & thismask
    outmask = np.copy(inmask)  # True is good

    # TODO Add a line of code here that updates the modelivar using the global sky if nobj = 0 and simply returns
    spat_img = np.outer(np.ones(nspec), np.arange(nspat))
    if spat_pix is None:
        spat_pix = spat_img

    xsize = slit_righ - slit_left
    # TODO Can this be simply replaced with spat_img above (but not spat_pix since that could have holes)
    spatial_img = thismask * ximg * (np.outer(xsize, np.ones(nspat)))

    # First, we find all groups of objects to local skysubtract together
    groups = sobjs.get_extraction_groups(model_full_slit=model_full_slit)

    for group in groups:
        if model_full_slit:
            # If we're modelling the full slit, update the entire slit.
            min_spat1 = slit_left
            max_spat1 = slit_righ
        else:
            # The default value of maskwidth = 3.0 * FWHM = 7.05 * sigma in objfind with a log(S/N) correction for bright objects
            left_edges = np.array([sobjs[i].TRACE_SPAT - sobjs[i].maskwidth - 1 for i in group])
            righ_edges = np.array([sobjs[i].TRACE_SPAT + sobjs[i].maskwidth + 1 for i in group])

            min_spat1 = np.maximum(np.amin(left_edges, axis=0), slit_left)
            max_spat1 = np.minimum(np.amax(righ_edges, axis=0), slit_righ)

        # Create the local mask which defines the pixels that will be updated by local sky subtraction
        min_spat_img = min_spat1[:, None]
        max_spat_img = max_spat1[:, None]
        localmask = (spat_img > min_spat_img) & (spat_img < max_spat_img) & thismask
        npoly = skysub_npoly(localmask)

        # Some bookeeping to define the sub-image and make sure it does not land off the mask
        objwork = len(group)
        scope = np.sum(thismask, axis=0)
        iscp, = np.where(scope)
        imin = iscp.min()
        imax = iscp.max()
        min_spat = np.fmax(np.floor(min(min_spat1)), imin)
        max_spat = np.fmin(np.ceil(max(max_spat1)), imax)
        nc = int(max_spat - min_spat + 1)
        spec_vec = np.arange(nspec, dtype=np.intp)
        spat_vec = np.arange(min_spat, min_spat + nc, dtype=np.intp)
        ipix = np.ix_(spec_vec, spat_vec)
        obj_profiles = np.zeros((nspec, nspat, objwork), dtype=float)
        sigrej_eff = sigrej
        for iiter in range(1, niter + 1):
            msgs.info('--------------------------REDUCING: Iteration # ' + '{:2d}'.format(iiter) + ' of ' +
                      '{:2d}'.format(niter) + '---------------------------------------------------')
            img_minsky = sciimg - skyimage
            for ii in range(objwork):
                iobj = group[ii]
                if iiter == 1:
                    # If this is the first iteration, print status message. Initiate profile fitting with a simple
                    # boxcar extraction.
                    msgs.info("----------------------------------- PROFILE FITTING --------------------------------------------------------")
                    msgs.info("Fitting profile for obj # " + "{:}".format(sobjs[iobj].OBJID) + " of {:}".format(nobj))
                    msgs.info("At x = {:5.2f}".format(sobjs[iobj].SPAT_PIXPOS) + " on slit # {:}".format(sobjs[iobj].slit_order))
                    msgs.info("------------------------------------------------------------------------------------------------------------")

                    # TODO -- Use extract_specobj_boxcar to avoid code duplication
                    extract.extract_boxcar(sciimg, modelivar, outmask, waveimg, skyimage,
                                           sobjs[iobj], base_var=base_var, count_scale=count_scale,
                                           noise_floor=adderr)
                    flux = sobjs[iobj].BOX_COUNTS
                    fluxivar = sobjs[iobj].BOX_COUNTS_IVAR * sobjs[iobj].BOX_MASK
                    wave = sobjs[iobj].BOX_WAVE
                else:
                    # For later iterations, profile fitting is based on an optimal extraction
                    last_profile = obj_profiles[:, :, ii]
                    trace = sobjs[iobj].TRACE_SPAT[:, None]
                    objmask = ((spat_img >= (trace - 2.0 * sobjs[iobj].BOX_RADIUS)) & (spat_img <= (trace + 2.0 * sobjs[iobj].BOX_RADIUS)))
                    # Boxcar
                    extract.extract_boxcar(sciimg, modelivar, (outmask & objmask), waveimg,
                                           skyimage, sobjs[iobj], base_var=base_var,
                                           count_scale=count_scale, noise_floor=adderr)
                    # Optimal
                    extract.extract_optimal(sciimg, modelivar, (outmask & objmask), waveimg,
                                            skyimage, thismask, last_profile, sobjs[iobj],
                                            base_var=base_var, count_scale=count_scale,
                                            noise_floor=adderr)
                    # If the extraction is bad do not update
                    if sobjs[iobj].OPT_MASK is not None:
                        # if there is only one good pixel `extract.fit_profile` fails
                        if np.sum(sobjs[iobj].OPT_MASK) > extract_good_frac * nspec:
                            flux = sobjs[iobj].OPT_COUNTS
                            fluxivar = sobjs[iobj].OPT_COUNTS_IVAR*sobjs[iobj].OPT_MASK
                            wave = sobjs[iobj].OPT_WAVE

                obj_string = 'obj # {:}'.format(sobjs[iobj].OBJID) + ' on slit # {:}'.format(sobjs[iobj].slit_order) + ', iter # {:}'.format(iiter) + ':'
                if wave.any():
                    sign = sobjs[iobj].sign
                    # TODO This is "sticky" masking. Do we want it to be?
                    profile_model, trace_new, fwhmfit, med_sn2 = extract.fit_profile(
                        sign*img_minsky[ipix], (modelivar * outmask)[ipix],waveimg[ipix], thismask[ipix], spat_pix[ipix], sobjs[iobj].TRACE_SPAT,
                        wave, sign*flux, fluxivar, inmask = outmask[ipix],
                        thisfwhm=sobjs[iobj].FWHM, prof_nsigma=sobjs[iobj].prof_nsigma, sn_gauss=sn_gauss, gauss=force_gauss, obj_string=obj_string,
                        show_profile=show_profile)
                    # Update the object profile and the fwhm and mask parameters
                    obj_profiles[ipix[0], ipix[1], ii] = profile_model
                    sobjs[iobj].TRACE_SPAT = trace_new
                    sobjs[iobj].FWHMFIT = fwhmfit
                    sobjs[iobj].FWHM = np.median(fwhmfit)
                    # TODO JFH In the xidl code the maskwidth was being updated which impacted the sub-image used for the
                    #  fit_profile profile fitting. This is no longer the case in the python version. However, I'm leaving
                    # these lines here in case we decide to implement
                    # something like that.
                    #mask_fact = 1.0 + 0.5 * np.log10(np.fmax(np.sqrt(np.fmax(med_sn2, 0.0)), 1.0))
                    #maskwidth = extract_maskwidth*np.median(fwhmfit) * mask_fact
                    #sobjs[iobj].maskwidth = maskwidth if sobjs[iobj].prof_nsigma is None else \
                    #    sobjs[iobj].prof_nsigma * (sobjs[iobj].FWHM / 2.3548)
                else:
                    msgs.warn("Bad extracted wavelengths in local_skysub_extract")
                    msgs.warn("Skipping this profile fit and continuing.....")

            # Fit the local sky
            sky_bmodel = np.array(0.0)
            iterbsp = 0
            while (not sky_bmodel.any()) & (iterbsp <= 4) & (not no_local_sky):
                bsp_now = (1.2 ** iterbsp) * bsp
                fullbkpt = optimal_bkpts(bkpts_optimal, bsp_now, piximg, localmask, debug=(debug_bkpts & (iiter == niter)),
                                         skyimage=skyimage, min_spat=min_spat, max_spat=max_spat)
                # check to see if only a subset of the image is used.
                # if so truncate input pixels since this can result in singular matrices
                isub, = np.where(localmask.flatten())
                #sortpix = (piximg.flat[isub]).argsort()
                obj_profiles_flat = obj_profiles.reshape(nspec * nspat, objwork)
                skymask = outmask & np.invert(edgmask)
                sky_bmodel, obj_bmodel, outmask_opt = skyoptimal(
                        piximg.flat[isub], sciimg.flat[isub], (modelivar * skymask).flat[isub],
                        obj_profiles_flat[isub, :], spatial_img=spatial_img.flat[isub],
                        fullbkpt=fullbkpt, sigrej=sigrej_eff, npoly=npoly)
                iterbsp = iterbsp + 1
                if (not sky_bmodel.any()) & (iterbsp <= 3):
                    msgs.warn('***************************************')
                    msgs.warn('WARNING: bspline sky-subtraction failed')
                    msgs.warn('Increasing bkpt spacing by 20%. Retry')
                    msgs.warn(
                        'Old bsp = {:5.2f}'.format(bsp_now) + '; New bsp = {:5.2f}'.format(1.2 ** (iterbsp) * bsp))
                    msgs.warn('***************************************')

            if sky_bmodel.any():
                skyimage.flat[isub] = sky_bmodel
                objimage.flat[isub] = obj_bmodel
                img_minsky.flat[isub] = sciimg.flat[isub] - sky_bmodel
                igood1 = skymask.flat[isub]
                #  update the outmask for only those pixels that were fit. This prevents masking of slit edges in outmask
                outmask.flat[isub[igood1]] = outmask_opt[igood1]
                #  For weighted co-adds, the variance of the image is no longer equal to the image, and so the modelivar
                #  eqn. below is not valid. However, co-adds already have the model noise propagated correctly in sciivar,
                #  so no need to re-model the variance.
                if model_noise:
                    _base_var = None if base_var is None else base_var.flat[isub]
                    _count_scale = None if count_scale is None else count_scale.flat[isub]
                    # NOTE: darkcurr must be a float for the call below to work.
                    var = procimg.variance_model(_base_var, counts=sky_bmodel+obj_bmodel,
                                                 count_scale=_count_scale, noise_floor=adderr)
                    modelivar.flat[isub] = utils.inverse(var)
                # Now do some masking based on this round of model fits
                chi2 = (img_minsky.flat[isub] - obj_bmodel) ** 2 * modelivar.flat[isub]
                igood = (skymask.flat[isub]) & (chi2 <= chi2_sigrej ** 2)
                ngd = np.sum(igood)
                if ngd > 0:
                    chi2_good = chi2[igood]
                    chi2_srt = np.sort(chi2_good)
                    sigind = np.fmin(int(np.rint(gauss_prob * float(ngd))), ngd - 1)
                    chi2_sigrej = chi2_srt[sigind]
                    sigrej_eff = np.fmax(np.sqrt(chi2_sigrej), sigrej)
                    #  Maximum sigrej is sigrej_ceil (unless this is a standard)
                    #sigrej_eff = np.fmin(sigrej_eff, sigrej_ceil)
                    msgs.info('Measured effective rejection from distribution of chi^2')
                    msgs.info('Instead of rejecting sigrej = {:5.2f}'.format(sigrej) +
                              ', use threshold sigrej_eff = {:5.2f}'.format(sigrej_eff))
                    # Explicitly mask > sigrej outliers using the distribution of chi2 but only in the region that was actually fit.
                    # This prevents e.g. excessive masking of slit edges
                    outmask.flat[isub[igood1]] = outmask.flat[isub[igood1]] & (chi2[igood1] < chi2_sigrej) & (
                                sciivar.flat[isub[igood1]] > 0.0)
                    nrej = outmask.flat[isub[igood1]].sum()
                    msgs.info(
                        'Iteration = {:d}'.format(iiter) + ', rejected {:d}'.format(nrej) + ' of ' + '{:d}'.format(
                            igood1.sum()) + 'fit pixels')

            elif no_local_sky:
                pass
            else:
                msgs.warn('ERROR: Bspline sky subtraction failed after 4 iterations of bkpt spacing')
                msgs.warn('       Moving on......')
                obj_profiles = np.zeros_like(obj_profiles)
                isub, = np.where(localmask.flatten())
                # Just replace with the global sky
                skyimage.flat[isub] = global_sky.flat[isub]

        outmask_extract = outmask if use_2dmodel_mask else inmask

        # Now that the iterations of profile fitting and sky subtraction are completed,
        # loop over the objwork objects in this grouping and perform the final extractions.
        for ii in range(objwork):
            iobj = group[ii]
            msgs.info('Extracting obj # {:d}'.format(iobj + 1) + ' of {:d}'.format(nobj) +
                      ' with objid = {:d}'.format(sobjs[iobj].OBJID) + ' on slit # {:d}'.format(sobjs[iobj].slit_order) +
                      ' at x = {:5.2f}'.format(sobjs[iobj].SPAT_PIXPOS))
            this_profile = obj_profiles[:, :, ii]
            trace = sobjs[iobj].TRACE_SPAT[:, None]
            # Optimal
            objmask = ((spat_img >= (trace - 2.0 * sobjs[iobj].BOX_RADIUS)) & (spat_img <= (trace + 2.0 * sobjs[iobj].BOX_RADIUS)))
            extract.extract_optimal(sciimg, modelivar * thismask, (outmask_extract & objmask),
                                    waveimg, skyimage, thismask, this_profile, sobjs[iobj],
                                    base_var=base_var, count_scale=count_scale,
                                    noise_floor=adderr)
            # Boxcar
            extract.extract_boxcar(sciimg, modelivar*thismask, (outmask_extract & objmask),
                                   waveimg, skyimage, sobjs[iobj], base_var=base_var,
                                   count_scale=count_scale, noise_floor=adderr)
            sobjs[iobj].min_spat = min_spat
            sobjs[iobj].max_spat = max_spat


    # If requested display the model fits for this slit
    if show_resids:
        viewer, ch = display.show_image((sciimg - skyimage - objimage) * np.sqrt(modelivar) * thismask, chname='residuals')
        # TODO add error checking here to see if ginga exists
        canvas = viewer.canvas(ch._chname)
        out1 = canvas.clear()
        out2 = ch.cut_levels(-5.0, 5.0)
        out3 = ch.set_color_algorithm('linear')
        # Overplot the traces
        for spec in sobjs:
            if spec.hand_extract_flag is False:
                color = 'magenta'
            else:
                color = 'orange'
            display.show_trace(viewer, ch, spec.TRACE_SPAT, spec.NAME, color=color)

        # These are the pixels that were masked by the extraction
        spec_mask, spat_mask = np.where((outmask == False) & (inmask == True))
        nmask = len(spec_mask)
        # note: must cast numpy floats to regular python floats to pass the remote interface
        points_mask = [dict(type='point', args=(float(spat_mask[i]), float(spec_mask[i]), 2),
                            kwargs=dict(style='plus', color='red')) for i in range(nmask)]

        # These are the pixels that were originally masked
        spec_omask, spat_omask = np.where((inmask == False) & (thismask == True))
        nomask = len(spec_omask)
        # note: must cast numpy floats to regular python floats to pass the remote interface
        points_omask = [dict(type='point', args=(float(spat_omask[i]), float(spec_omask[i]), 2),
                             kwargs=dict(style='plus', color='cyan')) for i in range(nomask)]

        # Labels for the points
        text_mask = [dict(type='text', args=(nspat / 2, nspec / 2, 'masked by extraction'),
                          kwargs=dict(color='red', fontsize=20))]
        text_omask = [dict(type='text', args=(nspat / 2, nspec / 2 + 30, 'masked initially'),
                           kwargs=dict(color='cyan', fontsize=20))]

        canvas_list = points_mask + points_omask + text_mask + text_omask
        canvas.add('constructedcanvas', canvas_list)

    return skyimage[thismask], objimage[thismask], modelivar[thismask], outmask[thismask]


def ech_local_skysub_extract(sciimg, sciivar, fullmask, tilts, waveimg, 
                             global_sky, left, right,
                             slitmask, sobjs, order_vec, spat_pix=None, 
                             fit_fwhm=False,
                             min_snr=2.0, bsp=0.6, trim_edg=(3,3), std=False, prof_nsigma=None,
                             niter=4, sigrej=3.5, bkpts_optimal=True,
                             force_gauss=False, sn_gauss=4.0, model_full_slit=False,
                             model_noise=True, debug_bkpts=False, show_profile=False,
                             show_resids=False, show_fwhm=False, adderr=0.01, base_var=None,
                             count_scale=None):
    """
    Perform local sky subtraction, profile fitting, and optimal extraction slit by slit

    IMPROVE THIS DOCSTRING

    Parameters
    ----------
    sciimg : `numpy.ndarray`_
        science image, usually with a global sky subtracted.
        shape = (nspec, nspat)
    fullmask: `numpy.ndarray`_
        bool mask of the full image.
        True = masked (bad pixel mask)
    sciivar : `numpy.ndarray`_
        inverse variance of science image.
        shape = (nspec, nspat)
    tilts : `numpy.ndarray`_
        spectral tilts.
        shape=(nspec, nspat)
    waveimg : `numpy.ndarray`_
        2-d wavelength map
    global_sky : `numpy.ndarray`_
        Global sky model produced by global_skysub
    left : `numpy.ndarray`_
        Spatial-pixel coordinates for the left edges of each
        order.
    right : `numpy.ndarray`_
        Spatial-pixel coordinates for the right edges of each
        order.
    slitmask : `numpy.ndarray`_
        Image identifying the 0-indexed order associated with
        each pixel. Pixels with -1 are not associatead with any
        order.
    sobjs : :class:`~pypeit.specobjs.SpecoObjs` object
        Object containing the information about the objects found on the
        slit/order from objfind or ech_objfind
    order_vec: `numpy.ndarray`_
        Vector of order numbers
    spat_pix: `numpy.ndarray`_, optional
        Image containing the spatial location of pixels. If not
        input, it will be computed from ``spat_img =
        np.outer(np.ones(nspec), np.arange(nspat))``. This option
        should generally not be used unless one is extracting 2d
        coadds for which a rectified image contains sub-pixel
        spatial information.
        shape (nspec, nspat)
    fit_fwhm: bool, optional
        if True, perform a fit to the FWHM of the object profiles
        to use for non-detected sources
    min_snr: float, optional
        FILL IN
    bsp : float, default = 0.6
        Break point spacing in pixels for the b-spline sky subtraction.
    trim_edg : tuple of ints of floats, default = (3,3)
        Number of pixels to be ignored on the (left,right) edges of
        the slit in object/sky model fits.
    std : bool, default = False
        This should be set to True if the object being extracted is
        a standards star so that the reduction parameters can be
        adjusted accordingly.
    prof_nsigma : int or float, default = None
        Number of sigmas that the object profile will be fit, i.e.
        the region extending from -prof_nsigma to +prof_nsigma will
        be fit where sigma = FWHM/2.35. This option should only be
        used for bright large extended source with tails in their
        light profile like elliptical galaxies. If prof_nsigma is
        set then the profiles will no longer be apodized by an
        exponential at large distances from the trace.
    niter : int, optional
        Number of iterations for successive profile fitting and local sky-subtraction
    sigrej : :obj:`float`, optional
        Outlier rejection threshold for sky and object fitting
        Set by par['scienceimage']['skysub']['sky_sigrej']
    bkpts_optimal : bool, optional 
        Parameter governing whether spectral direction breakpoints
        for b-spline sky/object modeling are determined optimally.
        If ``bkpts_optima=True``, the optimal break-point spacing
        will be determined directly using the optimal_bkpts function
        by measuring how well we are sampling the sky using ``piximg
        = (nspec-1)*yilyd``. The bsp parameter in this case
        corresponds to the minimum distance between breakpoints
        which we allow.  If ``bkpts_optimal = False``, the
        break-points will be chosen to have a uniform spacing in
        pixel units sets by the bsp parameter, i.e.  using the
        bkspace functionality of the bspline class::

            bset = bspline.bspline(piximg_values, nord=4, bkspace=bsp)
            fullbkpt = bset.breakpoints

    force_gauss : bool, default = False
        If True, a Gaussian profile will always be assumed for the
        optimal extraction using the FWHM determined from object finding (or provided by the user) for the spatial
        profile.
    sn_gauss : int or float, default = 4.0
        The signal to noise threshold above which optimal extraction
        with non-parametric b-spline fits to the objects spatial
        profile will be performed. For objects with median S/N <
        sn_gauss, a Gaussian profile will simply be assumed because
        there is not enough S/N to justify performing a more
        complicated fit.
    model_full_slit : bool, default = False
        Set the maskwidth of the objects to be equal to the slit
        width/2 such that the entire slit will be modeled by the
        local skysubtraction. This mode is recommended for echelle
        spectra with reasonably narrow slits.
    model_noise : bool, default = True
        If True, construct and iteratively update a model inverse variance image
        using :func:`~pypeit.core.procimg.variance_model`.  Construction of the
        model variance *requires* ``base_var``, and will use the provided values
        or defaults for the remaining 
        :func:`~pypeit.core.procimg.variance_model` parameters.  If False, a
        variance model will not be created and instead the input sciivar will
        always be taken to be the inverse variance. Note that in order for the
        noise model to make any sense one needs to be subtracting the sky and
        *not* the sky residuals. In other words, for near-IR reductions where
        difference imaging has been performed and this algorithm is used to fit
        out the sky residuals (but not the sky itself) one should definitely set
        model_noise=False since otherwise the code will attempt to create a
        noise model using sky residuals instead of the sky, which is incorrect
        (does not have the right count levels).  In principle this could be
        improved if the user could pass in a model of what the sky is for
        near-IR difference imaging + residual subtraction
    debug_bkpts:
    show_profile : bool, default=False
        Show QA for the object profile fitting to the screen. Note
        that this will show interactive matplotlib plots which will
        block the execution of the code until the window is closed.
    show_resids : bool, optional
        Show the model fits and residuals.
    show_fwhm:
    adderr : float, default = 0.01
        Error floor. The quantity adderr**2*sciframe**2 is added to the variance
        to ensure that the S/N is never > 1/adderr, effectively setting a floor
        on the noise or a ceiling on the S/N.  This is one of the components
        needed to construct the model variance (this is the same as
        ``noise_floor`` in :func:`~pypeit.core.procimg.variance_model`); see
        ``model_noise``.
    base_var : `numpy.ndarray`_, shape is (nspec, nspat), optional
        The "base-level" variance in the data, set by the detector properties and
        the image processing steps.  See
        :func:`~pypeit.core.procimg.base_variance`.
    count_scale : :obj:`float`, `numpy.ndarray`_, optional
        A scale factor that *has already been applied* to the provided science
        image.  For example, if the image has been flat-field corrected, this is
        the inverse of the flat-field counts.  If None, set to 1.  If a single
        float, assumed to be constant across the full image.  If an array, the
        shape must match ``base_var``.  The variance will be 0 wherever this
        array is not positive, modulo the provided ``adderr``.  This is one of
        the components needed to construct the model variance; see
        ``model_noise``.

    Returns
    -------
    skyimage : `numpy.ndarray`_
        Model sky flux where ``thismask`` is true.
    objimage : `numpy.ndarray`_
        Model object flux where ``thismask`` is true.
    ivarmodel : `numpy.ndarray`_
        Model inverse variance where ``thismask`` is true.
    outmask : `numpy.ndarray`_
        Model mask where ``thismask`` is true.
    sobjs : :class:`~pypeit.specobjs.SpecoObjs` object
        Same object as passed in

    """
    bitmask = imagebitmask.ImageBitMask()

    # Allocate the images that are needed
    # Initialize to mask in case no objects were found
    outmask = np.copy(fullmask)
    extractmask = fullmask == 0
    # TODO case of no objects found should be properly dealt with by local_skysub_extract
    # Initialize to zero in case no objects were found
    objmodel = np.zeros_like(sciimg)
    # Set initially to global sky in case no objects were found
    skymodel  = np.copy(global_sky)
    # Set initially to sciivar in case no obects were found.
    ivarmodel = np.copy(sciivar)
    sobjs = sobjs.copy()

    norders = order_vec.size
    slit_vec = np.arange(norders)

    # Find the spat IDs
    gdslit_spat = np.unique(slitmask[slitmask >= 0]).astype(int)  # Unique sorts
    if gdslit_spat.size != norders:
        msgs.error("You have not dealt with masked orders properly")

    if (np.sum(sobjs.sign > 0) % norders) == 0:
        nobjs = int((np.sum(sobjs.sign > 0)/norders))
    else:
        msgs.error('Number of specobjs in sobjs is not an integer multiple of the number or ordres!')

    order_snr = np.zeros((norders, nobjs))
    uni_objid = np.unique(sobjs[sobjs.sign > 0].ECH_OBJID)
    for iord in range(norders):
        for iobj in range(nobjs):
            ind = (sobjs.ECH_ORDERINDX == iord) & (sobjs.ECH_OBJID == uni_objid[iobj])
            order_snr[iord,iobj] = sobjs[ind].ech_snr

    # Compute the average SNR and find the brightest object
    snr_bar = np.mean(order_snr,axis=0)
    srt_obj = snr_bar.argsort()[::-1]
    ibright = srt_obj[0] # index of the brightest object
    # Now extract the orders in descending order of S/N for the brightest object
    srt_order_snr = order_snr[:,ibright].argsort()[::-1]
    fwhm_here = np.zeros(norders)
    fwhm_was_fit = np.zeros(norders,dtype=bool)
    # Print out a status message
    str_out = ''
    for iord in srt_order_snr:
        str_out += '{:<8d}{:<8d}{:>10.2f}'.format(slit_vec[iord], order_vec[iord], order_snr[iord,ibright]) + msgs.newline()
    dash = '-'*27
    dash_big = '-'*40
    msgs.info(msgs.newline() + 'Reducing orders in order of S/N of brightest object:' + msgs.newline() + dash +
              msgs.newline() + '{:<8s}{:<8s}{:>10s}'.format('slit','order','S/N') + msgs.newline() + dash +
              msgs.newline() + str_out)
    # Loop over orders in order of S/N ratio (from highest to lowest) for the brightest object
    for iord in srt_order_snr:
        order = order_vec[iord]
        msgs.info("Local sky subtraction and extraction for slit/order: {:d}/{:d}".format(iord,order))
        other_orders = (fwhm_here > 0) & np.invert(fwhm_was_fit)
        other_fit    = (fwhm_here > 0) & fwhm_was_fit
        # Loop over objects in order of S/N ratio (from highest to lowest)
        for iobj in srt_obj:
            if (order_snr[iord, iobj] <= min_snr) & (np.sum(other_orders) >= 3):
                if iobj == ibright:
                    # If this is the brightest object then we extrapolate the FWHM from a fit
                    #fwhm_coeffs = np.polyfit(order_vec[other_orders], fwhm_here[other_orders], 1)
                    #fwhm_fit_eval = np.poly1d(fwhm_coeffs)
                    #fwhm_fit = fwhm_fit_eval(order_vec[iord])
                    fwhm_was_fit[iord] = True
                    # Either perform a linear fit to the FWHM or simply take the median
                    if fit_fwhm:
                        minx = 0.0
                        maxx = fwhm_here[other_orders].max()
                        # ToDO robust_poly_fit needs to return minv and maxv as outputs for the fits to be usable downstream
                        #fit_mask, fwhm_coeffs = fitting.robust_fit(order_vec[other_orders], fwhm_here[other_orders],1,
                        pypeitFit = fitting.robust_fit(order_vec[other_orders], fwhm_here[other_orders],1,
                                                                        function='polynomial',maxiter=25,lower=2.0, upper=2.0,
                                                                        maxrej=1,sticky=False, minx=minx, maxx=maxx)
                        fwhm_this_ord = pypeitFit.eval(order_vec[iord])#, 'polynomial', minx=minx, maxx=maxx)
                        fwhm_all = pypeitFit.eval(order_vec)#, 'polynomial', minx=minx, maxx=maxx)
                        fwhm_str = 'linear fit'
                    else:
                        fit_mask = np.ones_like(order_vec[other_orders],dtype=bool)
                        fwhm_this_ord = np.median(fwhm_here[other_orders])
                        fwhm_all = np.full(norders,fwhm_this_ord)
                        fwhm_str = 'median '
                    indx = (sobjs.ECH_OBJID == uni_objid[iobj]) & (sobjs.ECH_ORDERINDX == iord)
                    for spec in sobjs[indx]:
                        spec.FWHM = fwhm_this_ord

                    str_out = ''
                    for slit_now, order_now, snr_now, fwhm_now in zip(slit_vec[other_orders], order_vec[other_orders],order_snr[other_orders,ibright], fwhm_here[other_orders]):
                        str_out += '{:<8d}{:<8d}{:>10.2f}{:>10.2f}'.format(slit_now, order_now, snr_now, fwhm_now) + msgs.newline()
                    msgs.info(msgs.newline() + 'Using' +  fwhm_str + ' for FWHM of object={:d}'.format(uni_objid[iobj]) +
                              ' on slit/order: {:d}/{:d}'.format(iord,order) + msgs.newline() + dash_big +
                              msgs.newline() + '{:<8s}{:<8s}{:>10s}{:>10s}'.format('slit', 'order','SNR','FWHM') +
                              msgs.newline() + dash_big +
                              msgs.newline() + str_out[:-8] +
                              fwhm_str.upper() +  ':{:<8d}{:<8d}{:>10.2f}{:>10.2f}'.format(iord, order, order_snr[iord,ibright], fwhm_this_ord) +
                              msgs.newline() + dash_big)
                    if show_fwhm:
                        plt.plot(order_vec[other_orders][fit_mask], fwhm_here[other_orders][fit_mask], marker='o', linestyle=' ',
                        color='k', mfc='k', markersize=4.0, label='orders informing fit')
                        if np.any(np.invert(fit_mask)):
                            plt.plot(order_vec[other_orders][np.invert(fit_mask)],
                                     fwhm_here[other_orders][np.invert(fit_mask)], marker='o', linestyle=' ',
                                     color='magenta', mfc='magenta', markersize=4.0, label='orders rejected by fit')
                        if np.any(other_fit):
                            plt.plot(order_vec[other_fit], fwhm_here[other_fit], marker='o', linestyle=' ',
                            color='lawngreen', mfc='lawngreen',markersize=4.0, label='fits to other low SNR orders')
                        plt.plot([order_vec[iord]], [fwhm_this_ord], marker='o', linestyle=' ',color='red', mfc='red', markersize=6.0,label='this order')
                        plt.plot(order_vec, fwhm_all, color='cornflowerblue', zorder=10, linewidth=2.0, label=fwhm_str)
                        plt.legend()
                        plt.show()
                else:
                    # If this is not the brightest object then assign it the FWHM of the brightest object
                    indx     = np.where((sobjs.ECH_OBJID == uni_objid[iobj]) & (sobjs.ECH_ORDERINDX == iord))[0][0]
                    indx_bri = np.where((sobjs.ECH_OBJID == uni_objid[ibright]) & (sobjs.ECH_ORDERINDX == iord))[0][0]
                    spec = sobjs[indx]
                    spec.FWHM = sobjs[indx_bri].FWHM

        thisobj = (sobjs.ECH_ORDERINDX == iord) # indices of objects for this slit
        thismask = slitmask == gdslit_spat[iord] # pixels for this slit
        # True  = Good, False = Bad for inmask
        inmask = (fullmask == 0) & thismask
        # Local sky subtraction and extraction
        skymodel[thismask], objmodel[thismask], ivarmodel[thismask], extractmask[thismask] \
                = local_skysub_extract(sciimg, sciivar, tilts, waveimg, global_sky, thismask,
                                       left[:,iord], right[:,iord], sobjs[thisobj],
                                       spat_pix=spat_pix, ingpm=inmask, std=std, bsp=bsp,
                                       trim_edg=trim_edg, prof_nsigma=prof_nsigma, niter=niter,
                                       sigrej=sigrej,
                                       bkpts_optimal=bkpts_optimal, force_gauss=force_gauss,
                                       sn_gauss=sn_gauss, model_full_slit=model_full_slit,
                                       model_noise=model_noise, debug_bkpts=debug_bkpts,
                                       show_resids=show_resids, show_profile=show_profile,
                                       adderr=adderr, base_var=base_var, count_scale=count_scale)

        # update the FWHM fitting vector for the brighest object
        indx = (sobjs.ECH_OBJID == uni_objid[ibright]) & (sobjs.ECH_ORDERINDX == iord)
        fwhm_here[iord] = np.median(sobjs[indx].FWHMFIT)
        # Did the FWHM get updated by the profile fitting routine in local_skysub_extract? If so, include this value
        # for future fits
        if np.abs(fwhm_here[iord] - sobjs[indx].FWHM) >= 0.01:
            fwhm_was_fit[iord] = False

    # Set the bit for pixels which were masked by the extraction.
    # For extractmask, True = Good, False = Bad
    iextract = (fullmask == 0) & (extractmask == False)
    # Undefined inverse variances
    outmask[iextract] = bitmask.turn_on(outmask[iextract], 'EXTRACT')

    # Return
    return skymodel, objmodel, ivarmodel, outmask, sobjs


def read_userregions(skyreg, nslits, maxslitlength):
    """ 
    Parse the sky regions defined by the user. The text should be a comma
    separated list of percentages to apply to all slits.

    Example
    -------
    The string ``':10,35:65,80:'`` would select (in all slits):

        - the leftmost 10% of the slit length,
        - the inner 30% (from 35-65% of the slit length), and
        - the final 20% of the slit length (from 80-100% of the slit length)

    Parameters
    ----------
    skyreg : str
        The sky region definition.
    nslits : int
        Number of slits on the detector
    maxslitlength: float
        The maximum slit length (in pixels).

    Returns
    -------
    status : int
        Status of the region parsing (0 = Successful, 1,2 = fail)
    regions : list
        A list of size nslits. Each element contains a numpy array (dtype=bool)
        of size resolution.  A True value indicates a value that is part of the
        sky region.
    """
    # Define the resolution of the sky region boundary to be at least a tenth of a pixel
    resolution = int(10.0 * maxslitlength)
    status = 0
    regions = []
    try:
        skyreg = skyreg.split(",")
        for tt in skyreg:
            if ":" not in tt:
                # Poor region definition - it should contain a semi-colon'
                status = 2
                break
            tts = tt.split(":")
            regions.append([0 if len(tts[0]) == 0 else int(
                                round((resolution - 1) * float(tts[0]) / 100.0)),
                            resolution if len(tts[1]) == 0 else int(
                                round((resolution - 1) * float(tts[1]) / 100.0))
                            ])
        # Initialise the sky regions - For each slit, generate a mask of size `resolution`.
        # i.e. the spatial coordinate is sampled by `resolution` elements.
        skyreg = [np.zeros(resolution, dtype=bool) for all in range(nslits)]
        # For all regions, set the skyreg mask to True for each region
        for reg in regions:
            # Do some checks
            xmin, xmax = reg[0], reg[1]
            if xmax < xmin:
                xmin, xmax = xmax, xmin
            if xmin < 0:
                xmin = 0
            if xmax > resolution:
                xmax = resolution
            # Apply to all slits
            for sl in range(nslits):
                skyreg[sl][xmin:xmax] = True

    except:
        status = 1
    # Return
    return status, skyreg


def generate_mask(pypeline, skyreg, slits, slits_left, slits_right, spat_flexure=None):
    """Generate the mask of sky regions

    Parameters
    ----------
    pypeline : str
        Name of the pypeline being used (e.g. MultiSlit, Echelle, IFU, ...)
    skyreg : list
        A list of size nslits. Each element contains a numpy array (dtype=bool)
        where a True value indicates a value that is part of the sky region.
    slits : :class:`SlitTraceSet`
        Data container with slit trace information
    slits_left : `numpy.ndarray`_
        A 2D array containing the pixel coordinates of the left slit edges
    slits_right : `numpy.ndarray`_
        A 2D array containing the pixel coordinates of the right slit edges
    resolution: int, optional
        The percentage regions will be scaled to the specified resolution. The
        resolution should probably correspond to the number of spatial pixels
        on the slit.

    Returns
    -------
    mask : `numpy.ndarray`_
        Boolean mask containing sky regions
    """
    # Grab the resolution that was used to generate skyreg
    resolution = skyreg[0].size
    # Using the left/right slit edge traces, generate a series of traces that mark the
    # sky region boundaries in each slit.
    nreg = 0
    # Initialise the sky region traces (this contains *all* sky regions,
    # regardless of which slit the sky regions falls in)
    left_edg, righ_edg = np.zeros((slits.nspec, 0)), np.zeros((slits.nspec, 0))
    spec_min, spec_max = np.array([]), np.array([])
    for sl in range(slits.nslits):
        # Calculate the slit width
        diff = slits_right[:, sl] - slits_left[:, sl]
        # Break up the slit into `resolution` subpixels
        tmp = np.zeros(resolution+2)
        tmp[1:-1] = skyreg[sl]
        # Find all the left and right sky region traces in this slit
        wl = np.where(tmp[1:] > tmp[:-1])[0]
        wr = np.where(tmp[1:] < tmp[:-1])[0]
        # Construct the left/right traces, and store them in the left_edg, right_edg arrays.
        for rr in range(wl.size):
            left = slits_left[:, sl] + wl[rr]*diff/(resolution-1.0)
            righ = slits_left[:, sl] + wr[rr]*diff/(resolution-1.0)
            left_edg = np.append(left_edg, left[:, np.newaxis], axis=1)
            righ_edg = np.append(righ_edg, righ[:, np.newaxis], axis=1)
            nreg += 1
            spec_min = np.append(spec_min, slits.specmin[sl])
            spec_max = np.append(spec_max, slits.specmax[sl])

    # Now that we have sky region traces, utilise the SlitTraceSet to define the regions.
    # We will then use the slit_img task to create a mask of the sky regions.
    slmsk = np.zeros(left_edg.shape[1], dtype=np.int16)
    slitreg = slittrace.SlitTraceSet(left_edg, righ_edg, pypeline, nspec=slits.nspec, nspat=slits.nspat,
                                     mask=slmsk, specmin=spec_min, specmax=spec_max,
                                     binspec=slits.binspec, binspat=slits.binspat, pad=0)
    # Generate the mask, and return
    return (slitreg.slit_img(use_spatial=False, flexure=spat_flexure) >= 0).astype(bool)


<|MERGE_RESOLUTION|>--- conflicted
+++ resolved
@@ -21,12 +21,12 @@
 
 def skysub_npoly(thismask):
     """
-    Utility routine used by global_skysub and local_skysub_extract. 
+    Utility routine used by global_skysub and local_skysub_extract.
     Determine the order for the spatial
     polynomial for global sky subtraction and local sky subtraction.
 
     Args:
-        thismask (`numpy.ndarray`_): 
+        thismask (`numpy.ndarray`_):
             bool mask of shape (nspec, nspat) which
             specifies pixels in the slit in question
 
@@ -48,52 +48,45 @@
     return npoly
 
 
-<<<<<<< HEAD
 def global_skysub(image, ivar, tilts, thismask, slit_left, slit_righ, inmask=None, bsp=0.6, sigrej=3.0, maxiter=35,
                   trim_edg=(3,3), pos_mask=True, max_mask_frac=0.80, show_fit=False, no_poly=False, npoly=None):
-=======
-def global_skysub(image, ivar, tilts, thismask, slit_left, slit_righ, 
-                  inmask=None, bsp=0.6, sigrej=3.0, maxiter=35,
-                  trim_edg=(3,3), pos_mask=True, show_fit=False, 
-                  no_poly=False, npoly=None):
->>>>>>> 6817353a
     """
     Perform global sky subtraction on an input slit
     THIS NEEDS MORE DESCRIPTION
 
     Args:
-        image (`numpy.ndarray`_): 
+        image (`numpy.ndarray`_):
             Frame to be sky subtracted.
             float ndarray, shape (nspec, nspat)
-        ivar (`numpy.ndarray`_): 
+        ivar (`numpy.ndarray`_):
             Inverse variance image.
             float ndarray, shape (nspec, nspat)
-        tilts (`numpy.ndarray`_): 
+        tilts (`numpy.ndarray`_):
             Tilts indicating how wavelengths move across the slit.
             float ndarray, shape (nspec, nspat)
-        thismask  (`numpy.ndarray`_): 
+        thismask  (`numpy.ndarray`_):
             Specifies pixels in the slit in question.
             boolean array, shape (nspec, nspat)
-        slit_left (`numpy.ndarray`_): 
+        slit_left (`numpy.ndarray`_):
             Left slit boundary in floating point pixels.
             shape (nspec, 1) or (nspec)
-        slit_righ (`numpy.ndarray`_): 
+        slit_righ (`numpy.ndarray`_):
             Right slit boundary in floating point pixels.
             shape (nspec, 1) or (nspec)
-        inmask (`numpy.ndarray`_): 
+        inmask (`numpy.ndarray`_):
             boolean ndarray, shape (nspec, nspat)
             Input mask for pixels not to be included in sky subtraction
             fits. True = Good (not masked), False = Bad (masked)
-        bsp (float, optional): 
+        bsp (float, optional):
             break point spacing in pixel units
         sigrej (float, optional):
             sigma rejection threshold
-        trim_edg (tuple, optional): 
-            floats  (left_edge, right_edge) that 
+        trim_edg (tuple, optional):
+            floats  (left_edge, right_edge) that
             indicate how many pixels to trim from left and right slit
             edges for creating the edgemask. These pixels are excluded
             from sky subtraction fits.
-        pos_mask (bool, optional): 
+        pos_mask (bool, optional):
             First do a prelimnary fit to the log of the sky (i.e.
             positive pixels only). Then use this fit to create an input
             mask from the residuals lmask = (res < 5.0) & (res > -4.0)
@@ -102,17 +95,11 @@
             requires that the counts are positive which will not be the
             case for i.e. an A-B image. Thus the routine will fail if
             pos_mask is not set to False.
-<<<<<<< HEAD
         max_mask_frac: float, default max_bad_pixel_frac = 0.80
             Maximum fraction of total pixels that can be masked by the input masks. If more than this
             threshold is masked the code will return zeros and throw a warning.
-
-        show_fit: boolean, default show_fit = False
-            Plot a fit of the sky pixels and model fit to the screen.
-=======
         show_fit (bool, optional):
             If true, plot a fit of the sky pixels and model fit to the screen.
->>>>>>> 6817353a
             This feature will block further execution until the screen
             is closed.
         no_poly (bool, optional):
@@ -402,7 +389,7 @@
 def optimal_bkpts(bkpts_optimal, bsp_min, piximg, sampmask, samp_frac=0.80,
                   skyimage = None, min_spat=None, max_spat=None, debug=False):
     """
-    Generate an array of optimally spaced breakpoints for the 
+    Generate an array of optimally spaced breakpoints for the
     global sky subtraction algorithm.
 
     Parameters
@@ -631,7 +618,7 @@
     sigrej : :obj:`float`, optional
         Outlier rejection threshold for sky and object fitting
         Set by par['scienceimage']['skysub']['sky_sigrej']
-    bkpts_optimal : bool, optional 
+    bkpts_optimal : bool, optional
         Parameter governing whether spectral direction breakpoints
         for b-spline sky/object modeling are determined optimally.
         If ``bkpts_optima=True``, the optimal break-point spacing
@@ -1032,9 +1019,9 @@
     return skyimage[thismask], objimage[thismask], modelivar[thismask], outmask[thismask]
 
 
-def ech_local_skysub_extract(sciimg, sciivar, fullmask, tilts, waveimg, 
+def ech_local_skysub_extract(sciimg, sciivar, fullmask, tilts, waveimg,
                              global_sky, left, right,
-                             slitmask, sobjs, order_vec, spat_pix=None, 
+                             slitmask, sobjs, order_vec, spat_pix=None,
                              fit_fwhm=False,
                              min_snr=2.0, bsp=0.6, trim_edg=(3,3), std=False, prof_nsigma=None,
                              niter=4, sigrej=3.5, bkpts_optimal=True,
@@ -1115,7 +1102,7 @@
     sigrej : :obj:`float`, optional
         Outlier rejection threshold for sky and object fitting
         Set by par['scienceimage']['skysub']['sky_sigrej']
-    bkpts_optimal : bool, optional 
+    bkpts_optimal : bool, optional
         Parameter governing whether spectral direction breakpoints
         for b-spline sky/object modeling are determined optimally.
         If ``bkpts_optima=True``, the optimal break-point spacing
@@ -1362,7 +1349,7 @@
 
 
 def read_userregions(skyreg, nslits, maxslitlength):
-    """ 
+    """
     Parse the sky regions defined by the user. The text should be a comma
     separated list of percentages to apply to all slits.
 
