--- conflicted
+++ resolved
@@ -128,17 +128,13 @@
                        'detector': dict(dtype=str, comment='Name of detector'),
                        'arm': dict(dtype=str, comment='Name of arm (e.g. NIR for X-Shooter)'),
                        'datasec': dict(dtype=str, comment='Data section (windowing)'),
-<<<<<<< HEAD
                        'dither': dict(dtype=float, comment='Dither amount in arcsec'),
-                       'idname': dict(dtype=str, comment='Instrument supplied frametype (e.g. bias)')}
-=======
                        'idname': dict(dtype=str, comment='Instrument supplied frametype (e.g. bias)'),
                        'obstime': dict(dtype=str, comment='Observation time'),
                        'pressure': dict(dtype=float, comment='Pressure at obstime'),
                        'temperature': dict(dtype=float, comment='Temperature at obstime'),
                        'humidity': dict(dtype=float, comment='Relative humidity (0 to 1) at obstime')}
 
->>>>>>> d4e9da46
     for kk in range(nlamps):
         additional_meta['lampstat{:02d}'.format(kk+1)] \
                 = dict(dtype=str, comment='Status of a given lamp (e.g off/on)')
