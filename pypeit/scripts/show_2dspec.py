"""
This script enables the viewing of a processed FITS file
with extras.  Run above the Science/ folder.

.. include common links, assuming primary doc root is up one directory
.. include:: ../include/links.rst
"""
import os

import numpy as np

from IPython import embed

from astropy.io import fits
from astropy.stats import sigma_clipped_stats

from pypeit import msgs
from pypeit import slittrace
from pypeit import specobjs
from pypeit import io
from pypeit import utils
from pypeit import __version__
from pypeit.pypmsgs import PypeItDataModelError, PypeItBitMaskError

from pypeit.display import display
from pypeit.images.imagebitmask import ImageBitMask
from pypeit.images.detector_container import DetectorContainer
from pypeit import spec2dobj
from pypeit.scripts import scriptbase


def show_trace(sobjs, det, viewer, ch):
    """
    Overplot the extracted object traces for this detector in the provided ginga
    channel.

    Args:
        sobjs (:class:`~pypeit.specobjs.SpecObjs`):
            Object holding the 1D spectral extractions.  If None, the function
            doesn't do anything.
        det (:obj:`str`):
            The string identifier for the detector or mosaic used to select the
            extractions to show.
        viewer (?):
        ch (?):
    """
    if sobjs is None:
        return
    in_det = np.where(sobjs.DET == det)[0]
    trace_list = []
    trc_name_list = []
    maskdef_extr_list = []
    manual_extr_list = []
    for kk in in_det:
        trace = sobjs[kk]['TRACE_SPAT']
        obj_id = sobjs[kk].NAME
        maskdef_objname = sobjs[kk].MASKDEF_OBJNAME
        maskdef_extr_flag = sobjs[kk].MASKDEF_EXTRACT
        manual_extr_flag = sobjs[kk].hand_extract_flag
        trc_name = '{}     OBJNAME:{}'.format(obj_id, maskdef_objname) if maskdef_objname is not None else obj_id

        trace_list.append(trace)
        trc_name_list.append(trc_name)
        maskdef_extr_list.append(maskdef_extr_flag is True)
        manual_extr_list.append(manual_extr_flag is True)

    display.show_trace(viewer, ch, np.swapaxes(trace_list, 1,0), np.array(trc_name_list),
                       maskdef_extr=np.array(maskdef_extr_list), manual_extr=np.array(manual_extr_list))


class Show2DSpec(scriptbase.ScriptBase):

    @classmethod
    def get_parser(cls, width=None):
        parser = super().get_parser(description='Display sky subtracted, spec2d image in a '
                                                'ginga viewer.',
                                    width=width)

        parser.add_argument('file', type=str, default=None, help='Path to a PypeIt spec2d file')
        parser.add_argument('--list', default=False, action='store_true',
                            help='List the extensions only?')
        parser.add_argument('--det', default='1', type=str,
                            help='Detector name or number.  If a number, the name is constructed '
                                 'assuming the reduction is for a single detector.  If a string, '
                                 'it must match the name of the detector object (e.g., DET01 for '
                                 'a detector, MSC01 for a mosaic).')
        parser.add_argument('--spat_id', type=int, default=None,
                            help='Restrict plotting to this slit (PypeIt ID notation)')
        parser.add_argument('--maskID', type=int, default=None,
                            help='Restrict plotting to this maskID')
        parser.add_argument('--showmask', nargs='*', default=None,
                            help='Include a channel showing the mask.  If no arguments are '
                                 'provided, the mask bit values are provided directly.  You can '
                                 'also specify one or more mask flags used to construct an '
                                 'image identifying which pixels are flagged by any of these '
                                 'issues.  E.g., to show pixels flagged by the instrument '
                                 'specific bad-pixel mask or cosmic arrays, use --showmask BPM CR '
                                 '.  See https://pypeit.readthedocs.io/en/release/out_masks.html '
                                 'for the list of flags.')
        parser.add_argument('--removetrace', default=False, action='store_true',
                            help='Do not overplot traces in the skysub, sky_resid, and resid '
                                 'channels')
        parser.add_argument('--embed', default=False, action='store_true',
                            help='Upon completion embed in ipython shell')
        parser.add_argument('--ignore_extract_mask', default=False, action='store_true',
                            help='Ignore the extraction mask')
#        parser.add_argument('--sensfunc', type=str, default=None,
#                            help='Pass in a sensfunc to display the sky-subtracted image with a '
#                                 'flux calibration')
        parser.add_argument('--channels', type=str,
                            help='Only show a subset of the channels (0-indexed), e.g. 1,3')
        parser.add_argument('--prefix', type=str, default='',
                            help='Channel name prefix [lets you display more than one set]')
        parser.add_argument('--no_clear', dest='clear', default=True, 
                            action='store_false',
                            help='Do *not* clear all existing tabs')
        parser.add_argument('-v', '--verbosity', type=int, default=1,
                            help='Verbosity level between 0 [none] and 2 [all]')
        parser.add_argument('--try_old', default=False, action='store_true',
                            help='Attempt to load old datamodel versions.  A crash may ensue..')
        return parser

    @staticmethod
    def main(args):

        chk_version = not args.try_old

        # List only?
        if args.list:
            io.fits_open(args.file).info()
            return

        # Set the verbosity, and create a logfile if verbosity == 2
        msgs.set_logfile_and_verbosity('show_2dspec', args.verbosity)

        # Parse the detector name
        try:
            det = int(args.det)
        except:
            detname = args.det
        else:
            detname = DetectorContainer.get_name(det)

        # Find the set of channels to show
        show_channels = [0,1,2,3] if args.channels is None \
                            else [int(item) for item in args.channels.split(',')]

        # Need to update clear throughout in case only some channels are being displayed
        _clear = args.clear

        # Try to read the Spec2DObj using the current datamodel, but allowing
        # for the datamodel version to be different
        try:
<<<<<<< HEAD
            spec2DObj = spec2dobj.Spec2DObj.from_file(args.file, detname, chk_version=False)
        except (PypeItDataModelError, PypeItBitMaskError):
=======
            spec2DObj = spec2dobj.Spec2DObj.from_file(args.file, detname, chk_version=chk_version)
        except PypeItDataModelError:
>>>>>>> 57134cac
            try:
                # Try to get the pypeit version used to write this file
                file_pypeit_version = fits.getval(args.file, 'VERSPYP', 0)
            except KeyError:
                file_pypeit_version = '*unknown*'
            if chk_version:
                msgs_func = msgs.error
                addendum = 'To allow the script to attempt to read the data anyway, use the ' \
                           '--try_old command-line option.  This will first try to simply ' \
                           'ignore the version number.  If the datamodels are incompatible ' \
                           '(e.g., the new datamodel contains components not in a previous ' \
                           'version), this may not be enough and the script will continue by ' \
                           'trying to parse only the components necessary for use by this ' \
                           'script. In either case, BEWARE that the displayed data may be in ' \
                           'error!'
            else:
                msgs_func = msgs.warn
                addendum = 'The datamodels are sufficiently different that the script will now ' \
                           'try to parse only the components necessary for use by this ' \
                           'script.  BEWARE that the displayed data may be in error!'
            msgs_func(f'Your installed version of PypeIt ({__version__}) cannot be used to parse '
                      f'{args.file}, which was reduced using version {file_pypeit_version}.  You '
                      'are strongly encouraged to re-reduce your data using this (or, better yet, '
                      'the most recent) version of PypeIt.  ' + addendum)
            spec2DObj = None

        if spec2DObj is None:
            # Try to get the relevant elements directly from the fits file
            with io.fits_open(args.file) as hdu:
                names = [h.name for h in hdu]
                has_det = any([detname in n for n in names])
                if not has_det:
                    msgs.error(f'Provided file has no extensions including {detname}.')
                for ext in ['SCIIMG', 'SKYMODEL', 'OBJMODEL', 'IVARMODEL']:
                    _ext = f'{detname}-{ext}'
                    if _ext not in names:
                        msgs.error(f'{args.file} missing extension {_ext}.')

                sciimg = hdu[f'{detname}-SCIIMG'].data
                skymodel = hdu[f'{detname}-SKYMODEL'].data
                objmodel = hdu[f'{detname}-OBJMODEL'].data
                ivarmodel = hdu[f'{detname}-IVARMODEL'].data
                _ext = f'{detname}-BPMMASK'
                bpmmask = hdu[_ext].data if _ext in names else None
                _ext = f'{detname}-WAVEIMG'
                waveimg = hdu[_ext].data if _ext in names else None

                img_gpm = np.ones(sciimg.shape, dtype=bool) if bpmmask is None else bpmmask == 0
                model_gpm = img_gpm.copy()

                _ext = f'{detname}-SLITS'
                if _ext not in names:
                    msgs.warn(f'{args.file} missing extension {_ext}; cannot show slit edges.')
                else:
                    slit_columns = hdu[_ext].columns.names
                    slit_spat_id = hdu[_ext].data['spat_id'] if 'spat_id' in slit_columns else None
                    slit_left = hdu[_ext].data['left_tweak'].T if 'left_tweak' in slit_columns \
                                else (hdu[_ext].data['left_init'].T if 'left_init' in slit_columns
                                      else None)
                    slit_right = hdu[_ext].data['right_tweak'].T if 'right_tweak' in slit_columns \
                                else (hdu[_ext].data['right_init'].T if 'right_init' in slit_columns
                                      else None)
                    slit_mask = hdu[_ext].data['mask'] if 'mask' in slit_columns else None
                    slit_mask_id = hdu[_ext].data['maskdef_id'] \
                                        if 'maskdef_id' in slit_columns else None
                    if 'SCI_SPAT_FLEXURE' in hdu[f'{detname}-SCIIMG'].header \
                            and slit_left is not None and slit_right is not None:
                        sci_spat_flexure \
                                = float(hdu[f'{detname}-SCIIMG'].header['SCI_SPAT_FLEXURE'])
                        slit_left += sci_spat_flexure
                        slit_right += sci_spat_flexure
                        msgs.info(f'Offseting slits by {sci_spat_flexure} pixels.')
                    pypeline = hdu[f'{detname}-SCIIMG'].header['PYPELINE'] \
                                    if 'PYPELINE' in hdu[f'{detname}-SCIIMG'].header else None
                    if pypeline in ['MultiSlit', 'SlicerIFU']:
                        slit_slid_IDs = slit_spat_id
                    elif pypeline == 'Echelle':
                        slit_slid_IDs = hdu[_ext].data['ech_order'] \
                                            if 'ech_order' in slit_columns else None
                    else:
                        slit_slid_IDs = None

                # Ignore any spec1d file
                sobjs = None

        else:
            # Use the parsed SpecObjs object
            sciimg = spec2DObj.sciimg
            skymodel = spec2DObj.skymodel
            objmodel = spec2DObj.objmodel
            ivarmodel = spec2DObj.ivarmodel
            bpmmask = spec2DObj.bpmmask
            waveimg = spec2DObj.waveimg

            img_gpm = spec2DObj.select_flag(invert=True)
            model_gpm = img_gpm.copy()
            if args.ignore_extract_mask:
                model_gpm |= spec2DObj.select_flag(flag='EXTRACT')

            if spec2DObj.sci_spat_flexure is not None:
                msgs.info(f'Offseting slits by {spec2DObj.sci_spat_flexure}')
            slit_left, slit_right, slit_mask \
                    = spec2DObj.slits.select_edges(flexure=spec2DObj.sci_spat_flexure)
            slit_spat_id = spec2DObj.slits.spat_id
            slit_mask_id = spec2DObj.slits.maskdef_id
            slit_slid_IDs = spec2DObj.slits.slitord_id

            # Object traces from spec1d file
            spec1d_file = args.file.replace('spec2d', 'spec1d')
            if args.file[-2:] == 'gz':
                spec1d_file = spec1d_file[:-3]
            if os.path.isfile(spec1d_file):
                sobjs = specobjs.SpecObjs.from_fitsfile(spec1d_file, chk_version=False)
            else:
                sobjs = None
                msgs.warn('Could not find spec1d file: {:s}'.format(spec1d_file) + msgs.newline() +
                          '                          No objects were extracted.')
                
        # TODO: This may be too restrictive, i.e. ignore BADFLTCALIB??
        slit_gpm = slit_mask == 0

        # Restrict on spat_id or maskid? 
        if slit_gpm is not None:
            if slit_spat_id is not None and args.spat_id is not None:
                slit_gpm &= slit_spat_id == args.spat_id
            # TODO: Should this be 'elif'?  Why not just 'if'?  I.e., are
            # spat_id and maskdef_id mutually exclusive?
            elif slit_mask_id is not None and args.maskID is not None:
                slit_gpm &= slit_mask_id == args.maskID

        left = None if slit_left is None else slit_left[:, slit_gpm]
        right = None if slit_right is None else slit_right[:, slit_gpm]
        slid_IDs = None if slit_slid_IDs is None else slit_slid_IDs[slit_gpm]
        maskdef_id = None if slit_mask_id is None else slit_mask_id[slit_gpm]

        # Connect to an open ginga window, or open a new one
        display.connect_to_ginga(raise_err=True, allow_new=True)

        # Show the bitmask?
        if args.showmask is not None and bpmmask is not None:
            _mask = bpmmask.mask if len(args.showmask) == 0 \
                        else bpmmask.flagged(flag=args.showmask)
            viewer, ch_mask = display.show_image(_mask, chname='MASK', waveimg=waveimg,
                                                 clear=_clear)
            _clear = False

        channel_names = []
        # SCIIMG
        if 0 in show_channels:
            mean, med, sigma = sigma_clipped_stats(sciimg[img_gpm], sigma_lower=5.0, sigma_upper=5.0)
            cut_min = mean - 1.0 * sigma
            cut_max = mean + 4.0 * sigma
            chname_sci = args.prefix+f'sciimg-{detname}'
            # Clear all channels at the beginning
            viewer, ch_sci = display.show_image(sciimg, chname=chname_sci, waveimg=waveimg, 
                                                clear=_clear, cuts=(cut_min, cut_max))
            _clear=False
            if sobjs is not None:
                show_trace(sobjs, detname, viewer, ch_sci)
            display.show_slits(viewer, ch_sci, left, right, slit_ids=slid_IDs,
                               maskdef_ids=maskdef_id)
            channel_names.append(chname_sci)

        # SKYSUB
        if 1 in show_channels:
            image = (sciimg - skymodel) * model_gpm.astype(float)
            mean, med, sigma = sigma_clipped_stats(image[model_gpm], sigma_lower=5.0,
                                                   sigma_upper=5.0)
            cut_min = mean - 1.0 * sigma
            cut_max = mean + 4.0 * sigma
            chname_skysub = args.prefix+f'skysub-{detname}'
            viewer, ch_skysub = display.show_image(image, chname=chname_skysub,
                                                   waveimg=waveimg, clear=_clear, cuts=(cut_min, cut_max),
                                                   wcs_match=True)
            _clear = False
            if not args.removetrace and sobjs is not None:
                show_trace(sobjs, detname, viewer, ch_skysub)
            display.show_slits(viewer, ch_skysub, left, right, slit_ids=slid_IDs,
                               maskdef_ids=maskdef_id)
            channel_names.append(chname_skysub)

        # TODO Place holder for putting in sensfunc
        #if args.sensfunc:
        #    # Load the sensitivity function
        #    wave_sens, sfunc, _, _, _ = sensfunc.SensFunc.load(sensfunc_name)
        #    # Interpolate the sensitivity function onto the wavelength grid of the data. Since the image is rectified
        #    # this is trivial and we don't need to do a 2d interpolation
        #    sens_factor = flux_calib.get_sensfunc_factor(
        #        pseudo_dict['wave_mid'][:,islit], wave_sens, sfunc, fits.getheader(files[0])['TRUITIME'],
        #        extrap_sens=parset['fluxcalib']['extrap_sens'])
        #    # Compute the median sensitivity and set the sensitivity to zero at locations 100 times the median. This
        #    # prevents the 2d image from blowing up where the sens_factor explodes because there is no throughput
        #    sens_gpm = sens_factor < 100.0*np.median(sens_factor)
        #    sens_factor_masked = sens_factor*sens_gpm
        #    sens_factor_img = np.repeat(sens_factor_masked[:, np.newaxis], pseudo_dict['nspat'], axis=1)
        #    imgminsky = sens_factor_img*pseudo_dict['imgminsky']
        #    imgminsky_gpm = sens_gpm[:, np.newaxis] & pseudo_dict['inmask']
        #else:
        #    imgminsky= pseudo_dict['imgminsky']

        # SKRESIDS
        if 2 in show_channels:
            # the block below is repeated because if showing this channel but
            # not channel 1 it will crash
            chname_skyresids = args.prefix+f'sky_resid-{detname}'
            image = (sciimg - skymodel) * np.sqrt(ivarmodel) * model_gpm.astype(float)
            viewer, ch_sky_resids = display.show_image(image, chname_skyresids, waveimg=waveimg,
                                                       clear=_clear, cuts=(-5.0, 5.0))
            _clear = False
            if not args.removetrace and sobjs is not None:
                show_trace(sobjs, detname, viewer, ch_sky_resids)
            display.show_slits(viewer, ch_sky_resids, left, right, slit_ids=slid_IDs,
                               maskdef_ids=maskdef_id)
            channel_names.append(chname_skyresids)

        # RESIDS
        if 3 in show_channels:
            chname_resids = args.prefix+f'resid-{detname}'
            # full model residual map
            image = (sciimg - skymodel - objmodel) * np.sqrt(ivarmodel) * img_gpm.astype(float)
            viewer, ch_resids = display.show_image(image, chname=chname_resids, waveimg=waveimg,
                                                   clear=_clear, cuts=(-5.0, 5.0), wcs_match=True)
            _clear = False
            if not args.removetrace and sobjs is not None:
                show_trace(sobjs, detname, viewer, ch_resids)
            display.show_slits(viewer, ch_resids, left, right, slit_ids=slid_IDs,
                               maskdef_ids=maskdef_id)
            channel_names.append(chname_resids)


        # After displaying all the images sync up the images with WCS_MATCH
        shell = viewer.shell()
        shell.start_global_plugin('WCSMatch')
        shell.call_global_plugin_method('WCSMatch', 'set_reference_channel', [channel_names[-1]],
                                        {})

        if args.embed:
            embed(header=utils.embed_header())


        # Playing with some mask stuff
        #out = shell.start_operation('TVMask')
        #maskfile = '/Users/joe/python/PypeIt-development-suite/REDUX_OUT/Shane_Kast_blue/600_4310_d55/shane_kast_blue_setup_A/crmask.fits'
        #out = shell.call_local_plugin_method(chname_resids, 'TVMask', 'load_file', [maskfile], {})

<|MERGE_RESOLUTION|>--- conflicted
+++ resolved
@@ -151,13 +151,8 @@
         # Try to read the Spec2DObj using the current datamodel, but allowing
         # for the datamodel version to be different
         try:
-<<<<<<< HEAD
-            spec2DObj = spec2dobj.Spec2DObj.from_file(args.file, detname, chk_version=False)
+            spec2DObj = spec2dobj.Spec2DObj.from_file(args.file, detname, chk_version=chk_version)
         except (PypeItDataModelError, PypeItBitMaskError):
-=======
-            spec2DObj = spec2dobj.Spec2DObj.from_file(args.file, detname, chk_version=chk_version)
-        except PypeItDataModelError:
->>>>>>> 57134cac
             try:
                 # Try to get the pypeit version used to write this file
                 file_pypeit_version = fits.getval(args.file, 'VERSPYP', 0)
