"""
This script parses info from one or more SlitTraceSet objects

.. include:: ../include/links.rst
"""

from IPython import embed

from pypeit.scripts import scriptbase

from pypeit import slittrace


def print_slits(slits):
    # bitmask
    bitmask = slittrace.SlitTraceBitMask()
    print(f'{"SpatID":<8} {"MaskID":<8} {"MaskOFF (pix)":<14} {"Flags":<20}')
    for slit_idx, slit_spat in enumerate(slits.spat_id):
        maskdefID = 0 if slits.maskdef_id is None else slits.maskdef_id[slit_idx]
        maskoff = 0 if slits.maskdef_offset is None else slits.maskdef_offset
        # Flags
        flags = []
        if slits.mask[slit_idx] == 0:
            flags += ['None']
        else:
            for key in bitmask.keys():
                if bitmask.flagged(slits.mask[slit_idx], key):
                    flags += [key]
        print('{0:<8} {1:<8} {2:<14} {3:<20}'.format(f'{slit_spat:04d}', f'{maskdefID:04d}',
                                                     f'{maskoff:.2f}', ', '.join(flags)))


class ParseSlits(scriptbase.ScriptBase):

    @classmethod
    def get_parser(cls, width=None):
        parser = super().get_parser(description='Print info on slits from a input file',
                                    width=width)
        parser.add_argument('input_file', type=str, help='Either a spec2D or Slits filename')
        return parser


    @staticmethod
    def main(pargs):

        from astropy.io import fits
        from IPython import embed

        from pypeit import spec2dobj

        try:
            slits = slittrace.SlitTraceSet.from_file(pargs.input_file)#, chk_version=False)
<<<<<<< HEAD
=======
        # TODO: Should this specify the type of exception to pass?
>>>>>>> 73a4e06b
        except:
            pass
        else:
            print_slits(slits)
            return

        try:
            allspec2D = spec2dobj.AllSpec2DObj.from_fits(pargs.input_file, chk_version=False)
<<<<<<< HEAD
=======
        # TODO: Should this specify the type of exception to pass?
>>>>>>> 73a4e06b
        except:
            pass
        else:
            # Loop on Detectors
            for det in allspec2D.detectors:
                print('='*30 + f'{det:^7}' + '='*30)
                spec2Dobj = allspec2D[det]
                print_slits(spec2Dobj.slits)
            return
        
        raise IOError("Bad file type input!  Must be a Slits calibration frame or a spec2d file.")
<|MERGE_RESOLUTION|>--- conflicted
+++ resolved
@@ -50,10 +50,7 @@
 
         try:
             slits = slittrace.SlitTraceSet.from_file(pargs.input_file)#, chk_version=False)
-<<<<<<< HEAD
-=======
         # TODO: Should this specify the type of exception to pass?
->>>>>>> 73a4e06b
         except:
             pass
         else:
@@ -62,10 +59,7 @@
 
         try:
             allspec2D = spec2dobj.AllSpec2DObj.from_fits(pargs.input_file, chk_version=False)
-<<<<<<< HEAD
-=======
         # TODO: Should this specify the type of exception to pass?
->>>>>>> 73a4e06b
         except:
             pass
         else:
