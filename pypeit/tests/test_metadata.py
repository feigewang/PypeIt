from pathlib import Path
import shutil

from IPython import embed

import pytest

import numpy as np

#from pypeit.par.util import parse_pypeit_file
from pypeit.tests.tstutils import data_path
from pypeit.metadata import PypeItMetaData
from pypeit.spectrographs.util import load_spectrograph
from pypeit.scripts.setup import Setup
from pypeit.inputfiles import PypeItFile
from astropy.table import Table


def test_read_combid():

    # ------------------------------------------------------------------
    # In case of failed tests
    config_dir = Path(data_path('shane_kast_blue_A')).resolve()
    if config_dir.exists():
        shutil.rmtree(config_dir)
    # ------------------------------------------------------------------

    # Generate the pypeit file with the comb_id
    droot = data_path('b')
    pargs = Setup.parse_args(['-r', droot, '-s', 'shane_kast_blue', '-c', 'all', '-b',
                             '--extension', 'fits.gz', '--output_path', f'{config_dir.parent}'])
    Setup.main(pargs)

    pypeit_file = config_dir / 'shane_kast_blue_A.pypeit'
    pypeItFile = PypeItFile.from_file(str(pypeit_file))

    # Get the spectrograph
    spectrograph = None
    for l in pypeItFile.cfg_lines:
        if 'spectrograph' in l:
            spectrograph = load_spectrograph(l.split(' ')[-1])
            break
    assert spectrograph is not None, 'Did not appropriately read spectrograph'

    # Set the metadata
    pmd = PypeItMetaData(spectrograph, spectrograph.default_pypeit_par(), 
                         files=pypeItFile.filenames,
                         usrdata=pypeItFile.data, strict=False)

    indx = pmd['filename'] == 'b27.fits.gz'
    assert pmd['comb_id'][indx] == [1], 'Incorrect combination group ID'
    assert pmd['comb_id'][np.where(~indx)[0]][0] == -1, 'Incorrect combination group ID'

    shutil.rmtree(config_dir)


def test_nirspec_lamps():
    # Load the spectrograph
    spectrograph = load_spectrograph("keck_nirspec_low")
    # Setup a fake table with information about files
    fitstbl = Table(names=('fakename', 'lampstat01', 'lampstat02', 'lampstat03', 'lampstat04', 'lampstat05', 'lampstat06'), dtype=('S', 'd', 'd', 'd', 'd', 'd', 'd'))
    fitstbl.add_row(('off_01', 0, 0, 0, 0, 0, 0))
    fitstbl.add_row(('off_02', 0, 0, 0, 0, 0, 0))
    fitstbl.add_row(('arcs_01', 0, 0, 0, 0, 1, 0))
    fitstbl.add_row(('arcs_02', 0, 0, 1, 0, 0, 0))
    fitstbl.add_row(('arcs_03', 1, 1, 1, 1, 1, 0))
    fitstbl.add_row(('dome_01', 0, 0, 0, 0, 0, 1))
    fitstbl.add_row(('dome_02', 0, 0, 0, 0, 0, 1))
    fitstbl.add_row(('dome_03', 0, 0, 0, 0, 0, 1))
    # Check off
    tst = spectrograph.lamps(fitstbl, 'off')
    assert np.array_equal(tst, np.array([True, True, False, False, False,  False,  False,  False]))
    # Check arcs
    tst = spectrograph.lamps(fitstbl, 'arcs')
    assert np.array_equal(tst, np.array([False, False, True, True, True, False, False, False]))
    # Check dome
    tst = spectrograph.lamps(fitstbl, 'dome')
    assert np.array_equal(tst, np.array([False, False, False, False, False,  True,  True,  True]))

<<<<<<< HEAD
=======

def test_setup_iter():

    gen = PypeItMetaData.configuration_generator()
    assert next(gen) == 'A', 'First setup identifier changed'

    end = False
    while not end:
        try:
            setup = next(gen)
        except StopIteration:
            end = True

    assert setup == 'ZZ', 'Last setup identifier changed'
    assert len(list(PypeItMetaData.configuration_generator())) \
                == PypeItMetaData.maximum_number_of_configurations(), \
                'Number of configuration identifiers changed'
>>>>>>> 73a4e06b
<|MERGE_RESOLUTION|>--- conflicted
+++ resolved
@@ -77,8 +77,6 @@
     tst = spectrograph.lamps(fitstbl, 'dome')
     assert np.array_equal(tst, np.array([False, False, False, False, False,  True,  True,  True]))
 
-<<<<<<< HEAD
-=======
 
 def test_setup_iter():
 
@@ -96,4 +94,3 @@
     assert len(list(PypeItMetaData.configuration_generator())) \
                 == PypeItMetaData.maximum_number_of_configurations(), \
                 'Number of configuration identifiers changed'
->>>>>>> 73a4e06b
