--- conflicted
+++ resolved
@@ -13,13 +13,8 @@
 import matplotlib
 matplotlib.use('agg')  # For Travis
 
-<<<<<<< HEAD
-from pypeit.scripts import setup, show_1dspec, coadd_1dspec_old, chk_edges, view_fits, chk_flats
-from pypeit.scripts import trace_edges, run_pypeit
-=======
 from pypeit.scripts import setup, show_1dspec, coadd_1dspec, chk_edges, view_fits, chk_flats
 from pypeit.scripts import trace_edges, run_pypeit, ql_mos
->>>>>>> deb6c16b
 from pypeit.tests.tstutils import dev_suite_required, cooked_required
 from pypeit import edgetrace
 from pypeit import ginga
@@ -181,10 +176,10 @@
 
 def test_coadd():
     coadd_file = data_path('coadd_UGC3672A_red.yaml')
-    args = coadd_1dspec_old.parser([coadd_file])
+    args = coadd_1dspec.parser([coadd_file])
     # Main
     gparam, ex_value, flux_value, iobj, outfile, files, local_kwargs \
-            = coadd_1dspec_old.main(args, unit_test=True, path=data_path('./'))
+            = coadd_1dspec.main(args, unit_test=True, path=data_path('./'))
     # Test
     assert len(gparam) == 2
     assert isinstance(gparam, dict)
@@ -202,16 +197,16 @@
     """ Test using a list of object names
     """
     coadd_file = data_path('coadd_UGC3672A_red_objlist.yaml')
-    args = coadd_1dspec_old.parser([coadd_file])
+    args = coadd_1dspec.parser([coadd_file])
     # Main
     gparam, ex_value, flux_value, iobj, outfile, files, obj_kwargs \
-            = coadd_1dspec_old.main(args, unit_test=True, path=data_path('./'))
+            = coadd_1dspec.main(args, unit_test=True, path=data_path('./'))
     # Test
     assert len(iobj) == len(files)
     # Crash it
     coadd_file = data_path('coadd_UGC3672A_red_badlist.yaml')
-    args = coadd_1dspec_old.parser([coadd_file])
+    args = coadd_1dspec.parser([coadd_file])
     with pytest.raises(IOError):
         gparam, ex_value, flux_value, iobj, outfile, files, _ \
-                = coadd_1dspec_old.main(args, unit_test=True, path=data_path('./'))
-
+                = coadd_1dspec.main(args, unit_test=True, path=data_path('./'))
+
