"""
Module to run tests on scripts
"""
import os
import shutil

import numpy as np
import pytest

import matplotlib
matplotlib.use('agg')  # For Travis

#import warnings
#warnings.simplefilter('error', FutureWarning)

from astropy.io import fits

from pypeit.scripts import setup, show_1dspec, coadd_1dspec, chk_edges, view_fits, chk_flats
from pypeit.scripts import trace_edges, run_pypeit, ql_mos, show_2dspec, tellfit, flux_setup
from pypeit.scripts import identify
from pypeit.tests.tstutils import dev_suite_required, cooked_required, data_path
from pypeit.display import display
from pypeit import edgetrace
from pypeit import wavecalib

from pypeit.pypeitsetup import PypeItSetup


@dev_suite_required
def test_quicklook():
    # The following needs the LRISb calibration files to be
    # found in a CALIBS/ folder in the DEV Suite.  You can get
    # that folder here:
    # https://drive.google.com/drive/folders/1NSg5Rmr8hD_1-fOchQc3WXjt59D6f9od?usp=sharing
    calib_dir = os.path.join(os.environ['PYPEIT_DEV'], 'CALIBS')
    if not os.path.isdir(calib_dir):
        raise IOError("You need to get the CALIBS folder as described above!!")

    # Define the output directories (HARDCODED!!)
    cdir = os.getcwd()
    os.chdir(data_path(''))
    outdir = data_path('keck_lris_blue_A')
    # Remove them if they already exist
    if os.path.isdir(outdir):
        shutil.rmtree(outdir)

    # Raw path
    droot = os.path.join(os.environ['PYPEIT_DEV'], 'RAW_DATA', 'keck_lris_blue',
                         'long_600_4000_d560')
    ql_mos.main(ql_mos.parse_args(['keck_lris_blue', droot, 'b150910_2033.fits.gz',
                                   'b150910_2051.fits.gz', 'b150910_2070.fits.gz', '--det=2',
                                   '--user_pixflat={0}'.format(
                                    os.path.join(calib_dir,
                                        'PYPEIT_LRISb_pixflat_B600_2x2_17sep2009.fits.gz'))]))
    
    # Cleanup
    os.chdir(cdir)
    shutil.rmtree(outdir)


@dev_suite_required
def test_trace_edges():
    # Define the output directories (HARDCODED!!)
    setupdir = os.path.join(os.getcwd(), 'setup_files')
    outdir = os.path.join(os.getcwd(), 'shane_kast_blue_A')
    masterdir = os.path.join(os.getcwd(), 'shane_kast_blue_A', 'Masters')
    # Remove them if they already exist
    if os.path.isdir(setupdir):
        shutil.rmtree(setupdir)
    if os.path.isdir(outdir):
        shutil.rmtree(outdir)

    # Perform the setup
    droot = os.path.join(os.environ['PYPEIT_DEV'], 'RAW_DATA/shane_kast_blue/600_4310_d55')
    droot += '/'
    setup.main(setup.parse_args(['-r', droot, '-s', 'shane_kast_blue', '-c', 'all']))

    # Generate the Masters folder
    os.mkdir(masterdir)

    # Define the pypeit file (HARDCODED!!)
    pypeit_file = os.path.join(outdir, 'shane_kast_blue_A.pypeit')

    # Run the tracing
    trace_edges.main(trace_edges.parse_args(['-f', pypeit_file]))

    # Define the edges master file (HARDCODED!!)
    trace_file = os.path.join(outdir, 'Masters', 'MasterEdges_A_1_01.fits.gz')

    # Check that the correct number of traces were found
    edges = edgetrace.EdgeTraceSet.from_file(trace_file)
    assert edges.ntrace == 2, 'Did not find the expected number of traces.'

    # Clean up
    shutil.rmtree(setupdir)
    shutil.rmtree(outdir)

@dev_suite_required
def test_trace_add_rm():
    # Define the output directories (HARDCODED!!)
    setupdir = os.path.join(os.getcwd(), 'setup_files')
    outdir = os.path.join(os.getcwd(), 'shane_kast_blue_A')
    masterdir = os.path.join(os.getcwd(), 'shane_kast_blue_A', 'Masters')
    # Remove them if they already exist
    if os.path.isdir(setupdir):
        shutil.rmtree(setupdir)
    if os.path.isdir(outdir):
        shutil.rmtree(outdir)

    droot = os.path.join(os.environ['PYPEIT_DEV'], 'RAW_DATA/shane_kast_blue/600_4310_d55')

    # Run the setup
    ps = PypeItSetup.from_file_root(droot, 'shane_kast_blue', output_path=setupdir)
    ps.run(setup_only=True, sort_dir=setupdir)

    # Add lines to remove and add slits. This removes the one slit that
    # is found and adds another.
    ps.user_cfg += ['[calibrations]', '[[slitedges]]', 'rm_slits = 1:1028:170',
                    'add_slits = 1:1028:30:300']

    # Use PypeItMetaData to write the complete PypeIt file
    pypeit_file = ps.fitstbl.write_pypeit(output_path=os.getcwd(), cfg_lines=ps.user_cfg,
                                          configs=['all'])[0]

    # Run the tracing
    trace_edges.main(trace_edges.parse_args(['-f', pypeit_file]))

    # Define the edges master file (HARDCODED!!)
    trace_file = os.path.join(outdir, 'Masters', 'MasterEdges_A_1_01.fits.gz')

    # Check that the correct number of traces were found
    edges = edgetrace.EdgeTraceSet.from_file(trace_file)
    assert edges.ntrace == 2, 'Did not find the expected number of traces.'

    # Clean up
    shutil.rmtree(setupdir)
    shutil.rmtree(outdir)


@cooked_required
def test_show_1dspec():
    spec_file = os.path.join(os.getenv('PYPEIT_DEV'), 'Cooked', 'Science',
                             'spec1d_b27-J1217p3905_KASTb_2015May20T045733.560.fits')
    # Just list
    pargs = show_1dspec.parse_args([spec_file, '--list'])
    show_1dspec.main(pargs)

@cooked_required
def test_show_2dspec():
    droot = os.path.join(os.getenv('PYPEIT_DEV'), 'Cooked')
    spec2d_file = os.path.join(droot, 'Science',
                             'spec2d_b27-J1217p3905_KASTb_2015May20T045733.560.fits')
    # Ginga needs to be open in RC mode
    display.connect_to_ginga(raise_err=True, allow_new=True)
    # Save
    cdir = os.getcwd()
    os.chdir(droot)
    # List
    pargs = show_2dspec.parse_args([spec2d_file, '--list'])
    show_2dspec.main(pargs)
    # Show
    pargs = show_2dspec.parse_args([spec2d_file])
    show_2dspec.main(pargs)
    # Go back
    os.chdir(cdir)

@cooked_required
def test_chk_edges():
    mstrace_root = os.path.join(os.getenv('PYPEIT_DEV'), 'Cooked', 'Trace',
                                'MasterEdges_KeckLRISr_400_8500_det1.fits.gz')
    # Ginga needs to be open in RC mode
    display.connect_to_ginga(raise_err=True, allow_new=True)
    #
    pargs = chk_edges.parse_args([mstrace_root])
    chk_edges.main(pargs)


@cooked_required
def test_view_fits():
    """ Only test the list option
    """
    spec_file = os.path.join(os.getenv('PYPEIT_DEV'), 'Cooked', 'Science',
                            'spec1d_b27-J1217p3905_KASTb_2015May20T045733.560.fits')
    #spec_file = data_path('spec1d_b27-J1217p3905_KASTb_2015May20T045733.560.fits')
    pargs = view_fits.parse_args([spec_file, '--list', 'shane_kast_blue'])


@cooked_required
def test_chk_flat():
    mstrace_root = os.path.join(os.getenv('PYPEIT_DEV'), 'Cooked', 'shane_kast_blue',
                                'MasterFlat_A_1_01.fits')
    # Ginga needs to be open in RC mode
    display.connect_to_ginga(raise_err=True, allow_new=True)
    #
    pargs = chk_flats.parse_args([mstrace_root])
    chk_flats.main(pargs)



def test_coadd1d_1():
    """
    Test basic coadd using shane_kast_blue
    """
    # NOTE: flux_value is False
    parfile = 'coadd1d.par'
    if os.path.isfile(parfile):
        os.remove(parfile)
    coadd_ofile = data_path('J1217p3905_coadd.fits')
    if os.path.isfile(coadd_ofile):
        os.remove(coadd_ofile)

    coadd_ifile = data_path('shane_kast_blue.coadd1d')
    coadd_1dspec.main(coadd_1dspec.parse_args([coadd_ifile, '--test_spec_path', data_path('')]))

    hdu = fits.open(coadd_ofile)
    assert hdu[1].header['EXT_MODE'] == 'OPT'
    assert hdu[1].header['FLUXED'] is False

    # Clean up
    hdu.close()
    os.remove(parfile)
    os.remove(coadd_ofile)


def test_coadd1d_2():
    """
    Test combining Echelle
    """
    # NOTE: flux_value is False
    parfile = 'coadd1d.par'
    if os.path.isfile(parfile):
        os.remove(parfile)
    coadd_ofile = data_path('pisco_coadd.fits')
    if os.path.isfile(coadd_ofile):
        os.remove(coadd_ofile)

    coadd_ifile = data_path('gemini_gnirs_32_sb_sxd.coadd1d')
    coadd_1dspec.main(coadd_1dspec.parse_args([coadd_ifile, '--test_spec_path', data_path('')]))

    hdu = fits.open(coadd_ofile)
    assert hdu[1].header['EXT_MODE'] == 'OPT'
    assert hdu[1].header['FLUXED'] is False

    # Clean up
    hdu.close()
    os.remove(parfile)
    os.remove(coadd_ofile)


@cooked_required
def test_identify():
    arc_file = os.path.join(os.getenv('PYPEIT_DEV'), 'Cooked', 'shane_kast_blue',
                             'MasterArc_A_1_01.fits')
    slits_file = os.path.join(os.getenv('PYPEIT_DEV'), 'Cooked', 'shane_kast_blue',
                            'MasterSlits_A_1_01.fits.gz')
    # Just list
    pargs = identify.parse_args([arc_file, slits_file, '--test'])
    arcfitter = identify.main(pargs)

    # Load line list
    arcfitter.load_IDs(fname=data_path('waveid.ascii'))
    assert arcfitter._detns.size == 31, 'Bad load'

    # Fit
    arcfitter._fitdict['polyorder'] = 3
    arcfitter.fitsol_fit()
    assert arcfitter._fitdict['fitc'].size == 4, 'Bad fit'

    # Auto
    arcfitter.auto_id()
    assert np.sum(arcfitter._lineflg < 3) > 10, 'Bad auto ID'
    arcfitter.fitsol_fit()

    # Write
    final_fit = arcfitter.get_results()

    waveCalib = wavecalib.WaveCalib(nslits=1, wv_fits=np.atleast_1d(arcfitter._fitdict['WaveFit']),
                              arc_spectra=np.atleast_2d(arcfitter.specdata).T,
                              spat_ids=np.atleast_1d(arcfitter._slit),
                              PYP_SPEC='shane_kast_blue',
                              )

    arcfitter.store_solution(final_fit, '', 1, force_yes=True, wvcalib=waveCalib)

<<<<<<< HEAD
    pytest.set_trace()
=======
    # Test we can read it
    tmp = wavecalib.WaveCalib.from_file('wvcalib.fits')

>>>>>>> 6f4fdaa2
    # Clean up -- If these fail then the store solution failed
    os.remove('waveid.ascii')
    os.remove('wvarxiv.fits')
    os.remove('wvcalib.fits')


# TODO: Include tests for coadd2d, sensfunc, flux_calib<|MERGE_RESOLUTION|>--- conflicted
+++ resolved
@@ -282,13 +282,9 @@
 
     arcfitter.store_solution(final_fit, '', 1, force_yes=True, wvcalib=waveCalib)
 
-<<<<<<< HEAD
-    pytest.set_trace()
-=======
     # Test we can read it
     tmp = wavecalib.WaveCalib.from_file('wvcalib.fits')
 
->>>>>>> 6f4fdaa2
     # Clean up -- If these fail then the store solution failed
     os.remove('waveid.ascii')
     os.remove('wvarxiv.fits')
