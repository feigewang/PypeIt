"""
Module to run tests on scripts
"""
import os
from pkg_resources import resource_filename
import shutil
from pathlib import Path

import numpy as np
import pytest

import matplotlib
from IPython import embed
matplotlib.use('agg')  # For Travis

from astropy.io import fits

from pypeit.scripts import parse_slits
from pypeit import scripts
from pypeit.tests.tstutils import dev_suite_required, cooked_required, data_path
from pypeit.display import display
from pypeit import edgetrace
from pypeit import utils
from pypeit import io
from pypeit import wavecalib
from pypeit import coadd1d
from pypeit import fluxcalibrate
from pypeit import onespec

from pypeit.pypeitsetup import PypeItSetup
from pypeit.pypmsgs import PypeItError


@dev_suite_required
def test_quicklook():
    # The following needs the LRISb calibration files to be
    # found in a CALIBS/ folder in the DEV Suite.  You can get
    # that folder here:
    # https://drive.google.com/drive/folders/1NSg5Rmr8hD_1-fOchQc3WXjt59D6f9od?usp=sharing
    calib_dir = os.path.join(os.environ['PYPEIT_DEV'], 'CALIBS')
    if not os.path.isdir(calib_dir):
        raise IOError("You need to get the CALIBS folder as described above!!")

    # Define the output directories (HARDCODED!!)
    cdir = os.getcwd()
    os.chdir(data_path(''))
    outdir = data_path('keck_lris_blue_A')
    # Remove them if they already exist
    if os.path.isdir(outdir):
        shutil.rmtree(outdir)

    # Raw path
    droot = os.path.join(os.environ['PYPEIT_DEV'], 'RAW_DATA', 'keck_lris_blue',
                         'long_600_4000_d560')
    pixflat = os.path.join(calib_dir, 'PYPEIT_LRISb_pixflat_B600_2x2_17sep2009.fits.gz')
    scripts.ql_mos.QLMOS.main(
            scripts.ql_mos.QLMOS.parse_args(['keck_lris_blue', droot, 'b150910_2033.fits.gz',
                                             'b150910_2051.fits.gz', 'b150910_2070.fits.gz',
                                             '--det=2', f'--user_pixflat={pixflat}']))
    
    # Cleanup
    os.chdir(cdir)
    shutil.rmtree(outdir)


@dev_suite_required
def test_trace_edges():
    # Define the output directories (HARDCODED!!)
    setupdir = os.path.join(os.getcwd(), 'setup_files')
    outdir = os.path.join(os.getcwd(), 'shane_kast_blue_A')
    masterdir = os.path.join(os.getcwd(), 'shane_kast_blue_A', 'Masters')
    # Remove them if they already exist
    if os.path.isdir(setupdir):
        shutil.rmtree(setupdir)
    if os.path.isdir(outdir):
        shutil.rmtree(outdir)

    # Perform the setup
    droot = os.path.join(os.environ['PYPEIT_DEV'], 'RAW_DATA/shane_kast_blue/600_4310_d55')
    droot += '/'
    scripts.setup.Setup.main(scripts.setup.Setup.parse_args(['-r', droot, '-s', 'shane_kast_blue',
                                                             '-c', 'all']))

    # Generate the Masters folder
    os.mkdir(masterdir)

    # Define the pypeit file (HARDCODED!!)
    pypeit_file = os.path.join(outdir, 'shane_kast_blue_A.pypeit')

    # Run the tracing
    scripts.trace_edges.TraceEdges.main(
            scripts.trace_edges.TraceEdges.parse_args(['-f', pypeit_file]))

    # Define the edges master file (HARDCODED!!)
    trace_file = os.path.join(outdir, 'Masters', 'MasterEdges_A_1_DET01.fits.gz')

    # Check that the correct number of traces were found
    edges = edgetrace.EdgeTraceSet.from_file(trace_file)
    assert edges.ntrace == 2, 'Did not find the expected number of traces.'

    # Clean up
    shutil.rmtree(setupdir)
    shutil.rmtree(outdir)


@dev_suite_required
def test_trace_add_rm():
    # Define the output directories (HARDCODED!!)
    setupdir = os.path.join(os.getcwd(), 'setup_files')
    outdir = os.path.join(os.getcwd(), 'shane_kast_blue_A')
    masterdir = os.path.join(os.getcwd(), 'shane_kast_blue_A', 'Masters')
    # Remove them if they already exist
    if os.path.isdir(setupdir):
        shutil.rmtree(setupdir)
    if os.path.isdir(outdir):
        shutil.rmtree(outdir)

    droot = os.path.join(os.environ['PYPEIT_DEV'], 'RAW_DATA/shane_kast_blue/600_4310_d55')

    # Run the setup
    ps = PypeItSetup.from_file_root(droot, 'shane_kast_blue', output_path=setupdir)
    ps.run(setup_only=True, sort_dir=setupdir)

    # Add lines to remove and add slits. This removes the one slit that
    # is found and adds another.
    ps.user_cfg += ['[calibrations]', '[[slitedges]]', 'rm_slits = 1:1028:170',
                    'add_slits = 1:1028:30:300']

    # Use PypeItMetaData to write the complete PypeIt file
    pypeit_file = ps.fitstbl.write_pypeit(output_path=os.getcwd(), cfg_lines=ps.user_cfg,
                                          configs=['all'])[0]

    # Run the tracing
    scripts.trace_edges.TraceEdges.main(
            scripts.trace_edges.TraceEdges.parse_args(['-f', pypeit_file]))

    # Define the edges master file (HARDCODED!!)
    trace_file = os.path.join(outdir, 'Masters', 'MasterEdges_A_1_DET01.fits.gz')

    # Check that the correct number of traces were found
    edges = edgetrace.EdgeTraceSet.from_file(trace_file)
    assert edges.ntrace == 2, 'Did not find the expected number of traces.'

    # Clean up
    shutil.rmtree(setupdir)
    shutil.rmtree(outdir)


@cooked_required
def test_show_1dspec():
    spec_file = os.path.join(os.getenv('PYPEIT_DEV'), 'Cooked', 'Science',
                             'spec1d_b27-J1217p3905_KASTb_20150520T045733.560.fits')
    # Just list
    pargs = scripts.show_1dspec.Show1DSpec.parse_args([spec_file, '--list'])
    scripts.show_1dspec.Show1DSpec.main(pargs)


@cooked_required
def test_show_2dspec():
    droot = os.path.join(os.getenv('PYPEIT_DEV'), 'Cooked')
    spec2d_file = os.path.join(droot, 'Science',
                             'spec2d_b27-J1217p3905_KASTb_20150520T045733.560.fits')
    # Ginga needs to be open in RC mode
    display.connect_to_ginga(raise_err=True, allow_new=True)
    # Save
    cdir = os.getcwd()
    os.chdir(droot)
    # List
    pargs = scripts.show_2dspec.Show2DSpec.parse_args([spec2d_file, '--list'])
    scripts.show_2dspec.Show2DSpec.main(pargs)
    # Show
    pargs = scripts.show_2dspec.Show2DSpec.parse_args([spec2d_file])
    scripts.show_2dspec.Show2DSpec.main(pargs)
    # Go back
    os.chdir(cdir)


@cooked_required
def test_chk_edges():
    mstrace_root = os.path.join(os.getenv('PYPEIT_DEV'), 'Cooked', 'Trace',
                                'MasterEdges_KeckLRISr_400_8500_det1.fits.gz')
    # Ginga needs to be open in RC mode
    display.connect_to_ginga(raise_err=True, allow_new=True)
    #
    pargs = scripts.chk_edges.ChkEdges.parse_args([mstrace_root])
    scripts.chk_edges.ChkEdges.main(pargs)


@cooked_required
def test_view_fits_list():
    """ Test the list option
    """
    spec_file = os.path.join(os.getenv('PYPEIT_DEV'), 'Cooked', 'Science',
                            'spec1d_b27-J1217p3905_KASTb_20150520T045733.560.fits')
    #spec_file = data_path('spec1d_b27-J1217p3905_KASTb_2015May20T045733.560.fits')
    pargs = scripts.view_fits.ViewFits.parse_args(['shane_kast_blue', spec_file, '--list'])
    scripts.view_fits.ViewFits.main(pargs)


@cooked_required
def test_view_fits_proc_fail():
    """ Test that it fails when trying to proc an output pypeit image
    """
    spec_file = os.path.join(os.getenv('PYPEIT_DEV'), 'Cooked', 'Science',
                            'spec2d_b27-J1217p3905_KASTb_20150520T045733.560.fits')
    #spec_file = data_path('spec1d_b27-J1217p3905_KASTb_2015May20T045733.560.fits')
    pargs = scripts.view_fits.ViewFits.parse_args(['shane_kast_blue', spec_file, '--proc'])
    with pytest.raises(PypeItError):
        scripts.view_fits.ViewFits.main(pargs)


@dev_suite_required
def test_view_fits_proc():
    """ Test that it works on a raw image
    """
    spec_file = Path(os.getenv('PYPEIT_DEV')).resolve() / 'RAW_DATA' / 'shane_kast_blue' \
                    / '830_3460_d46' / 'b100.fits.gz'
    pargs = scripts.view_fits.ViewFits.parse_args(['shane_kast_blue', str(spec_file), '--proc'])
    scripts.view_fits.ViewFits.main(pargs)


@dev_suite_required
def test_view_fits_mosaic():
    """ Test the list option
    """
    file = os.path.join(os.environ['PYPEIT_DEV'], 'RAW_DATA', 'gemini_gmos', 'GN_HAM_R400_885',
                        'N20190205S0035.fits')
    pargs = scripts.view_fits.ViewFits.parse_args(['gemini_gmos_north_ham', file,
                                                   '--det', 'mosaic',
                                                   '--proc'])
    scripts.view_fits.ViewFits.main(pargs)


@cooked_required
def test_chk_flat():
    mstrace_root = os.path.join(os.getenv('PYPEIT_DEV'), 'Cooked', 'shane_kast_blue',
                                'MasterFlat_A_1_DET01.fits')
    # Ginga needs to be open in RC mode
    display.connect_to_ginga(raise_err=True, allow_new=True)
    #
    pargs = scripts.chk_flats.ChkFlats.parse_args([mstrace_root])
    scripts.chk_flats.ChkFlats.main(pargs)


@cooked_required
def test_chk_wavecalib():
    ms_root = os.path.join(os.getenv('PYPEIT_DEV'), 'Cooked', 'shane_kast_blue',
                           'MasterWaveCalib_A_1_DET01.fits')
    #
    pargs = scripts.chk_wavecalib.ChkWaveCalib.parse_args([ms_root])
    scripts.chk_wavecalib.ChkWaveCalib.main(pargs)


# NOTE: May fail if DetectorContainer datamodel changes.
def test_coadd1d_1():
    """
    Test basic coadd using shane_kast_blue
    """
    # NOTE: flux_value is False
    parfile = 'coadd1d.par'
    if os.path.isfile(parfile):
        os.remove(parfile)
    coadd_ofile = data_path('J1217p3905_coadd.fits')
    if os.path.isfile(coadd_ofile):
        os.remove(coadd_ofile)

    coadd_ifile = data_path('shane_kast_blue.coadd1d')
    scripts.coadd_1dspec.CoAdd1DSpec.main(
            scripts.coadd_1dspec.CoAdd1DSpec.parse_args([coadd_ifile, '--test_spec_path',
                                                         data_path('')]))
    hdu = io.fits_open(coadd_ofile)
    assert hdu[1].header['EXT_MODE'] == 'OPT'
    assert hdu[1].header['FLUXED'] is False
    # Test that the output file is kosher and contains the right quantities
    spec = onespec.OneSpec.from_file(coadd_ofile)
    assert spec.wave.shape == spec.wave_grid_mid.shape

    # Clean up
    hdu.close()
    os.remove(parfile)
    os.remove(coadd_ofile)


# NOTE: May fail if DetectorContainer datamodel changes.
def test_coadd1d_2():
    """
    Test combining Echelle
    """
    # NOTE: flux_value is False
    parfile = 'coadd1d.par'
    if os.path.isfile(parfile):
        os.remove(parfile)
    coadd_ofile = data_path('pisco_coadd.fits')
    if os.path.isfile(coadd_ofile):
        os.remove(coadd_ofile)

    coadd_ifile = data_path('gemini_gnirs_32_sb_sxd.coadd1d')
    scripts.coadd_1dspec.CoAdd1DSpec.main(
            scripts.coadd_1dspec.CoAdd1DSpec.parse_args([coadd_ifile, '--test_spec_path',
                                                         data_path('')]))

    hdu = io.fits_open(coadd_ofile)
    assert hdu[1].header['EXT_MODE'] == 'OPT'
    assert hdu[1].header['FLUXED'] is False

    # Test that the output file is kosher and contains the right quantities
    spec = onespec.OneSpec.from_file(coadd_ofile)
    assert spec.wave.shape == spec.wave_grid_mid.shape

    # Clean up
    hdu.close()
    os.remove(parfile)
    os.remove(coadd_ofile)

#test_coadd1d_2()


@cooked_required
def test_identify():
    arc_file = os.path.join(os.getenv('PYPEIT_DEV'), 'Cooked', 'shane_kast_blue',
                             'MasterArc_A_1_DET01.fits')
    slits_file = os.path.join(os.getenv('PYPEIT_DEV'), 'Cooked', 'shane_kast_blue',
                            'MasterSlits_A_1_DET01.fits.gz')
    # Just list
    pargs = scripts.identify.Identify.parse_args([arc_file, slits_file, '--test'])
    arcfitter = scripts.identify.Identify.main(pargs)

    # Load line list
    arcfitter.load_IDs(fname=data_path('waveid_tests.ascii'))
    assert arcfitter._detns.size == 31, 'Bad load'

    # Fit
    arcfitter._fitdict['polyorder'] = 3
    arcfitter.fitsol_fit()
    assert arcfitter._fitdict['fitc'].size == 4, 'Bad fit'

    # Auto
    arcfitter.auto_id()
    assert np.sum(arcfitter._lineflg < 3) > 10, 'Bad auto ID'
    arcfitter.fitsol_fit()

    # Write
    final_fit = arcfitter.get_results()

    waveCalib = wavecalib.WaveCalib(nslits=1, wv_fits=np.atleast_1d(arcfitter._fitdict['WaveFit']),
                              arc_spectra=np.atleast_2d(arcfitter.specdata).T,
                              spat_ids=np.atleast_1d(int(arcfitter._spatid)),
                              PYP_SPEC='shane_kast_blue',
                              )

    # If you touch the following line, you probably need to update the call in scripts/identify.py
    arcfitter.store_solution(final_fit, 1, rmstol=0.1, force_save=True, wvcalib=waveCalib)

    # Test we can read it
    tmp = wavecalib.WaveCalib.from_file('wvcalib.fits')

    # Clean up -- If these fail then the store solution failed
    os.remove('waveid.ascii')
    os.remove('wvarxiv.fits')
    os.remove('wvcalib.fits')


@dev_suite_required
def test_obslog():
    # Define the output directories (HARDCODED!!)
    setupdir = os.path.join(os.getcwd(), 'setup_files')
    obslogfile = 'shane_kast_blue.obslog'
    # Remove the directory if it already exists
    if os.path.isdir(setupdir):
        shutil.rmtree(setupdir)

    # Perform the setup
    droot = os.path.join(os.environ['PYPEIT_DEV'], 'RAW_DATA/shane_kast_blue/600_4310_d55')
    scripts.obslog.ObsLog.main(scripts.obslog.ObsLog.parse_args(['shane_kast_blue', '-r', droot,
                                                                 '-f', obslogfile, '-d', setupdir]))

    # Clean up
    shutil.rmtree(setupdir)


@cooked_required
def test_compare_sky():
    spec_file = os.path.join(os.getenv('PYPEIT_DEV'), 'Cooked', 'Science',
                             'spec1d_b27-J1217p3905_KASTb_20150520T045733.560.fits')
    sky_file = os.path.join(resource_filename('pypeit', 'data/sky_spec/'),
                                              'sky_kastb_600.fits')

    # Running in `test` mode for boxcar extraction
    pargs = scripts.compare_sky.CompareSky.parse_args([spec_file, sky_file, '--test'])
    scripts.compare_sky.CompareSky.main(pargs)

    # Running in `test` mode for optimal extraction
    pargs = scripts.compare_sky.CompareSky.parse_args([spec_file, sky_file, '--test',
                                                       '--optimal'])
    scripts.compare_sky.CompareSky.main(pargs)


@cooked_required
def test_collate_1d(tmp_path, monkeypatch):

    # Build up arguments for testing command line parsing
<<<<<<< HEAD
    args = ['--dry_run', '--archive_dir', '/archive', '--ignore_flux', '--flux', '--outdir', '/outdir2', '--pypeit_file', 'file.pypeit', '--match', 'ra/dec', '--exclude_slit_bm', 'BOXSLIT', '--exclude_serendip']
=======
    args = ['--dry_run', '--outdir', '/outdir2', '--match', 'ra/dec', '--exclude_slit_bm', 'BOXSLIT', '--exclude_serendip']
>>>>>>> 114b9d14
    spec1d_file = os.path.join(os.getenv('PYPEIT_DEV'), 'Cooked', 'Science', 'spec1d_b27*')
    spec1d_args = ['--spec1d_files', spec1d_file]
    tol_args = ['--tolerance', '0.03d']
    alt_spec1d = os.path.join(os.getenv('PYPEIT_DEV'), 'Cooked', 'Science', 'spec1d_DE.20100913.22358*')
    expanded_spec1d = os.path.join(os.getenv('PYPEIT_DEV'), 'Cooked', 'Science', 'spec1d_b27-J1217p3905_KASTb_20150520T045733.560.fits')
    expanded_alt_spec1d = os.path.join(os.getenv('PYPEIT_DEV'), 'Cooked', 'Science', 'spec1d_DE.20100913.22358-CFHQS1_DEIMOS_20100913T061231.334.fits')
    spec1d_args = ['--spec1d_files', expanded_spec1d]

    # Create config files for testing config file parsing
    config_file_full = str(tmp_path / "test_collate1d_full.collate1d")

    with open(config_file_full, "w") as f:
        print("[coadd1d]", file=f)
        print("ex_value = BOX", file=f)
        print("[collate1d]", file=f)
        print("dry_run = False", file=f)
        print("flux = False", file=f)
        print("outdir = /outdir", file=f)
<<<<<<< HEAD
        print("ignore_flux = False", file=f)
        print("pypeit_file = otherfile.pypeit", file=f)
        print("archive_root = /foo/bar", file=f)
=======
>>>>>>> 114b9d14
        print("tolerance = 4.0", file=f)
        print("match_using = 'pixel'", file=f)
        print("exclude_slit_trace_bm = BADREDUCE", file=f)
        print("exclude_serendip = False", file=f)
        print("spec1d read", file=f)
        print(alt_spec1d, file=f)
        print("spec1d end", file=f)

    config_file_spec1d = str(tmp_path / "test_collate1d_spec1d_only.collate1d")
    with open(config_file_spec1d, "w") as f:
        print("[collate1d]", file=f)
        print("spec1d read", file=f)
        print(spec1d_file, file=f)
        print("spec1d end", file=f)

    config_file_coadd1d = str(tmp_path / "test_collate1d_spec1d_only.coadd1d")
    with open(config_file_coadd1d, "w") as f:
        print("[coadd1d]", file=f)
        print("ex_value = BOX", file=f)

    # Args only, nospec1d files should exit with an errror
    with pytest.raises(SystemExit):
        parsed_args = scripts.collate_1d.Collate1D.parse_args(args + tol_args)
        params, spectrograph, expanded_spec1d_files \
                = scripts.collate_1d.build_parameters(parsed_args)

    # Everything passed via command line
    parsed_args = scripts.collate_1d.Collate1D.parse_args(args + tol_args + spec1d_args)
    params, spectrograph, expanded_spec1d_files = scripts.collate_1d.build_parameters(parsed_args)
    assert params['collate1d']['dry_run'] is True
    assert params['collate1d']['outdir'] == '/outdir2'
    assert params['collate1d']['match_using'] == 'ra/dec'
    assert params['collate1d']['tolerance'] == '0.03d'
    assert params['collate1d']['exclude_slit_trace_bm'] == ['BOXSLIT']
    assert params['collate1d']['exclude_serendip'] is True
    assert params['coadd1d']['ex_value'] == 'OPT'
    assert spectrograph.name == 'shane_kast_blue'
    assert len(expanded_spec1d_files) == 1 and expanded_spec1d_files[0] == expanded_spec1d

    # Full config file, should work
    parsed_args = scripts.collate_1d.Collate1D.parse_args([config_file_full])
    params, spectrograph, expanded_spec1d_files = scripts.collate_1d.build_parameters(parsed_args)
    assert params['collate1d']['dry_run'] is False
    assert params['collate1d']['outdir'] == '/outdir'
<<<<<<< HEAD
    assert params['collate1d']['pypeit_file'] == 'otherfile.pypeit'
    assert params['collate1d']['ignore_flux'] == False
    assert params['collate1d']['flux'] == False
=======
>>>>>>> 114b9d14
    assert params['collate1d']['tolerance'] == 4.0
    assert params['collate1d']['match_using'] == 'pixel'
    assert params['collate1d']['exclude_slit_trace_bm'] == 'BADREDUCE'
    assert params['collate1d']['exclude_serendip'] is False
    assert params['coadd1d']['ex_value'] == 'BOX'
    assert spectrograph.name == 'keck_deimos'
    assert len(expanded_spec1d_files) == 1 and expanded_spec1d_files[0] == expanded_alt_spec1d

    # Test that a full command line overrides a config file
    parsed_args = scripts.collate_1d.Collate1D.parse_args(args + spec1d_args + tol_args
                                                          + [config_file_full])
    params, spectrograph, expanded_spec1d_files = scripts.collate_1d.build_parameters(parsed_args)
    assert params['collate1d']['dry_run'] is True
    assert params['collate1d']['outdir'] == '/outdir2'
<<<<<<< HEAD
    assert params['collate1d']['pypeit_file'] == 'file.pypeit'
    assert params['collate1d']['ignore_flux'] == True
    assert params['collate1d']['flux'] == True
=======
>>>>>>> 114b9d14
    assert params['collate1d']['tolerance'] == '0.03d'
    assert params['collate1d']['match_using'] == 'ra/dec'
    assert params['collate1d']['exclude_slit_trace_bm'] == ['BOXSLIT']
    assert params['collate1d']['exclude_serendip'] is True
    assert spectrograph.name == 'shane_kast_blue'
    assert len(expanded_spec1d_files) == 1 and expanded_spec1d_files[0] == expanded_spec1d

    # Test that a config file with spec1d files. Test that default tolerance and match_using is used
    # Also test using an external coadd1d file with the same name
    parsed_args = scripts.collate_1d.Collate1D.parse_args([config_file_spec1d])
    params, spectrograph, expanded_spec1d_files = scripts.collate_1d.build_parameters(parsed_args)
    assert params['collate1d']['tolerance'] == 3.0
    assert params['collate1d']['match_using'] == 'ra/dec'
    assert params['coadd1d']['ex_value'] == 'BOX'
    assert spectrograph.name == 'shane_kast_blue'
    assert len(expanded_spec1d_files) == 1 and expanded_spec1d_files[0] == expanded_spec1d

    # Mocks for testing main
    class MockCoadd:
        def run(*args, **kwargs):
            pass

        def save(self, file):
            if os.path.basename(file) == "J232856.20-030325.90_DEIMOS_20100913.fits":
                raise ValueError("test exception")

    def mock_get_instance(*args, **kwargs):
        return MockCoadd()

    def mock_get_subdir(*args, **kwargs):
        return "subdir"

    with monkeypatch.context() as m:
        monkeypatch.setattr(coadd1d.CoAdd1D, "get_instance", mock_get_instance)

        os.chdir(tmp_path)
        par_file = str(tmp_path / 'collate1d.par')
        
        # Test:
        # * main
        # * creation of collate1d.par
        # * parsing of pixel tolerance
        # * detection of spec2d files and excluding by slit bitmask

        archive_dir = tmp_path / 'archive'

        parsed_args = scripts.collate_1d.Collate1D.parse_args(['--par_outfile', par_file, '--match',
                                                               'pixel', '--tolerance', '3',
                                                               '--spec1d_files', expanded_spec1d,
                                                               '--exclude_slit_bm', 'BADREDUCE'])
        assert scripts.collate_1d.Collate1D.main(parsed_args) == 0
        assert os.path.exists(par_file)

        # Remove par_file to avoid a warning
        os.unlink(par_file)
        
        # Test:
        # * default units of arcsec for tolerance when match is ra/dec
        # * that a spec2d file isn't needed if exclude_slit_flags is empty.
        # * test exception handling when one file fails
        # The 240 arsec tolerance is to ensure there's only two outputs, one of which the mock 
        # coadd object will fail
        parsed_args = scripts.collate_1d.Collate1D.parse_args(['--par_outfile', par_file,
                                                               '--match', 'ra/dec', '--tolerance',
                                                               '240', '--spec1d_files',
                                                               expanded_alt_spec1d])                                                            
        assert scripts.collate_1d.Collate1D.main(parsed_args) == 0

        # Remove par_file to avoid a warning
        os.unlink(par_file)

        # Test parsing of units in ra/dec tolerance
        parsed_args = scripts.collate_1d.Collate1D.parse_args(['--par_outfile', par_file,
                                                               '--match', 'ra/dec', '--tolerance', '3d',
                                                               '--spec1d_files', expanded_alt_spec1d])
        assert scripts.collate_1d.Collate1D.main(parsed_args) == 0
        
# pypeit_parse_calib_id is tested in test_runpypeit

@cooked_required
def test_parse_slits():
    slits_file = os.path.join(os.getenv('PYPEIT_DEV'), 'Cooked', 'shane_kast_blue',
                              'MasterSlits_A_1_DET01.fits.gz')
    spec2d_file = os.path.join(os.getenv('PYPEIT_DEV'), 'Cooked', 'Science',
                              'spec2d_b27-J1217p3905_KASTb_20150520T045733.560.fits')

    # Slits
    pargs = parse_slits.ParseSlits.parse_args([slits_file])
    parse_slits.ParseSlits.main(pargs)

    # Spec2d
    pargs = parse_slits.ParseSlits.parse_args([spec2d_file])
    parse_slits.ParseSlits.main(pargs)
<<<<<<< HEAD
    
def test_flux_calib(tmp_path, monkeypatch):

    # Change to the tmp_path so the fluxing.par file is written there
    os.chdir(tmp_path)

    # Test the flux_calib script (but not fluxing itself)
    def mock_get_header(*args, **kwargs):
        return {"DISPNAME": "600ZD",
                "PYP_SPEC": "keck_deimos" }

    def mock_get_flux_calib_instance(*args, **kwargs):
        # The flux_calib caller doesn't use the output, it just
        # depends on the side effect of fluxing
        return None 


    with monkeypatch.context() as m:
        monkeypatch.setattr(fits, "getheader", mock_get_header)
        monkeypatch.setattr(fluxcalibrate.FluxCalibrate, "get_instance", mock_get_flux_calib_instance)

        # Test with a flux file missing "flux end"

        config_file_missing_end = str(tmp_path / "test_flux_calib_missing_end.flux")

        with open(config_file_missing_end, "w") as f:
            print("flux read", file=f)
            print(" spec1d_file1.fits sens_file1.fits", file=f)
            print(" spec1d_file2.fits sens_file2.fits", file=f)


        with pytest.raises(PypeItError, match="Missing 'flux end'"):
            parsed_args = scripts.flux_calib.FluxCalib.parse_args([config_file_missing_end])
            scripts.flux_calib.FluxCalib.main(parsed_args)

        # Test with a flux file missing the flux block entirely
        config_file_missing_flux = str(tmp_path / "test_flux_calib_missing_flux.flux")
        with open(config_file_missing_flux, "w") as f:
            print(" spec1d_file1.fits sens_file1.fits", file=f)
            print(" spec1d_file2.fits sens_file2.fits", file=f)
        
        with pytest.raises(PypeItError, match="Missing flux block in"):
            parsed_args = scripts.flux_calib.FluxCalib.parse_args([config_file_missing_flux])
            scripts.flux_calib.FluxCalib.main(parsed_args)

        # Test 1 sens file with multiple spec1ds
        config_file_one_to_many = str(tmp_path / "test_flux_calib_1_to_many.flux")
        with open(config_file_one_to_many, "w") as f:
            print("flux read", file=f)
            print(" spec1d_file1.fits sens_file1.fits", file=f)
            print(" spec1d_file2.fits", file=f)
            print(" spec1d_file3.fits", file=f)
            print("flux end", file=f)

        parsed_args = scripts.flux_calib.FluxCalib.parse_args([config_file_one_to_many])
        assert scripts.flux_calib.FluxCalib.main(parsed_args) == 0

        # Test 1 sens file per spec1d
        config_file_one_to_one = str(tmp_path / "test_flux_calib_one_to_one.flux")
        with open(config_file_one_to_one, "w") as f:
            print("flux read", file=f)
            print(" spec1d_file1.fits sens_file1.fits", file=f)
            print(" spec1d_file2.fits sens_file2.fits", file=f)
            print(" spec1d_file3.fits sens_file1.fits", file=f)
            print("flux end", file=f)

        parsed_args = scripts.flux_calib.FluxCalib.parse_args([config_file_one_to_one])
        assert scripts.flux_calib.FluxCalib.main(parsed_args) == 0
        
        # Test with no sensfunc, but using an archived sensfunc
        config_file_use_arxiv = str(tmp_path / "test_flux_calib_use_arxiv.flux")
        with open(config_file_use_arxiv, "w") as f:
            print("[fluxcalib]", file=f)
            print(" use_archived_sens = True", file=f)
            print("flux read", file=f)
            print(" spec1d_file1.fits", file=f)
            print(" spec1d_file2.fits", file=f)
            print(" spec1d_file3.fits", file=f)
            print("flux end", file=f)

        parsed_args = scripts.flux_calib.FluxCalib.parse_args([config_file_use_arxiv])
        assert scripts.flux_calib.FluxCalib.main(parsed_args) == 0
        
        
        # Test with no sensfunc, but it's an error because an archive sensfunc
        # was not requested
        config_file_no_sens = str(tmp_path / "test_flux_calib_no_sens.flux")
        with open(config_file_no_sens, "w") as f:
            print("flux read", file=f)
            print(" spec1d_file1.fits", file=f)
            print(" spec1d_file2.fits", file=f)
            print(" spec1d_file3.fits", file=f)
            print("flux end", file=f)

        with pytest.raises(PypeItError, match = 'Invalid format for .flux'):
            parsed_args = scripts.flux_calib.FluxCalib.parse_args([config_file_no_sens])
            scripts.flux_calib.FluxCalib.main(parsed_args)
        
=======

>>>>>>> 114b9d14

# TODO: Include tests for coadd2d, sensfunc

<|MERGE_RESOLUTION|>--- conflicted
+++ resolved
@@ -399,11 +399,7 @@
 def test_collate_1d(tmp_path, monkeypatch):
 
     # Build up arguments for testing command line parsing
-<<<<<<< HEAD
-    args = ['--dry_run', '--archive_dir', '/archive', '--ignore_flux', '--flux', '--outdir', '/outdir2', '--pypeit_file', 'file.pypeit', '--match', 'ra/dec', '--exclude_slit_bm', 'BOXSLIT', '--exclude_serendip']
-=======
-    args = ['--dry_run', '--outdir', '/outdir2', '--match', 'ra/dec', '--exclude_slit_bm', 'BOXSLIT', '--exclude_serendip']
->>>>>>> 114b9d14
+    args = ['--dry_run', '--ignore_flux', '--flux', '--outdir', '/outdir2', '--match', 'ra/dec', '--exclude_slit_bm', 'BOXSLIT', '--exclude_serendip']
     spec1d_file = os.path.join(os.getenv('PYPEIT_DEV'), 'Cooked', 'Science', 'spec1d_b27*')
     spec1d_args = ['--spec1d_files', spec1d_file]
     tol_args = ['--tolerance', '0.03d']
@@ -422,12 +418,7 @@
         print("dry_run = False", file=f)
         print("flux = False", file=f)
         print("outdir = /outdir", file=f)
-<<<<<<< HEAD
         print("ignore_flux = False", file=f)
-        print("pypeit_file = otherfile.pypeit", file=f)
-        print("archive_root = /foo/bar", file=f)
-=======
->>>>>>> 114b9d14
         print("tolerance = 4.0", file=f)
         print("match_using = 'pixel'", file=f)
         print("exclude_slit_trace_bm = BADREDUCE", file=f)
@@ -472,12 +463,8 @@
     params, spectrograph, expanded_spec1d_files = scripts.collate_1d.build_parameters(parsed_args)
     assert params['collate1d']['dry_run'] is False
     assert params['collate1d']['outdir'] == '/outdir'
-<<<<<<< HEAD
-    assert params['collate1d']['pypeit_file'] == 'otherfile.pypeit'
     assert params['collate1d']['ignore_flux'] == False
     assert params['collate1d']['flux'] == False
-=======
->>>>>>> 114b9d14
     assert params['collate1d']['tolerance'] == 4.0
     assert params['collate1d']['match_using'] == 'pixel'
     assert params['collate1d']['exclude_slit_trace_bm'] == 'BADREDUCE'
@@ -492,12 +479,8 @@
     params, spectrograph, expanded_spec1d_files = scripts.collate_1d.build_parameters(parsed_args)
     assert params['collate1d']['dry_run'] is True
     assert params['collate1d']['outdir'] == '/outdir2'
-<<<<<<< HEAD
-    assert params['collate1d']['pypeit_file'] == 'file.pypeit'
     assert params['collate1d']['ignore_flux'] == True
     assert params['collate1d']['flux'] == True
-=======
->>>>>>> 114b9d14
     assert params['collate1d']['tolerance'] == '0.03d'
     assert params['collate1d']['match_using'] == 'ra/dec'
     assert params['collate1d']['exclude_slit_trace_bm'] == ['BOXSLIT']
@@ -591,7 +574,6 @@
     # Spec2d
     pargs = parse_slits.ParseSlits.parse_args([spec2d_file])
     parse_slits.ParseSlits.main(pargs)
-<<<<<<< HEAD
     
 def test_flux_calib(tmp_path, monkeypatch):
 
@@ -690,9 +672,6 @@
             parsed_args = scripts.flux_calib.FluxCalib.parse_args([config_file_no_sens])
             scripts.flux_calib.FluxCalib.main(parsed_args)
         
-=======
-
->>>>>>> 114b9d14
 
 # TODO: Include tests for coadd2d, sensfunc
 
