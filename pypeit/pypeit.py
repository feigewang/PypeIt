--- conflicted
+++ resolved
@@ -862,17 +862,13 @@
             final_global_sky = initial_sky
         else:
             final_global_sky = objFind.global_skysub(previous_sky=initial_sky, skymask=skymask, show=self.show)
-<<<<<<< HEAD
         scaleImg = objFind.scaleimg
-=======
 
         # update here slits.mask since global_skysub modify reduce_bpm and we need to propagate it into extraction
         flagged_slits = np.where(objFind.reduce_bpm)[0]
         if len(flagged_slits) > 0:
             self.caliBrate.slits.mask[flagged_slits] = \
                 self.caliBrate.slits.bitmask.turn_on(self.caliBrate.slits.mask[flagged_slits], 'BADREDUCE')
-
->>>>>>> 91717880
 
         msgs.info("Extraction begins for {} on det={}".format(self.basename, det))
 
