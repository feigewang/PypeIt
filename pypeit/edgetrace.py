--- conflicted
+++ resolved
@@ -422,14 +422,14 @@
                     'omodel_tspat',     # Right edges predicted by the optical model
                                         #   (before x-correlation)
                     'cc_params_b',      # Parameters of the x-correlation between LEFT edges
-                                        #   predicted by the slitmask design and the one traced 
+                                        #   predicted by the slitmask design and the one traced
                                         #   on the image.
                     'cc_params_t',      # Parameters of the x-correlation between RIGHT edges
                                         #   predicted by the slitmask design and the one traced
                                         #   on the image.
                     'maskfile',         # File used to slurp in slit-mask design
                     'slitmask',         # SlitMask instance that hold info on slitmask design
-                    'success']          # Flag that the automatic edge tracing was successful 
+                    'success']          # Flag that the automatic edge tracing was successful
     """
     Attributes kept separate from the datamodel.
     """
@@ -4724,7 +4724,6 @@
         self.objects['TRACEID'] = utils.index_of_x_eq_y(self.objects['MASKDEF_ID'],
                                                          self.design['MASKDEF_ID'], strict=True)
 
-<<<<<<< HEAD
 # NOTE: I'd like us to keep this commented mask_refine function around
 # for the time being.
         # def mask_refine(self, design_file=None, allow_resync=False, debug=False):
@@ -5074,8 +5073,6 @@
         # Rematch the orders
         self.match_order()
 
-=======
->>>>>>> 87c38983
     def slit_spatial_center(self, normalized=True, spec=None, use_center=False, 
                             include_box=False):
         """
