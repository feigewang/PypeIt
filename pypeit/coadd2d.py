--- conflicted
+++ resolved
@@ -449,10 +449,6 @@
         # Manual extraction
         if len(self.par['coadd2d']['manual'].strip()) > 0:
             manual_obj = ManualExtractionObj.by_fitstbl_input(
-<<<<<<< HEAD
-                'None', self.par['coadd2d']['manual'])
-            manual_dict = manual_obj.dict_for_objfind()
-=======
                     'None', self.par['coadd2d']['manual'])
             uniq_dets = np.unique(manual_obj.det)
             if uniq_dets.size > 1:
@@ -460,7 +456,6 @@
                            'Peform the co-adding for each detector separately.')
             # TODO: Leaving `neg=False`, the default, consider changing to neg=self.find_negative.
             manual_dict = manual_obj.dict_for_objfind(uniq_dets[0])
->>>>>>> 1549e984
         else:
             manual_dict = None
 
