""" Object to load and process a single raw image

.. include common links, assuming primary doc root is up one directory
.. include:: ../include/links.rst
"""

import os
import inspect
from copy import deepcopy

from IPython import embed

import numpy as np

from astropy import stats
from pypeit import msgs
from pypeit.core import arc
from pypeit.core import parse
from pypeit.core import procimg
from pypeit.core import flat
from pypeit.core import flexure
from pypeit.core import scattlight
from pypeit.core import qa
from pypeit.core.mosaic import build_image_mosaic
from pypeit.images import pypeitimage
from pypeit import utils
from pypeit.display import display
from pypeit import io
from pathlib import Path

# TODO: I don't understand why we have some of these attributes.  E.g., why do
# we need both hdu and headarr?
class RawImage:
    """
    Class to load and process raw images.

    Generally speaking, this class should only be used as follows:

    .. code-block:: python

        # Load the raw data and prepare the object
        rawImage = RawImage(file, spectrograph, det)
        pypeitImage = rawImage.process(par)

    modulo details of the keyword arguments in
    :func:`~pypeit.images.rawimage.RawImage.process`.  The class has many
    methods that handle each step of the processing but the order of these steps
    matters, meaning they're not guaranteed to succeed if done out of order.
    This is most relevant when processing multiple detector images into an image
    mosaic; see :func:`process`.

    Args:
        ifile (:obj:`str`):
            File with the data.
        spectrograph (:class:`~pypeit.spectrographs.spectrograph.Spectrograph`):
            The spectrograph from which the data was collected.
        det (:obj:`int`, :obj:`tuple`):
            1-indexed detector(s) to read.  An image mosaic is selected using a
            :obj:`tuple` with the detectors in the mosaic, which must be one of
            the allowed mosaics returned by
            :func:`~pypeit.spectrographs.spectrograph.Spectrograph.allowed_mosaics`.

    Attributes:
        filename (:obj:`str`):
            Original file name with the data.
        spectrograph (:class:`~pypeit.spectrographs.spectrograph.Spectrograph`):
            Spectrograph instance with the instrument-specific properties and
            methods.
        det (:obj:`int`, :obj:`tuple`):
            1-indexed detector number(s); see class argument.
        detector (:class:`~pypeit.images.detector_container.DetectorContainer`, :class:`~pypeit.images.mosaic.Mosaic`):
            Mosaic/Detector characteristics
        rawimage (`numpy.ndarray`_):
            The raw, not trimmed or reoriented, image data for the detector(s).
        hdu (`astropy.io.fits.HDUList`_):
            The full list of HDUs provided by :attr:`filename`.
        exptime (:obj:`float`):
            Frame exposure time in seconds.
        rawdatasec_img (`numpy.ndarray`_):
            The original, not trimmed or reoriented, image identifying which
            amplifier was used to read each section of the raw image.
        oscansec_img (`numpy.ndarray`_):
            The original, not trimmed or reoriented, image identifying the
            overscan regions in the raw image read by each amplifier.
        headarr (:obj:`list`):
            A list of `astropy.io.fits.Header`_ objects with the headers for all
            extensions in :attr:`hdu`.
        image (`numpy.ndarray`_):
            The processed image.  This starts as identical to :attr:`rawimage`
            and then altered by the processing steps; see :func:`process`.
        ronoise (:obj:`list`):
            The readnoise (in e-/ADU) for each of the detector amplifiers.
        par (:class:`~pypeit.par.pypeitpar.ProcessImagesPar`):
            Parameters that dictate the processing of the images.
        ivar (`numpy.ndarray`_):
            The inverse variance of :attr:`image`, the processed image.
        rn2img (`numpy.ndarray`_):
            The readnoise variance image.
        proc_var (`numpy.ndarray`_):
            The sum of the variance components added by the image processing;
            i.e., the error in the overscan subtraction, bias subtraction, etc.
        base_var (`numpy.ndarray`_):
            The base-level variance in the processed image.  See
            :func:`~pypeit.core.procimg.base_variance`.
        var (`numpy.ndarray`_):
            The aggregate variance in the processed image.  This is the primary
            array used during :func:`process` to track uncertainties;
            :attr:`ivar` is created by inverting this at the end of the
            processing method.
        steps (:obj:`dict`):
            Dictionary containing a set of booleans that track the processing
            steps that have been performed.
        datasec_img (`numpy.ndarray`_):
            Image identifying which amplifier was used to read each section of
            the *processed* image.
        spat_flexure_shift (`numpy.ndarray`_):
            The spatial flexure shift in pixels, if calculated. This is a 2D array
            of shape (nslits, 2) where spat_flexure_shift[i,0] is the shift in the
            spatial direction for the left edge of slit i and spat_flexure_shift[i,1]
            is the shift in the spatial direction for the right edge of slit i.

    """
    def __init__(self, ifile, spectrograph, det):

        # Required parameters
        self.filename = ifile
        self.spectrograph = spectrograph
        self.det = det

        # Load the raw image and the other items of interest
        self.detector, self.rawimage, self.hdu, self.exptime, self.rawdatasec_img, \
                self.oscansec_img = self.spectrograph.get_rawimage(self.filename, self.det)

        # NOTE: The binning is expected to be the same for all images in a
        # mosaic, but it's left to the raw image reader for each spectrograph.
        # See, e.g., gemini_gmos.

        # Number of loaded images (needed in case the raw image is used to
        # create a mosaic)
        self.nimg = 1 if self.rawimage.ndim == 2 else self.rawimage.shape[0]

        # Re-package so that, independent of whether or not the image is a
        # detector mosaic, the attributes are all organized with the number of
        # detectors along their first axis.
        if self.nimg > 1:
            self.mosaic = self.detector
            self.detector = self.mosaic.detectors
        else:
            self.mosaic = None
            self.detector = np.array([self.detector])
            self.rawimage = np.expand_dims(self.rawimage, 0)
            self.rawdatasec_img = np.expand_dims(self.rawdatasec_img, 0)
            self.oscansec_img = np.expand_dims(self.oscansec_img, 0)

        # Grab items from rawImage (for convenience and for processing)
        #   Could just keep rawImage in the object, if preferred
        # TODO: Why do we need to deepcopy this?
        self.headarr = deepcopy(self.spectrograph.get_headarr(self.hdu))

        # Key attributes
        self.image = self.rawimage.copy()
        self.datasec_img = self.rawdatasec_img.copy()
        # NOTE: Prevent estimate_readnoise() from altering self.detector using
        # deepcopy
        self.ronoise = np.array([deepcopy(d['ronoise']) for d in self.detector])

        # Attributes
        self.par = None
        self.ivar = None
        self.rn2img = None
        self.dark = None
        self.dark_var = None
        self.proc_var = None
        self.base_var = None
        self.spat_flexure_shift = None
        self.img_scale = None
        self.det_img = None
        self._bpm = None

        # All possible processing steps.  NOTE: These have to match the
        # method/function names.  Their order here matches there execution order
        # in self.process(), but that's not necessary.
        self.steps = dict(apply_gain=False,
                          subtract_pattern=False,
                          subtract_overscan=False,
                          correct_nonlinear=False,
                          subtract_continuum=False,
                          subtract_scattlight=False,
                          trim=False,
                          orient=False,
                          subtract_bias=False,
                          subtract_dark=False,
                          build_mosaic=False,
                          spatial_flexure_shift=False,
                          flatfield=False)

    @property
    def shape(self):
        return () if self.image is None else self.image.shape

    @property
    def bpm(self):
        """
        Generate and return the bad pixel mask for this image.

        .. warning::

            BPMs are for processed (e.g. trimmed, rotated) images only!

        Returns:
            `numpy.ndarray`_:  Bad pixel mask with a bad pixel = 1

        """
        if self._bpm is None:
            # TODO: Pass msbias if there is one?  Only if `bpm_usebias` is
            # true in the calibrations parameter set, but we don't have access
            # to that here.  Add it as a parameter of ProcessImagesPar?
            self._bpm = self.spectrograph.bpm(self.filename, self.det, shape=self.image.shape[1:])
            if self.nimg == 1:
                self._bpm = np.expand_dims(self._bpm, 0)
        return self._bpm

    @property
    def use_flat(self):
        """
        Return a flag setting if the flat data should be used in the image
        processing.
        """
        if self.par is None:
            return False
        # TODO: At the moment, we can only perform any of the flat-field
        # corrections if we are applying the pixel-flat correction.
#        return self.par['use_pixelflat'] or self.par['use_specillum'] or self.par['use_illumflat']
        return self.par['use_pixelflat']

    @property
    def use_slits(self):
        """
        Return a flag setting if the slit-edge traces should be used in the
        image processing.  The slits are required if a spatial flexure
        correction is requested and/or when the slit-illumination profile is
        removed.
        """
        if self.par is None:
            return False
        return (self.par['spat_flexure_method'] != "skip") or (self.use_flat and self.par['use_illumflat'])

    def apply_gain(self, force=False):
        """
        Use the gain to convert images from ADUs to electrons/counts.

        Conversion applied to :attr:`image, :attr:`var`, and :attr:`rn2img`.

        Args:
            force (:obj:`bool`, optional):
                Force the gain to be applied to the image, even if the step log
                (:attr:`steps`) indicates that it already has been.
        """
        step = inspect.stack()[0][3]
        if self.steps[step] and not force:
            # Already applied
            msgs.warn('Gain was already applied.')
            return

        # Have the images been trimmed?
        not_trimmed = self.rawimage.shape is not None and self.image.shape == self.rawimage.shape

        # Construct an image with the gain in each pixel
        gain = [None]*self.nimg
        for i in range(self.nimg):
            # Behavior needs to be different if the image has been trimmed or not
            gain[i] = procimg.gain_frame(self.datasec_img[i],
                                         np.atleast_1d(self.detector[i]['gain']))
            if not_trimmed:
                # Image is raw, so need to include overscan sections
                # TODO: This only works assuming that there is *no* overlap between
                # oscansec_img and datasec_img.  There shouldn't be, but the code
                # doesn't check this...
                gain[i] += procimg.gain_frame(self.oscansec_img[i],
                                              np.atleast_1d(self.detector[i]['gain']))
            # Set gain to 1 outside of the datasec and oscansec sections.
            gain[i][gain[i]==0] = 1
        # Convert from DN to counts
        self.image *= np.array(gain)

        # NOTE: In ``process``, ``apply_gain`` is called first, meaning that all
        # the variance arrays should be None.
        self.steps[step] = True

    def build_ivar(self):
        """
        Generate the inverse variance in the image.

        This is a simple wrapper for :func:`~pypeit.core.procimg.base_variance`
        and :func:`~pypeit.core.procimg.variance_model`.

        Returns:
            `numpy.ndarray`_: The inverse variance in the image.
        """
        if self.dark is None and self.par['shot_noise']:
            msgs.error('Dark image has not been created!  Run build_dark.')
        _dark = self.dark if self.par['shot_noise'] else None
        _counts = self.image if self.par['shot_noise'] else None
        # NOTE: self.dark is expected to be in *counts*.  This means that
        # procimg.base_variance should be called with exptime=None.  If the
        # exposure time is provided, the units of the dark current are expected
        # to be in e-/hr!
        self.base_var = procimg.base_variance(self.rn2img, darkcurr=_dark, #exptime=self.exptime,
                                              proc_var=self.proc_var, count_scale=self.img_scale)
        var = procimg.variance_model(self.base_var, counts=_counts, count_scale=self.img_scale,
                                     noise_floor=self.par['noise_floor'])
        return utils.inverse(var)

    def correct_nonlinear(self):
        """
        Apply a non-linear correction to the image.

        This is a simple wrapper for :func:`~pypeit.core.procimg.nonlinear_counts`.
        """
        step = inspect.stack()[0][3]
        if self.steps[step]:
            # Already applied
            msgs.warn('Non-linear correction was already applied.')
            return

        inim = self.image.copy()
        for ii in range(self.nimg):
            # Correct the image for non-linearity. Note that the variance image is not changed here.
            self.image[ii, ...] = procimg.nonlinear_counts(self.image[ii, ...], self.datasec_img[ii, ...]-1,
                                                           self.par['correct_nonlinear'])

        self.steps[step] = True

    def estimate_readnoise(self):
        r"""
        Estimate the readnoise (in electrons) based on the overscan regions of
        the image.

        If the readnoise is not known for any of the amplifiers (i.e., if
        :attr:`ronoise` is :math:`\leq 0`) or if explicitly requested using the
        ``empirical_rn`` parameter, the function estimates it using the standard
        deviation in the overscan region.

        .. warning::

            This function edits :attr:`ronoise` in place.
        """
        if self.oscansec_img.shape != self.image.shape:
            msgs.error('Must estimate readnoise before trimming the image.')
        for i in range(self.nimg):
            for amp in range(len(self.ronoise[i])):
                if self.ronoise[i,amp] > 0 and not self.par['empirical_rn']:
                    # Skip if the readnoise is defined and the empirical readnoise
                    # estimate was not explicitly requested.
                    continue
                if not np.any(self.oscansec_img[i]==amp+1):
                    msgs.error(f'Cannot estimate readnoise for amplifier {amp+1}.  Raw image '
                               'has no overscan region!')
                gain = 1. if self.steps['apply_gain'] else self.detector[i]['gain'][amp]
                biaspix = self.image[i,self.oscansec_img[i]==amp+1] * gain
                self.ronoise[i,amp] = stats.sigma_clipped_stats(biaspix, sigma=5)[-1]
                msgs.info(f'Estimated readnoise of amplifier {amp+1} = '
                          f'{self.ronoise[i,amp]:.3f} e-')

    def build_rn2img(self, units='e-', digitization=False):
        """
        Generate the model readnoise variance image (:attr:`rn2img`).

        This is primarily a wrapper for :func:`~pypeit.core.procimg.rn2_frame`.

        Args:
            units (:obj:`str`, optional):
                Units for the output variance.  Options are ``'e-'`` for
                variance in square electrons (counts) or ``'ADU'`` for square
                ADU.
            digitization (:obj:`bool`, optional):
                Include digitization error in the calculation.

        Returns:
            `numpy.ndarray`_: Readnoise variance image.
        """
        if not np.all(self.ronoise > 0):
            # TODO: Consider just calling estimate_readnoise here...
            msgs.error('Some readnoise values <=0; first call estimate_readnoise.')

        # Have the images been trimmed?
        not_trimmed = self.rawimage.shape is not None and self.image.shape == self.rawimage.shape

        rn2 = [None]*self.nimg
        for i in range(self.nimg):
            # Compute and return the readnoise variance image 
            rn2[i] = procimg.rn2_frame(self.datasec_img[i], self.ronoise[i], units=units,
                                       gain=self.detector[i]['gain'], digitization=digitization)
            # TODO: Could also check if steps['trim'] is true.  Is either better or worse?
            if not_trimmed and np.any(self.oscansec_img[i] > 0):
                # Image is raw, so need to include overscan sections
                # TODO: This only works assuming that there is *no* overlap between
                # oscansec_img and datasec_img.  There shouldn't be, but the code
                # doesn't check this...
                rn2[i] += procimg.rn2_frame(self.oscansec_img[i], self.ronoise[i], units=units,
                                            gain=self.detector[i]['gain'],
                                            digitization=digitization)
        return np.array(rn2)

    def process(self, par, bpm=None, scattlight=None, flatimages=None, bias=None, slits=None, dark=None,
                mosaic=False, manual_spat_flexure=None, debug=False):
        """
        Process the data.

        See further discussion of :ref:`image_proc` in ``PypeIt``.

        The processing steps used (depending on the parameter toggling in
        :attr:`par`), in the order they will be applied are:

            #. :func:`apply_gain`: The first step is to convert the image units
               from ADU to electrons, amp by amp, using the gain provided by the
               :class:`~pypeit.images.detector_container.DetectorContainer`
               instance(s) for each
               :class:`~pypeit.spectrographs.spectrograph.Spectrograph`
               subclass.

            #. :func:`subtract_pattern`: Analyze and subtract sinusoidal pattern
               noise from the image; see
               :func:`~pypeit.core.procimg.subtract_pattern`.

            #. :func:`build_rn2img`: Construct the readnoise variance image,
               which includes readnoise and digitization error.  If any of the
               amplifiers on the detector do not have a measured readnoise or if
               explicitly requested using the ``empirical_rn`` parameter, the
               readnoise is estimated using :func:`estimate_readnoise`.
            
            #. :func:`subtract_overscan`: Use the detector overscan region to
               measure and subtract the frame-dependent bias level along the
               readout direction.

            #. :func:`trim`: Trim the image to include the data regions only
               (i.e. remove the overscan).

            #. :func:`orient`: Orient the image in the PypeIt orientation ---
               spectral coordinates ordered along the first axis and spatial
               coordinates ordered along the second, ``(spec, spat)`` --- with
               blue to red going from small pixel numbers to large.

            #. :func:`subtract_bias`: Subtract the processed bias image.  The
               shape and orientation of the bias image must match the
               *processed* image.  I.e., if you trim and orient this image, you
               must also have trimmed and oriented the bias frames.

            #. :func:`build_dark`: Create dark-current images using both the
               tabulated dark-current value for each detector and any directly
               observed dark images.  The shape and orientation of the observed
               dark image must match the *processed* image.  I.e., if you trim
               and orient this image, you must also have trimmed and oriented
               the dark frames.  To scale the dark image by the ratio of the
               exposure times to ensure the counts/s in the dark are removed
               from the image being processed, set the ``dark_expscale``
               parameter to true.

            #. :func:`subtract_dark`: Subtract the processed dark image and
               propagate any error.

            #. :func:`build_mosaic`: If data from multiple detectors are being
               processed as components of a detector mosaic, this resamples the
               individual images into a single image mosaic.  The current
               "resampling" scheme is restricted to nearest grid-point
               interpolation; see .  The placement of this step is important in that
               all of the previous corrections (overscan, trim, orientation,
               bias- and dark-subtraction) are done on the individual detector
               images.  However, after this point, we potentially need the slits
               and flat-field images which are *only defined in the mosaic
               frame*.  Because of this, bias and dark frames should *never* be
               reformatted into a mosaic.

            #. :func:`spatial_flexure_shift`: Measure any spatial shift due to
               flexure.

            #. :func:`subtract_scattlight`: Generate a model of the scattered light
               contribution and subtract it.

            #. :func:`flatfield`: Divide by the pixel-to-pixel, spatial and
               spectral response functions.

            #. :func:`build_ivar`: Construct a model estimate of the variance in
               the image based in the readnoise, errors from the additive
               processing steps, shot-noise from the observed counts (see the
               ``shot_noise`` parameter), a rescaling due to the flat-field
               correction, and a noise floor that sets a maximum S/N per pixel
               (see the ``noise_floor`` parameter); see
               :func:`~pypeit.core.procimg.variance_model`.
            
            #. :func:`~pypeit.images.pypeitimage.PypeItImage.build_crmask`:
               Generate a cosmic-ray mask

        Args:
            par (:class:`~pypeit.par.pypeitpar.ProcessImagesPar`):
                Parameters that dictate the processing of the images.  See
                :class:`pypeit.par.pypeitpar.ProcessImagesPar` for the
                defaults.
            bpm (`numpy.ndarray`_, optional):
                The bad-pixel mask.  This is used to *overwrite* the default
                bad-pixel mask for this spectrograph.  The shape must match a
                trimmed and oriented processed image.
            scattlight (:class:`~pypeit.scattlight.ScatteredLight`, optional):
                Scattered light model to be used to determine scattered light.
            flatimages (:class:`~pypeit.flatfield.FlatImages`, optional):
                Flat-field images used to apply flat-field corrections.
            bias (:class:`~pypeit.images.pypeitimage.PypeItImage`, optional):
                Bias image for bias subtraction.
            slits (:class:`~pypeit.slittrace.SlitTraceSet`, optional):
                Used to calculate spatial flexure between the image and the
                slits, if requested via the ``spat_flexure_method`` parameter
                in :attr:`par`; see
                :func:`~pypeit.core.flexure.spat_flexure_shift`.  Also used to
                construct the slit illumination profile, if requested via the
                ``use_illumflat`` parameter in :attr:`par`; see
                :func:`~pypeit.flatfield.FlatImages.fit2illumflat`.
            dark (:class:`~pypeit.images.pypeitimage.PypeItImage`):
                Dark image
            mosaic (:obj:`bool`, optional):
                When processing multiple detectors, resample the images into a
                mosaic.  If flats or slits are provided (and used), this *must*
                be true because these objects are always defined in the mosaic
                frame.
            manual_spat_flexure (:obj:`float`, optional):
                The spatial flexure of the image. This is only set if the user wishes to
                manually correct the slit traces of this image for spatial flexure.
            debug (:obj:`bool`, optional):
                Run in debug mode.

        Returns:
            :class:`~pypeit.images.pypeitimage.PypeItImage`: The processed
            image.
        """
        # TODO: Reset steps to all be false at the beginning of the function?
        # If we're careful with book-keeping of the attributes (i.e., resetting
        # image to rawimage, etc), calling process multiple times could be a way
        # for developers to *re*process an image multiple times from scratch
        # with different parameters to test changes.

        # Set input to attributes
        self.par = par
        if bpm is not None:
            self._bpm = bpm
            if self._bpm.ndim == 2:
                self._bpm = np.expand_dims(self._bpm, 0)

        # Check the input
        if self.par['use_biasimage'] and bias is None:
            msgs.error('No bias available for bias subtraction!')
        if self.par['use_darkimage'] and dark is None:
            msgs.error('No dark available for dark subtraction!')
        if self.par['subtract_scattlight'] and scattlight is None:
            msgs.error('Scattered light subtraction requested, but scattered light model not provided.')
        if (self.par['spat_flexure_method'] != "skip") and slits is None:
            msgs.error('Spatial flexure correction requested but no slits provided.')
        if self.use_flat and flatimages is None:
            msgs.error('Flat-field corrections requested but no flat-field images generated '
                       'or provided.  Make sure you have flat-field images in your PypeIt file!')
        if self.use_slits and slits is None:
            # TODO: I think this should only happen as a developer error, not a
            # user error, but I'm not sure.
            msgs.error('Processing steps requested that require slit-edge traces, but they were '
                       'not provided!')
        if self.nimg > 1 and not mosaic and (self.use_flat or self.use_slits):
            msgs.error('Mosaicing must be performed if multiple detectors are processed and '
                       'either flat-fielding or spatial flexure corrections are applied.')
        if self.nimg == 1 and mosaic:
            msgs.warn('Only processing a single detector; mosaicing is ignored.')

        msgs.info(f'Performing basic image processing on {os.path.basename(self.filename)}.')
        # TODO: Checking for bit saturation should be done here.

        #   - Convert from ADU to electron counts.
        if self.par['apply_gain']:
            self.apply_gain()

        # Apply additive corrections.  The order matters and is fixed.
        #
        #   - Subtract any fixed pattern defined for the instrument.  NOTE: This
        #     step *must* be done before subtract_overscan
        if self.par['use_pattern']:
            self.subtract_pattern()

        #   - Estimate the readnoise using the overscan regions.  NOTE: This
        #     needs to be done *after* any pattern subtraction.
        if self.par['empirical_rn'] or not np.all(self.ronoise > 0):
            self.estimate_readnoise()

        #   - Initialize the variance images.  Starts with the shape and
        #     orientation of the raw image.  Note that the readnoise variance
        #     and "process" variance images are kept separate because they are
        #     used again when modeling the noise during object extraction.
        self.rn2img = self.build_rn2img()
        self.proc_var = np.zeros(self.rn2img.shape, dtype=float)

        #   - Subtract the overscan.  Uncertainty from the overscan subtraction
        #     is added to the variance.
        if self.par['use_overscan']:
            self.subtract_overscan()

        # TODO: Do we need to keep trim and orient as optional?

        #   - Trim to the data region.  This trims the image, rn2img, proc_var,
        #     var, and datasec_img.
        if self.par['trim']:
            self.trim()

        #   - Re-orient to PypeIt convention. This re-orients the image, rn2img,
        #     proc_var, var, and datasec_img.
        if self.par['orient']:
            self.orient()

        #   - Check the shape of the bpm
        if self.bpm.shape != self.image.shape:

            # TODO: The logic of whether or not the BPM uses msbias to identify
            # bad pixels is difficult to follow.  Where and how the bpm is
            # created, and whether or not it uses msbias should be more clear.

            # The BPM is the wrong shape.  Assume this is because the
            # calibrations were taken with a different binning than the science
            # data, and assume this is because a BPM was provided as an
            # argument.  First erase the "protected" attribute, then access it
            # again using the @property method, which will recreated it based on
            # the expected shape for this frame.
            bpm_shape = self.bpm.shape                  # Save the current shape for the warning
            self._bpm = None                            # This erases the current bpm attribute
            if self.bpm.shape != self.image.shape:      # This recreates it
                # This should only happen because of a coding error, not a user error
                msgs.error(f'CODING ERROR: From-scratch BPM has incorrect shape!')
            # If the above was successful, the code can continue, but first warn
            # the user that the code ignored the provided bpm.
            msgs.warn(f'Bad-pixel mask has incorrect shape: found {bpm_shape}, expected '
                      f'{self.image.shape}.  Assuming this is because different binning used for '
                      'various frames.  Recreating BPM specifically for this frame '
                      f'({os.path.basename(self.filename)}) and assuming the difference in the '
                      'binning will be handled later in the code.')
            
        #   - Subtract processed bias
        if self.par['use_biasimage']:
            # Bias frame.  Shape and orientation must match *processed* image,.
            # Uncertainty from the bias subtraction is added to the variance.
            self.subtract_bias(bias)

        # TODO: Checking for count (well-depth) saturation should be done here.

        #   - Perform a non-linearity correction.  This is done before the
        #     flat-field and dark correction because the flat-field modifies
        #     the counts.
        if self.par['correct_nonlinear'] is not None:
            self.correct_nonlinear()

        #   - Create the dark current image(s).  The dark-current image *always*
        #     includes the tabulated dark current and the call below ensures
        #     that this is *always* subtracted from the image being processed,
        #     regardless of whether or not use_darkimage is true.  If a dark
        #     frame is provided and subtracted, its shape and orientation must
        #     match the *processed* image, and the units *must* be in
        #     electrons/counts.
        self.build_dark(dark_image=dark if self.par['use_darkimage'] else None,
                        expscale=self.par['dark_expscale'])

        #   - Subtract dark current.  This simply subtracts the dark current
        #     from the image being processed.  If available, uncertainty from
        #     the dark subtraction is added to the processing variance.
        self.subtract_dark()

        # Create the mosaic images.  This *must* come after trimming and
        # orienting and before determining the spatial flexure shift and
        # applying any flat-fielding.
        if self.nimg > 1 and mosaic:
            self.build_mosaic()

        # Calculate flexure, if slits are provided and the correction is
        # requested.  NOTE: This step must come after trim, orient (just like
        # bias and dark subtraction) and before field flattening.  Also the
        # function checks that the slits exist if running the spatial flexure
        # correction, so no need to do it again here.
        self.spat_flexure_shift = None
        if self.par['spat_flexure_method'] != "skip" or not np.ma.is_masked(manual_spat_flexure):
<<<<<<< HEAD
            self.spat_flexure_shift = self.spatial_flexure_shift(slits, flatimages, method=self.par['spat_flexure_method'],
                                                                 manual_spat_flexure=manual_spat_flexure,
                                                                 maxlag=self.par['spat_flexure_maxlag'],
=======
            self.spat_flexure_shift = self.spatial_flexure_shift(slits, manual_spat_flexure=manual_spat_flexure,
>>>>>>> 5a4c0c4a
                                                                 debug=debug)

        #   - Subtract scattered light... this needs to be done before flatfielding.
        if self.par['subtract_scattlight']:
            self.subtract_scattlight(scattlight, slits)

        # Flat-field the data.  This propagates the flat-fielding corrections to
        # the variance.  The returned bpm is propagated to the PypeItImage
        # bitmask below.
        flat_bpm = self.flatfield(flatimages, slits=slits, debug=debug) if self.use_flat else None

        # Calculate the inverse variance
        self.ivar = self.build_ivar()

        #   - Subtract continuum level
        if self.par['subtract_continuum']:
            # Calculate a simple smooth continuum image, and subtract this from the frame
            self.subtract_continuum()

        # Generate a PypeItImage.
        # NOTE: To reconstruct the variance model, you need base_var, image,
        # img_scale, noise_floor, and shot_noise.
        _det, _image, _ivar, _datasec_img, _det_img, _rn2img, _base_var, _img_scale, _bpm \
                = self._squeeze()
        # NOTE: BPM MUST BE A BOOLEAN!
        pypeitImage = pypeitimage.PypeItImage(_image, ivar=_ivar, amp_img=_datasec_img,
                                              det_img=_det_img, rn2img=_rn2img, base_var=_base_var,
                                              img_scale=_img_scale, detector=_det,
                                              spat_flexure=self.spat_flexure_shift,
                                              PYP_SPEC=self.spectrograph.name,
                                              units='e-' if self.par['apply_gain'] else 'ADU',
                                              exptime=self.exptime,
                                              noise_floor=self.par['noise_floor'],
                                              shot_noise=self.par['shot_noise'],
                                              bpm=_bpm.astype(bool), 
                                              filename=self.filename)

        pypeitImage.rawheadlist = self.headarr
        pypeitImage.process_steps = [key for key in self.steps.keys() if self.steps[key]]

        # Mask(s)
        if self.par['mask_cr']:
            # TODO: CR rejection of the darks was failing for HIRES for some reason...
            pypeitImage.build_crmask(self.par)

        pypeitImage.build_mask(saturation='default', mincounts='default')
        if flat_bpm is not None:
            pypeitImage.update_mask('BADSCALE', indx=flat_bpm)

        # Return
        return pypeitImage

    def _squeeze(self):
        """
        Convenience method for preparing attributes for construction of a
        :class:`~pypeit.images.pypeitimage.PypeItImage`.
        
        The issue is that :class:`~pypeit.images.rawimage.RawImage` image arrays
        are *always* 3D, even if there's only one image.  This is acceptable
        because use of :class:`~pypeit.images.rawimage.RawImage` is relatively
        self-contained.  It's really a namespace used for the image processing
        that disappears as soon as the image processing is done.

        :class:`~pypeit.images.pypeitimage.PypeItImage`, on the other hand, is a
        core class that is shared by many subclasses and used throughout the
        code base, meaning that it doesn't make sense to keep single images in
        3D arrays.

        This method "squeezes" (see `numpy.squeeze`_) the arrays used to
        construct a :class:`~pypeit.images.pypeitimage.PypeItImage` so that they
        are 3D only if they have to be.

        Returns:
            :obj:`tuple`: Returns the
            :class:`pypeit.images.detector_container.DetectorContainer` or
            :class:`pypeit.images.mosaic.Mosaic` instance, and the reshaped
            arrays with the image flux, inverse variance, amplifier number,
            detector number, readnoise-squared image, base-level variance, image
            scaling factor, and bad-pixel mask.
        """
        _det = self.detector[0] if self.mosaic is None else self.mosaic
        if self.nimg == 1:
            return _det, self.image[0], \
                   None if self.ivar is None else self.ivar[0], \
                   None if self.datasec_img is None else self.datasec_img[0], \
                   None if self.det_img is None else self.det_img[0], \
                   None if self.rn2img is None else self.rn2img[0], \
                   None if self.base_var is None else self.base_var[0], \
                   None if self.img_scale is None else self.img_scale[0], \
                   None if self.bpm is None else self.bpm[0]
        return _det, self.image, self.ivar, self.datasec_img, self.det_img, self.rn2img, \
                self.base_var, self.img_scale, self.bpm

<<<<<<< HEAD
    def spatial_flexure_shift(self, slits, flatimages, force=False, manual_spat_flexure=np.ma.masked, method="detector", debug=False):
=======
    def spatial_flexure_shift(self, slits, force=False, manual_spat_flexure=np.ma.masked, debug=False):
>>>>>>> 5a4c0c4a
        """
        Calculate a spatial shift in the edge traces due to flexure.

        This is a simple wrapper for
        :func:`~pypeit.core.flexure.spat_flexure_shift`.

        Args:
            slits (:class:`~pypeit.slittrace.SlitTraceSet`):
                Slit edge traces
            flatimages (:class:`~pypeit.flatfield.FlatImages`):
                Flat field images
            force (:obj:`bool`, optional):
                Force the image to be field flattened, even if the step log
                (:attr:`steps`) indicates that it already has been.
            manual_spat_flexure (:obj:`float`, optional):
                Manually set the spatial flexure shift. If provided, this
                value is used instead of calculating the shift. The default
                value is `np.ma.masked`, which means the shift is calculated
                from the image data. The only way this value is used is if
                the user sets the `shift` parameter in their pypeit file to
                be a float.
            debug (:obj:`bool`, optional):
                Run in debug mode.

        Return:
            `numpy.ndarray`_: The calculated flexure correction for the edge of each slit shape is (nslits, 2)

        """
        step = inspect.stack()[0][3]
        if self.steps[step] and not force:
            # Already field flattened
            msgs.warn('Spatial flexure shift already calculated.')
            return
        if self.nimg > 1:
            msgs.error('CODING ERROR: Must use a single image (single detector or detector '
                       'mosaic) to determine spatial flexure.')

        # Check if the slits are provided
        if slits is None:
            if not np.ma.is_masked(manual_spat_flexure):
                msgs.warn('Manual spatial flexure provided without slits - assuming no spatial flexure.')
            else:
                msgs.warn('Cannot calculate spatial flexure without slits - assuming no spatial flexure.')
            return

        # First check for manual flexure
        if not np.ma.is_masked(manual_spat_flexure):
            msgs.info(f'Adopting a manual spatial flexure of {manual_spat_flexure} pixels')
            spat_flexure = np.full((slits.nslits, 2), np.float64(manual_spat_flexure))
        else:
            # get filename for QA
            basename = f'{io.remove_suffix(self.filename)}_{self.spectrograph.get_det_name(self.det)}'
            outdir = str(Path(slits.calib_dir).parent) if slits.calib_dir is not None else None
            qa_outfile = qa.set_qa_filename(basename, 'spat_flexure_qa_corr', out_dir=outdir)
<<<<<<< HEAD
            # Prepare the slit illumination profile to be used in the flexure correction
            slitprof = None
            if self.par['use_illumflat']:
                slitprof = flatimages.fit2illumflat(slits, finecorr=False)
                slitprof *= flatimages.fit2illumflat(slits, finecorr=True)
            # Now compute the spatial flexure shift
            spat_flexure = flexure.spat_flexure_shift(self.image[0], slits, method=method, bpm=self._bpm[0],
                                                      slitprof=slitprof, maxlag=self.par['spat_flexure_maxlag'],
=======

            spat_flexure = flexure.spat_flexure_shift(self.image[0], slits, bpm=self._bpm[0],
                                                      method=self.par['spat_flexure_method'],
                                                      maxlag=self.par['spat_flexure_maxlag'],
>>>>>>> 5a4c0c4a
                                                      sigdetect=self.par['spat_flexure_sigdetect'],
                                                      debug=debug, qa_outfile=qa_outfile,
                                                      qa_vrange=self.par['spat_flexure_vrange'])

        # Print the flexure values
        if np.all(spat_flexure == spat_flexure[0, 0]):
            msgs.info(f'Spatial flexure is: {spat_flexure[0, 0]} pixels')
        else:
            # Print the flexure values for each slit separately
            for slit in range(spat_flexure.shape[0]):
                msgs.info(
                    f'Spatial flexure for slit {slits.spat_id[slit]} is: left={spat_flexure[slit, 0]} pixels; right={spat_flexure[slit, 1]} pixels')

        self.steps[step] = True
        # Return
        return spat_flexure

    def flatfield(self, flatimages, slits=None, force=False, debug=False):
        """
        Field flatten the processed image.

        This method uses the results of the flat-field modeling code (see
        :class:`~pypeit.flatfield.FlatField`) and any measured spatial shift due
        to flexure to construct slit-illumination, spectral response, and
        pixel-to-pixel response corrections, and multiplicatively removes them
        from the current image.  If available, the calculation is propagated to
        the variance image; however, no uncertainty in the flat-field
        corrections are included.

        .. warning::

            If you want the spatial flexure to be accounted for, you must first
            calculate the shift using
            :func:`~pypeit.images.rawimage.RawImage.spatial_flexure_shift`.

        Args:
            flatimages (:class:`~pypeit.flatfield.FlatImages`):
                Flat-field images used to apply flat-field corrections.
            slits (:class:`~pypeit.slittrace.SlitTraceSet`, optional):
                Used to construct the slit illumination profile, and only 
                required if this is to be calculated and normalized out.  See
                :func:`~pypeit.flatfield.FlatImages.fit2illumflat`.
            force (:obj:`bool`, optional):
                Force the image to be field flattened, even if the step log
                (:attr:`steps`) indicates that it already has been.
            debug (:obj:`bool`, optional):
                Run in debug mode.

        Returns:
            `numpy.ndarray`_: Returns a boolean array flagging pixels were the
            total applied flat-field value (i.e., the combination if the
            pixelflat and illumination corrections) was <=0.
        """
        step = inspect.stack()[0][3]
        if self.steps[step] and not force:
            # Already field flattened
            msgs.warn('Image was already flat fielded.')
            return

        # Check input
        if flatimages.pixelflat_norm is None:
            # We cannot do any flat-field correction without a pixel flat (yet)
            msgs.error("Flat fielding desired but not generated/provided.")
        if self.par['use_illumflat'] and slits is None:
            msgs.error('Need to provide slits to create illumination flat.')
        if self.par['use_specillum'] and flatimages.pixelflat_spec_illum is None:
            msgs.error("Spectral illumination correction desired but not generated/provided.")
        if self.nimg > 1:
            msgs.error('CODING ERROR: Can only apply flat field to a single image (single '
                       'detector or detector mosaic).')

        # Generate the illumination flat, as needed
        illum_flat = 1.0
        if self.par['use_illumflat']:
            # TODO :: We don't have tilts here yet... might be ever so slightly better, especially on very tilted slits
            illum_flat = flatimages.fit2illumflat(slits, spat_flexure=self.spat_flexure_shift, finecorr=False)
            illum_flat *= flatimages.fit2illumflat(slits, spat_flexure=self.spat_flexure_shift, finecorr=True)
            if debug:
                left, right = slits.select_edges(spat_flexure=self.spat_flexure_shift)
                viewer, ch = display.show_image(illum_flat, chname='illum_flat')
                display.show_slits(viewer, ch, left, right)  # , slits.id)
                #
                viewer, ch = display.show_image(self.image[0], chname='orig_image')
                display.show_slits(viewer, ch, left, right)  # , slits.id)

        # Retrieve the relative spectral illumination profile
        spec_illum = flatimages.pixelflat_spec_illum if self.par['use_specillum'] else 1.

        # Apply flat-field correction
        # NOTE: Using flat.flatfield to effectively multiply image*img_scale is
        # a bit overkill...
        total_flat = flatimages.pixelflat_norm * illum_flat * spec_illum
        self.img_scale = np.expand_dims(utils.inverse(total_flat), 0)
        self.image[0], flat_bpm = flat.flatfield(self.image[0], total_flat)
        self.steps[step] = True
        return flat_bpm

    def orient(self, force=False):
        """
        Orient image attributes such that they follow the ``PypeIt`` convention
        with spectra running blue (down) to red (up) and with orders decreasing
        from high (left) to low (right).
        
        This edits :attr:`image`, :attr:`rn2img` (if it exists),
        :attr:`proc_var` (if it exists), and :attr:`datasec_img` in place.

        Args:
            force (:obj:`bool`, optional):
                Force the image to be re-oriented, even if the step log
                (:attr:`steps`) indicates that it already has been.
        """
        step = inspect.stack()[0][3]
        # Check if already oriented
        if self.steps[step] and not force:
            msgs.warn('Image was already oriented.')
            return
        # Orient the image to have blue/red run bottom to top
        self.image = np.array([self.spectrograph.orient_image(d, i) 
                               for d,i in zip(self.detector, self.image)])
        if self.rn2img is not None:
            self.rn2img = np.array([self.spectrograph.orient_image(d, i)
                                    for d,i in zip(self.detector, self.rn2img)])
        if self.proc_var is not None:
            self.proc_var = np.array([self.spectrograph.orient_image(d, i)
                                      for d,i in zip(self.detector, self.proc_var)])
        self.datasec_img = np.array([self.spectrograph.orient_image(d, i)
                                     for d,i in zip(self.detector, self.datasec_img)])
        self.steps[step] = True

    def subtract_bias(self, bias_image, force=False):
        """
        Subtract a bias image.
        
        If the ``bias_image`` object includes an inverse variance image and if
        :attr:`var` is available, the error in the bias is propagated to the
        bias-subtracted image.

        Args:
            bias_image (:class:`~pypeit.images.pypeitimage.PypeItImage`):
                Bias image
            force (:obj:`bool`, optional):
                Force the image to be subtracted, even if the step log
                (:attr:`steps`) indicates that it already has been.
        """
        step = inspect.stack()[0][3]
        if self.steps[step] and not force:
            # Already bias subtracted
            msgs.warn('Image was already bias subtracted.')
            return
        _bias = bias_image.image if self.nimg > 1 else np.expand_dims(bias_image.image, 0)
        if self.image.shape != _bias.shape:
            msgs.error('Shape mismatch with bias image!')
        self.image -= _bias
        # TODO: Also incorporate the mask?
        if bias_image.ivar is not None and self.proc_var is not None:
            self.proc_var += utils.inverse(bias_image.ivar if self.nimg > 1 
                                           else np.expand_dims(bias_image.ivar, 0))
        self.steps[step] = True

    # TODO: expscale is currently not a parameter that the user can control.
    # Should it be?
    def build_dark(self, dark_image=None, expscale=False):
        """
        Build the dark image data used for dark subtraction and error
        propagation.

        If a dark image is not provided, the dark image is simply the tabulated
        value and the error is set to None.  Otherwise, the dark is the
        combination of the tabulated dark-current for the detector and a dark
        image.  For this to be appropriate, the dark image (if provided) *must*
        also have had the tabulated dark-current value subtracted from it.

        Also, the processing of the dark image (if provided) should match the
        processing of the image being processed.  For example, if this image has
        been bias subtracted, so should be the dark image.

        If the ``dark_image`` object includes an inverse variance estimate, this
        is used to set the dark-current error.

        .. warning::

            Typically dark frames should have the same exposure time as the
            image being processed.  However, beware if that's not the case, and 
            make sure any use of exposure time scaling of the counts (see
            ``expscale``) is appropriate!

        Args:
            dark_image (:class:`~pypeit.images.pypeitimage.PypeItImage`, optional):
                The *observed* dark image in counts (not counts/s).  If None,
                only the tabulated dark-current are used to construct the dark
                image(s).
            expscale (:obj:`bool`, optional):
                Scale the dark image (if provided) by the ratio of the exposure
                times so that the counts per second represented by the dark
                image are correct.
        """
        # TODO: Is the dark-current amplifier dependent?  Also, this usage means
        # that darkcurr cannot be None.

        # Tabulated dark current is in e-/pixel/hour and exptime is in s, the
        # 3600 factor converts the dark current to e-/pixel, and the
        # multiplication by the number of binned pixels converts to e- (per
        # binned pixel).  The dark counts per binned pixel is determined
        # separately for each detector.
        self.dark = np.array([np.prod(parse.parse_binning(d.binning))*d.darkcurr
                                * self.exptime / 3600. for d in self.detector])

        if dark_image is None:
            # Reformat the tabulated dark counts into an image for each
            # detector.
            self.dark = np.repeat(self.dark, np.prod(self.image.shape[1:])
                                  ).reshape(self.image.shape)
            return

        # Include the deviations from the tabulated value as determined by an
        # observed dark image.
        _dark = dark_image.image if self.nimg > 1 else np.expand_dims(dark_image.image, 0)
        if self.image.shape != _dark.shape:
            # Shapes must match
            msgs.error(f'Dark image shape mismatch; expected {self.image.shape}, '
                       f'found {_dark.shape}.')

        # Scale the observed dark counts by the ratio of the exposure times.
        # TODO: Include a warning when the scaling is "significant"?
        scale = self.exptime / dark_image.exptime if expscale else 1.

        # Warn the user if the counts in the dark image are significantly
        # different from the tabulated value.  The 50% difference is not
        # well justified but, for now, hard-coded.
        med_dark = np.median(scale * _dark, axis=(1,2))
        large_signal = np.absolute(med_dark) > 0.5*self.dark
        if any(large_signal):
            med_str = np.array2string(med_dark, formatter={'float_kind':lambda x: "%.2f" % x},
                                      separator=',')
            drk_str = np.array2string(0.5*self.dark, formatter={'float_kind':lambda x: "%.2f" % x},
                                      separator=',')
            msgs.warn(f'Dark-subtracted dark frame has significant signal remaining.  Median '
                        f'counts are {med_str}; warning threshold = +/- {drk_str}.')

        # Combine the tabulated and observed dark values
        # NOTE: This converts self.dark from a vector to an array
        self.dark = scale * _dark + self.dark[:,None,None]
        if dark_image.ivar is not None:
            _dark_ivar = dark_image.ivar if self.nimg > 1 else np.expand_dims(dark_image.ivar, 0)
            # Include the scaling in the error, if available
            self.dark_var = scale**2 * utils.inverse(_dark_ivar)

    def subtract_dark(self, force=False):
        """
        Subtract detector dark current.

        The :attr:`dark` and :attr:`dark_ivar` arrays must have already been
        constructed using :func:`build_dark`.  If they aren't, a warning is
        thrown and nothing is done.

        Args:
            force (:obj:`bool`, optional):
                Force the dark to be subtracted, even if the step log
                (:attr:`steps`) indicates that it already has been.
        """
        step = inspect.stack()[0][3]
        if self.steps[step] and not force:
            # Already bias subtracted
            msgs.warn('Image was already dark subtracted.')
            return

        if self.dark is None:
            msgs.error('Dark image has not been created!  Run build_dark.')

        self.image -= self.dark
        if self.dark_var is not None:
            # Include the variance in the dark image
            self.proc_var += self.dark_var
        self.steps[step] = True

    def subtract_overscan(self, force=False):
        """
        Analyze and subtract the overscan from the image

        If this is a mosaic, loop over the individual detectors

        Args:
            force (:obj:`bool`, optional):
                Force the image to be overscan subtracted, even if the step log
                (:attr:`steps`) indicates that it already has been.
        """
        step = inspect.stack()[0][3]
        if self.steps[step] and not force:
            # Already overscan subtracted
            msgs.warn("Image was already overscan subtracted!")
            return

        # NOTE: procimg.subtract_overscan checks that the provided images all
        # have the same shape.  This will fault if the images have already been
        # trimmed.
        _os_img = [None]*self.nimg
        var = [None]*self.nimg
        for i in range(self.nimg):
            # Subtract the overscan.  var is the variance in the overscan
            # subtraction.
            _os_img[i], var[i] = procimg.subtract_overscan(
                self.image[i], self.datasec_img[i], self.oscansec_img[i],
                method=self.par['overscan_method'],
                params=self.par['overscan_par'],
                var=None if self.rn2img is None else self.rn2img[i])
        self.image = np.array(_os_img)
        # Parse the returned value
        if self.rn2img is not None:
            # Include the variance in the overscan subtraction in the
            # "processing variance"
            self.proc_var += np.array(var)
        self.steps[step] = True

    def subtract_pattern(self):
        """
        Analyze and subtract the pattern noise from the image.

        This is primarily a wrapper for
        :func:`~pypeit.core.procimg.subtract_pattern`.

        """
        step = inspect.stack()[0][3]
        if self.steps[step]:
            # Already pattern subtracted
            msgs.warn("Image was already pattern subtracted!")
            return

        # The image cannot have already been trimmed
        if self.oscansec_img.shape != self.image.shape:
            msgs.error('Must estimate readnoise before trimming the image.')

        # Calculate the slit image
        _ps_img = [None]*self.nimg
        for i in range(self.nimg):
            # The image must have an overscan region for this to work.
            if not np.any(self.oscansec_img[i] > 0):
                msgs.error('Image has no overscan region.  Pattern noise cannot be subtracted.')

            patt_freqs = self.spectrograph.calc_pattern_freq(self.image[i], self.datasec_img[i],
                                                             self.oscansec_img[i], self.hdu)
            # Final check to make sure the list isn't empty (which it shouldn't be, anyway)
            if len(patt_freqs) == 0:
                patt_freqs = None
            # Subtract the pattern and overwrite the current image
            _ps_img[i] = procimg.subtract_pattern(self.image[i], self.datasec_img[i],
                                                  self.oscansec_img[i], frequency=patt_freqs)
        self.image = np.array(_ps_img)
        self.steps[step] = True

    def subtract_continuum(self, force=False):
        """
        Subtract the continuum level from the image.

        Args:
            force (:obj:`bool`, optional):
                Force the continuum to be subtracted, even if the step log
                (:attr:`steps`) indicates that it already has been.
        """
        step = inspect.stack()[0][3]
        if self.steps[step] and not force:
            # Already bias subtracted
            msgs.warn('Image was already continuum subtracted.')
            return

        # Generate the continuum image
        for ii in range(self.nimg):
            cont = np.zeros((self.image.shape[1], self.image.shape[2]))
            for rr in range(self.image.shape[2]):
                cont_now, cont_mask = arc.iter_continuum(self.image[ii, :, rr])
                cont[:,rr] = cont_now
            self.image[ii,:,:] -= cont
        #cont = ndimage.median_filter(self.image, size=(1,101,3), mode='reflect')
        self.steps[step] = True

    def subtract_scattlight(self, msscattlight, slits, debug=False):
        """
        Analyze and subtract the scattered light from the image.

        This is primarily a wrapper for
        :func:`~pypeit.core.scattered_light_model`.

        Parameters
        ----------
        msscattlight : :class:`~pypeit.scattlight.ScatteredLight`
            Scattered light calibration frame
        slits : :class:`~pypeit.slittrace.SlitTraceSet`
            Slit edge information
        debug : :obj:`bool`, optional
            If True, debug the computed scattered light image
        """
        step = inspect.stack()[0][3]
        if self.steps[step]:
            # Already pattern subtracted
            msgs.warn("The scattered light has already been subtracted from the image!")
            return

        if self.par["scattlight"]["method"] == "model" and msscattlight.scattlight_param is None:
            msgs.warn("Scattered light parameters are not set. Cannot perform scattered light subtraction.")
            return

        # Obtain some information that is needed for the scattered light
        binning = self.detector[0]['binning']
        dispname = self.spectrograph.get_meta_value(self.spectrograph.get_headarr(self.filename), 'dispname')

        # Loop over the images
        var = utils.inverse(self.build_ivar())  # Build a temporary variance frame to be used for the CR mask
        spatbin = parse.parse_binning(self.detector[0]['binning'])[1]
        for ii in range(self.nimg):
            # Mask pixels affected by CR
            crmask = procimg.lacosmic(self.image[ii, ...],# saturation=saturation, nonlinear=nonlinear,
                                      bpm=self.bpm[ii, ...], varframe=var[ii, ...], maxiter=self.par['lamaxiter'],
                                      grow=self.par['grow'], remove_compact_obj=self.par['rmcompact'],
                                      sigclip=self.par['sigclip'], sigfrac=self.par['sigfrac'],
                                      objlim=self.par['objlim'])
            # Replace all bad pixels with the nearest good pixel
            full_bpm = self.bpm[ii, ...] | crmask
            _img = utils.replace_bad(self.image[ii, ...], full_bpm)
            # Get a copy of the best-fitting model parameters
            this_modpar = msscattlight.scattlight_param.copy()
            this_modpar[8] = 0.0  # This is the zero-level of the scattlight frame. The zero-level is determined by the finecorr
            # Apply the requested method for the scattered light
            do_finecorr = self.par["scattlight"]["finecorr_method"] is not None
            if self.par["scattlight"]["method"] == "model":
                # Use predefined model parameters
                scatt_img = scattlight.scattered_light_model_pad(this_modpar, _img)
                if debug:
                    specbin, spatbin = parse.parse_binning(self.detector[0]['binning'])
                    tmp = msscattlight.scattlight_param.copy()
                    # The following printout is the same format that is used in the spectrgraph files for archiving a good set
                    # of starting parameter values for future reductions. The following printout is only useful for developers
                    # that want to store a solution in a spectrograph file.
                    strprint = f"x0 = np.array([{tmp[0]*specbin} / specbin, {tmp[1]*spatbin} / spatbin,  # Gaussian kernel widths\n" + \
                               f"               {tmp[2]*specbin} / specbin, {tmp[3]*spatbin} / spatbin,  # Lorentzian kernel widths\n" + \
                               f"               {tmp[4]*specbin} / specbin, {tmp[5]*spatbin} / spatbin,  # pixel offsets\n" + \
                               f"               {tmp[6]}, {tmp[7]},  # Zoom factor (spec, spat)\n" + \
                               f"               {tmp[8]},  # constant flux offset\n" + \
                               f"               {tmp[9]},  # kernel angle\n" + \
                               f"               {tmp[10]},  # Relative kernel scale (>1 means the kernel is more Gaussian, >0 but <1 makes the profile more lorentzian)\n" + \
                               f"               {tmp[11]}, {tmp[12]},  # Polynomial terms (coefficients of \"spat\" and \"spat*spec\")\n" + \
                               f"               {tmp[13]}, {tmp[14]}, {tmp[15]}])  # Polynomial terms (coefficients of spec**index)\n"
                    print(strprint)
                    pad = msscattlight.pad // spatbin
                    offslitmask = slits.slit_img(pad=pad, spat_flexure=None) == -1
                    from matplotlib import pyplot as plt
                    _frame = self.image[ii, ...]
                    vmin, vmax = 0, np.max(scatt_img)
                    plt.subplot(221)
                    plt.imshow(_frame, vmin=vmin, vmax=2*np.median(_frame))
                    plt.subplot(222)
                    plt.imshow(_frame*offslitmask, vmin=-2*vmax, vmax=2*vmax)
                    plt.subplot(223)
                    plt.imshow(scatt_img*offslitmask, vmin=-2*vmax, vmax=2*vmax)
                    plt.subplot(224)
                    plt.imshow((_frame - scatt_img)*offslitmask, vmin=-vmax/5, vmax=vmax/5)
                    # plt.imshow((_frame - scatt_img)*offslitmask, vmin=-vmax/5, vmax=vmax/5)
                    plt.show()
            elif self.par["scattlight"]["method"] == "archive":
                # Use archival model parameters
                arx_modpar, _ = self.spectrograph.scattered_light_archive(binning, dispname)
                arx_modpar[8] = 0.0
                if arx_modpar is None:
                    msgs.error(f"{self.spectrograph.name} does not have archival scattered light parameters. Please "
                               f"set 'scattlight_method' to another option.")
                scatt_img = scattlight.scattered_light_model(arx_modpar, _img)
            elif self.par["scattlight"]["method"] == "frame":
                # Calculate a model specific for this frame
                pad = msscattlight.pad // spatbin
                offslitmask = slits.slit_img(pad=pad, spat_flexure=None) == -1
                # Get starting parameters for the scattered light model
                x0, bounds = self.spectrograph.scattered_light_archive(binning, dispname)
                # Perform a fit to the scattered light
                scatt_img, _, success = scattlight.scattered_light(self.image[ii, ...], full_bpm, offslitmask,
                                                                   x0, bounds)
                # If failure, revert back to the Scattered Light calibration frame model parameters
                if not success:
                    if msscattlight is not None:
                        msgs.warn("Scattered light model failed - using predefined model parameters")
                        scatt_img = scattlight.scattered_light_model(this_modpar, _img)
                    else:
                        msgs.warn("Scattered light model failed - using archival model parameters")
                        # Use archival model parameters
                        arx_modpar, _ = self.spectrograph.scattered_light_archive(binning, dispname)
                        arx_modpar[8] = 0.0
                        scatt_img = scattlight.scattered_light_model(arx_modpar, _img)
            else:
                msgs.warn("Scattered light not performed")
                scatt_img = np.zeros(self.image[ii, ...].shape)
                do_finecorr = False
            # Check if a fine correction to the scattered light should be applied
            if do_finecorr:
                pad = self.par['scattlight']['finecorr_pad'] // spatbin
                offslitmask = slits.slit_img(pad=pad, spat_flexure=None) == -1
                # Check if the user wishes to mask some inter-slit regions
                if self.par['scattlight']['finecorr_mask'] is not None:
                    # Get the central trace of each slit
                    left, right, _ = slits.select_edges(spat_flexure=None)
                    centrace = 0.5*(left+right)
                    # Now mask user-defined inter-slit regions
                    offslitmask = scattlight.mask_slit_regions(offslitmask, centrace,
                                                               mask_regions=self.par['scattlight']['finecorr_mask'])
                # Calculate the fine correction to the scattered light image, and add it to the full model
                scatt_img += scattlight.fine_correction(_img-scatt_img, full_bpm, offslitmask,
                                                        method=self.par['scattlight']['finecorr_method'],
                                                        polyord=self.par['scattlight']['finecorr_order'])
            # Subtract the total scattered light model from the image
            self.image[ii, ...] -= scatt_img
        self.steps[step] = True

    def trim(self, force=False):
        """
        Trim image attributes to include only the science data.
        
        This edits :attr:`image`, :attr:`rn2img` (if it exists),
        :attr:`proc_var` (if it exists), and :attr:`datasec_img` in place.

        Args:
            force (:obj:`bool`, optional):
                Force the image to be trimmed, even if the step log
                (:attr:`steps`) indicates that it already has been.
        """
        step = inspect.stack()[0][3]
        if self.rawimage.shape is not None and self.image.shape != self.rawimage.shape:
            # Image *must* have been trimmed already because shape does not
            # match raw image
            self.steps[step] = True
            msgs.warn('Image shape does not match raw image.  Assuming it was already trimmed.')
            return
        if self.steps[step] and not force:
            # Already trimmed
            msgs.warn('Image was already trimmed.')
            return
        self.image = np.array([procimg.trim_frame(i, d < 1)
                               for i, d in zip(self.image, self.datasec_img)])
        if self.rn2img is not None:
            self.rn2img = np.array([procimg.trim_frame(r, d < 1)
                                    for r, d in zip(self.rn2img, self.datasec_img)])
        if self.proc_var is not None:
            self.proc_var = np.array([procimg.trim_frame(p, d < 1)
                                      for p, d in zip(self.proc_var, self.datasec_img)])
        # NOTE: This must be done last because the untrimmed image is used for
        # deciding what to trim!
        self.datasec_img = np.array([procimg.trim_frame(d, d < 1) for d in self.datasec_img])
        self.steps[step] = True

    def build_mosaic(self):
        """
        When processing multiple detectors, this remaps the detector data to a mosaic.

        This is largely a wrapper for multiple calls to
        :func:`~pypeit.core.mosaic.build_image_mosaic`.  Resampling is currently
        restricted to nearest grid-point interpolation (``order=0``).

        Construction of the mosaic(s) must be done *after* the images have been
        trimmed and oriented to follow the ``PypeIt`` convention.

        This function remaps ``image``, ``datasec_img``, ``rn2img``, ``dark``,
        ``dark_var``, ``proc_var``, and ``base_var``.  These are all originally
        calculated in the native detector frame.  Because ``img_scale`` is only
        related to the flat-field images, it is not remapped because these
        images are always processed in the mosaic frame.
        """
        if self.nimg == 1:
            # NOTE: This also catches cases where the mosaicing has already been
            # performed.
            msgs.warn('There is only one image, so there is nothing to mosaic!')
            return

        # Check that the mosaicing is allowed
        if not self.steps['trim'] or not self.steps['orient']:
            msgs.error('Images must be trimmed and PypeIt-oriented before mosaicing.')

        # Create images that will track which detector contributes to each pixel
        # in the mosaic.  These images are created here first *before*
        # `self.image` is mosaiced below. NOTE: This assumes there is no overlap
        # in the detector mosaic (which should be true).
        self.det_img = np.array([np.full(img.shape, d.det, dtype=int)
                                    for img,d in zip(self.image, self.detector)])

        # Transform the image data to the mosaic frame.  This call determines
        # the shape of the mosaic image and adjusts the relative transforms to
        # the absolute mosaic frame.
        self.image, _, _img_npix, _tforms = build_image_mosaic(self.image, self.mosaic.tform, order=self.mosaic.msc_ord)
        shape = self.image.shape
        # Maintain dimensionality
        self.image = np.expand_dims(self.image, 0)

        # For the remaining transforms, we can use the first call to skip over
        # the need to determine the output mosaic shape and the adjusted
        # transforms.

        # Transform the BPM and maintain its type
        bpm_type = self.bpm.dtype
        self._bpm = build_image_mosaic(self.bpm.astype(float), _tforms, mosaic_shape=shape, order=self.mosaic.msc_ord)[0]
        # Include pixels that have no contribution from the original image in
        # the bad pixel mask of the mosaic.
        self._bpm[_img_npix < 1] = 1
        # np.round helps to deal with cases where the interpolation is performed
        # and values of adjacent pixels are combined
        self._bpm = np.expand_dims(np.round(self._bpm).astype(bpm_type), 0)

        # NOTE: The bitmask is set by a combination of pixels without any
        # contributions when creating the image mosaic and when mosaicing the
        # detector bpms.  The `_img_npix` equivalent for the other mosaics
        # (e.g., the rn2img mosaic) should be identical.

        # Get the pixels associated with each amplifier
        self.datasec_img = build_image_mosaic(self.datasec_img.astype(float), _tforms,
                                              mosaic_shape=shape, order=self.mosaic.msc_ord)[0]
        self.datasec_img = np.expand_dims(np.round(self.datasec_img).astype(int), 0)

        # Get the pixels associated with each detector
        self.det_img = build_image_mosaic(self.det_img.astype(float), _tforms,
                                          mosaic_shape=shape, order=self.mosaic.msc_ord)[0]
        self.det_img = np.expand_dims(np.round(self.det_img).astype(int), 0)

        # Transform all the variance arrays, as necessary
        if self.rn2img is not None:
            self.rn2img = build_image_mosaic(self.rn2img, _tforms, mosaic_shape=shape, order=self.mosaic.msc_ord)[0]
            self.rn2img = np.expand_dims(self.rn2img, 0)
        if self.dark is not None:
            self.dark = build_image_mosaic(self.dark, _tforms, mosaic_shape=shape, order=self.mosaic.msc_ord)[0]
            self.dark = np.expand_dims(self.dark, 0)
        if self.dark_var is not None:
            self.dark_var = build_image_mosaic(self.dark_var, _tforms, mosaic_shape=shape, order=self.mosaic.msc_ord)[0]
            self.dark_var = np.expand_dims(self.dark_var, 0)
        if self.proc_var is not None:
            self.proc_var = build_image_mosaic(self.proc_var, _tforms, mosaic_shape=shape, order=self.mosaic.msc_ord)[0]
            self.proc_var = np.expand_dims(self.proc_var, 0)
        if self.base_var is not None:
            self.base_var = build_image_mosaic(self.base_var, _tforms, mosaic_shape=shape, order=self.mosaic.msc_ord)[0]
            self.base_var = np.expand_dims(self.base_var, 0)

        # TODO: Mosaicing means that many of the internals are no longer
        # valid/useful.  Specifically, I set ronoise, rawimage, rawdatsec_img,
        # and oscansec_img to None, which will force the code to barf if some of
        # the methods that use these are called after the mosaicing.
        self.ronoise = None
        self.rawimage = None
        self.rawdatasec_img = None
        self.oscansec_img = None
        self.nimg = 1
        self.steps[inspect.stack()[0][3]] = True

    def __repr__(self):
        return f'<{self.__class__.__name__}: file={self.filename}, nimg={self.nimg}, ' \
               f'steps={self.steps}>'<|MERGE_RESOLUTION|>--- conflicted
+++ resolved
@@ -678,13 +678,7 @@
         # correction, so no need to do it again here.
         self.spat_flexure_shift = None
         if self.par['spat_flexure_method'] != "skip" or not np.ma.is_masked(manual_spat_flexure):
-<<<<<<< HEAD
-            self.spat_flexure_shift = self.spatial_flexure_shift(slits, flatimages, method=self.par['spat_flexure_method'],
-                                                                 manual_spat_flexure=manual_spat_flexure,
-                                                                 maxlag=self.par['spat_flexure_maxlag'],
-=======
-            self.spat_flexure_shift = self.spatial_flexure_shift(slits, manual_spat_flexure=manual_spat_flexure,
->>>>>>> 5a4c0c4a
+            self.spat_flexure_shift = self.spatial_flexure_shift(slits, flatimages, manual_spat_flexure=manual_spat_flexure,
                                                                  debug=debug)
 
         #   - Subtract scattered light... this needs to be done before flatfielding.
@@ -778,11 +772,7 @@
         return _det, self.image, self.ivar, self.datasec_img, self.det_img, self.rn2img, \
                 self.base_var, self.img_scale, self.bpm
 
-<<<<<<< HEAD
-    def spatial_flexure_shift(self, slits, flatimages, force=False, manual_spat_flexure=np.ma.masked, method="detector", debug=False):
-=======
-    def spatial_flexure_shift(self, slits, force=False, manual_spat_flexure=np.ma.masked, debug=False):
->>>>>>> 5a4c0c4a
+    def spatial_flexure_shift(self, slits, flatimages, force=False, manual_spat_flexure=np.ma.masked, debug=False):
         """
         Calculate a spatial shift in the edge traces due to flexure.
 
@@ -837,21 +827,15 @@
             basename = f'{io.remove_suffix(self.filename)}_{self.spectrograph.get_det_name(self.det)}'
             outdir = str(Path(slits.calib_dir).parent) if slits.calib_dir is not None else None
             qa_outfile = qa.set_qa_filename(basename, 'spat_flexure_qa_corr', out_dir=outdir)
-<<<<<<< HEAD
             # Prepare the slit illumination profile to be used in the flexure correction
             slitprof = None
             if self.par['use_illumflat']:
                 slitprof = flatimages.fit2illumflat(slits, finecorr=False)
                 slitprof *= flatimages.fit2illumflat(slits, finecorr=True)
             # Now compute the spatial flexure shift
-            spat_flexure = flexure.spat_flexure_shift(self.image[0], slits, method=method, bpm=self._bpm[0],
-                                                      slitprof=slitprof, maxlag=self.par['spat_flexure_maxlag'],
-=======
-
             spat_flexure = flexure.spat_flexure_shift(self.image[0], slits, bpm=self._bpm[0],
                                                       method=self.par['spat_flexure_method'],
-                                                      maxlag=self.par['spat_flexure_maxlag'],
->>>>>>> 5a4c0c4a
+                                                      slitprof=slitprof, maxlag=self.par['spat_flexure_maxlag'],
                                                       sigdetect=self.par['spat_flexure_sigdetect'],
                                                       debug=debug, qa_outfile=qa_outfile,
                                                       qa_vrange=self.par['spat_flexure_vrange'])
