--- conflicted
+++ resolved
@@ -162,10 +162,6 @@
         # Check that the lamps being combined are all the same:
         if not lampstat[1:] == lampstat[:-1]:
             msgs.warn("The following files contain different lamp status")
-<<<<<<< HEAD
-            for file in self.files:
-                print(msgs.indent() + file)
-=======
             # Get the longest strings
             maxlen = max([len("Filename")]+[len(os.path.split(x)[1]) for x in self.files])
             maxlmp = max([len("Lamp status")]+[len(x) for x in lampstat])
@@ -177,7 +173,6 @@
             for ff, file in enumerate(self.files):
                 print(msgs.indent() + strout.format(os.path.split(file)[1], " ".join(lampstat[ff].split("_"))))
             print(msgs.indent() + '-'*maxlen + "  " + '-'*maxlmp)
->>>>>>> c9f62cc8
             msgs.error("Unable to combine frames with different lamp status")
 
         # Coadd them
