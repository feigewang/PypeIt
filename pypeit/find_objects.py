"""
Main driver class for object finding, global skysubtraction and skymask construction

.. include common links, assuming primary doc root is up one directory
.. include:: ../include/links.rst

"""

import inspect
import numpy as np
import os

from astropy import stats
from abc import ABCMeta


from pypeit import specobjs
from pypeit import msgs, utils
from pypeit import flatfield
from pypeit.display import display
from pypeit.core import skysub, qa, parse, flat, flexure
from pypeit.core import procimg
from pypeit.images import buildimage
from pypeit.core import findobj_skymask

from IPython import embed


class FindObjects:
    """
    Base class used to find objects and perform global sky subtraction for
    science or standard-star exposures.

    Args:
        sciImg (:class:`~pypeit.images.scienceimage.ScienceImage`):
            Image to reduce.
        slits (:class:`~pypeit.slittrace.SlitTracSet`):
            Object providing slit traces for the image to reduce.
        spectrograph (:class:`~pypeit.spectrographs.spectrograph.Spectrograph`):
            PypeIt Sspectrograph class
        par (:class:`~pypeit.par.pyepeitpar.PypeItPar`):
            Reduction parameters class
        objtype (:obj:`str`):
            Specifies object being reduced.  Should be 'science',
            'standard', or 'science_coadd2d'.
        wv_calib (:class:`~pypeit.wavetilts.WaveCalib`, optional):
            This is only used for the IFU child when a joint sky subtraction
            is requested.
        waveTilts (:class:`~pypeit.wavetilts.WaveTilts`, optional):
            Calibration frame with arc/sky line tracing of the wavelength
            tilt.  Only waveTilts or tilts is needed (not both).
        tilts (`numpy.ndarray`_, optional):
            Tilts frame produced by
            :func:`~pypeit.wavetilts.WaveTilts.fit2tiltimg` for given a
            spatial flexure.  Only waveTilts or tilts is needed (not both).
        initial_skymask (`numpy.ndarray`_, optional):
            Boolean array that selects (array elements are True) image
            pixels in sky regions.  If provided, the 2nd pass on the global
            sky subtraction is omitted.
        bkg_redux (:obj:`bool`, optional):
            If True, the sciImg has been subtracted by
            a background image (e.g. standard treatment in the IR)
        find_negative (:obj:`bool`, optional):
            If True, the negative objects are found
        std_redux (:obj:`bool`, optional):
            If True, the object being extracted is a standard star,
            so that the reduction parameters can be adjusted accordingly.
        show (:obj:`bool`, optional):
            Show plots along the way?
        clear_ginga (:obj:`bool`, optional):
            Clear the ginga window before showing the object finding results.
        basename (:obj:`str`, optional):
            Base name for output files
        manual (:class:`~pypeit.manual_extract.ManualExtractObj`, optional):
            Object containing manual extraction instructions/parameters.

    Attributes:
        ivarmodel (`numpy.ndarray`_):
            Model of inverse variance
        objimage (`numpy.ndarray`_):
            Model of object
        skyimage (`numpy.ndarray`_):
            Final model of sky
        initial_sky (`numpy.ndarray`_):
            Initial sky model after first pass with global_skysub()
        global_sky (`numpy.ndarray`_):
            Fit to global sky
        skymask (`numpy.ndarray`_):
            Mask of the sky fit
        outmask (`numpy.ndarray`_):
            Final output mask
        extractmask (`numpy.ndarray`_):
            Extraction mask
        slits (:class:`pypeit.slittrace.SlitTraceSet`):
        sobjs_obj (:class:`pypeit.specobjs.SpecObjs`):
            Objects found
        spat_flexure_shift (:obj:`float`):
        tilts (`numpy.ndarray`_):
            WaveTilts images generated on-the-spot
        waveimg (`numpy.ndarray`_):
            WaveImage image generated on-the-spot
        slitshift (`numpy.ndarray`_):
            Global spectral flexure correction for each slit (in pixels)
        vel_corr (:obj:`float`):
            Relativistic reference frame velocity correction (e.g. heliocentyric/barycentric/topocentric)

    """

    __metaclass__ = ABCMeta

    # TODO Consider removing objtype argument and simply have an optional parameter which regulates the flexure
    # behavior which is all objtype seems to do. But we should consider consistency with Extract.

    # Superclass factory method generates the subclass instance
    @classmethod
    def get_instance(cls, sciImg, slits, spectrograph, par, objtype, wv_calib=None, waveTilts=None,
                     tilts=None, initial_skymask=None, bkg_redux=False, find_negative=False,
                     std_redux=False, show=False, clear_ginga=True, basename=None, manual=None):
        """
        Instantiate and return the :class:`FindObjects` subclass appropriate for
        the provided spectrograph.

        For argument descriptions, see :class:`FindObjects`.
        """
        return next(c for c in utils.all_subclasses(FindObjects)
                    if c.__name__ == (spectrograph.pypeline + 'FindObjects'))(
            sciImg, slits, spectrograph, par, objtype, wv_calib=wv_calib, waveTilts=waveTilts,
            tilts=tilts, initial_skymask=initial_skymask, bkg_redux=bkg_redux,
            find_negative=find_negative, std_redux=std_redux, show=show, clear_ginga=clear_ginga,
            basename=basename, manual=manual)

    def __init__(self, sciImg, slits, spectrograph, par, objtype, wv_calib=None, waveTilts=None,
                 tilts=None, initial_skymask=None, bkg_redux=False, find_negative=False,
                 std_redux=False, show=False, clear_ginga=True, basename=None, manual=None):

        # Setup the parameters sets for this object. NOTE: This uses objtype, not frametype!
        # Instantiation attributes for this object
        self.sciImg = sciImg
        self.spectrograph = spectrograph
        self.objtype = objtype
        self.par = par
        self.scaleimg = np.array([1.0], dtype=float)  # np.array([1]) applies no scale
        self.basename = basename
        self.manual = manual
        self.initial_skymask = initial_skymask
        self.wv_calib = wv_calib  # TODO :: Ideally, we want to avoid this if possible. Find a better way to do joint_skysub fitting outside of the find_objects class.
        self.waveimg = None
        # Parse
        # Slit pieces
        #   WARNING -- It is best to unpack here then pass around self.slits
        #      Otherwise you have to keep in mind flexure, tweaking, etc.

        # TODO: The spatial flexure is not copied to the PypeItImage object if
        # the image (science or otherwise) is from a combination of multiple
        # frames.  Is that okay for this usage?
        # Flexure
        self.spat_flexure_shift = None
        if (objtype == 'science' and self.par['scienceframe']['process']['spat_flexure_correct']) or \
           (objtype == 'standard' and self.par['calibrations']['standardframe']['process']['spat_flexure_correct']):
            self.spat_flexure_shift = self.sciImg.spat_flexure
        elif objtype == 'science_coadd2d':
            self.spat_flexure_shift = None

        # Initialise the slits
        msgs.info("Initialising slits")
        self.initialise_slits(slits)

        # Internal bpm mask
        # We want to keep the 'BOXSLIT', which has bpm=2. But we don't want to keep 'BOXSLIT'
        # with other bad flag (for which bpm>2)
        self.reduce_bpm = (self.slits.mask > 2) & (np.invert(self.slits.bitmask.flagged(
                        self.slits.mask, flag=self.slits.bitmask.exclude_for_reducing)))
        self.reduce_bpm_init = self.reduce_bpm.copy()

        # Load up other input items
        self.bkg_redux = bkg_redux
        self.find_negative = find_negative

        self.std_redux = std_redux
        # This can be a single integer for a single detector or a tuple for
        # multiple detectors placed in a mosaic.
        self.det = self.sciImg.detector.det
        # This is the string name of the detector or mosaic used when saving the
        # processed data to PypeIt's main output files
        self.detname = self.spectrograph.get_det_name(self.det)

        self.binning = self.sciImg.detector.binning
        self.pypeline = spectrograph.pypeline
        self.findobj_show = show

        self.steps = []

        # Key outputs images for extraction
        self.ivarmodel = None
        self.objimage = None
        self.skyimage = None
        self.initial_sky = None
        self.skymask = None
        # TODO: Is this ever used?
        self.outmask = None
        self.extractmask = None
        # SpecObjs object
        self.sobjs_obj = None
        self.slitshift = np.zeros(self.slits.nslits)  # Global spectral flexure slit shifts (in pixels) that are applied to all slits.
        self.vel_corr = None

        # Deal with dynamically generated calibrations, i.e. the tilts.
        if waveTilts is None and tilts is None:
            msgs.error("Must provide either waveTilts or tilts to FindObjects")
        elif waveTilts is not None and tilts is not None:
            msgs.error("Cannot provide both waveTilts and tilts to FindObjects")
        elif waveTilts is not None and tilts is None:
            self.waveTilts = waveTilts
            self.waveTilts.is_synced(self.slits)
            #   Deal with Flexure
            if self.par['calibrations']['tiltframe']['process']['spat_flexure_correct']:
                _spat_flexure = 0. if self.spat_flexure_shift is None else self.spat_flexure_shift
                # If they both shifted the same, there will be no reason to shift the tilts
                tilt_flexure_shift = _spat_flexure - self.waveTilts.spat_flexure
            else:
                tilt_flexure_shift = self.spat_flexure_shift
            msgs.info("Generating tilts image from fit in waveTilts")
            self.tilts = self.waveTilts.fit2tiltimg(self.slitmask, flexure=tilt_flexure_shift)
        elif waveTilts is None and tilts is not None:
            msgs.info("Using user input tilts image")
            self.tilts = tilts

        # Show?
        if self.findobj_show:
            self.show('image', image=sciImg.image, chname='processed', slits=True, clear=clear_ginga)


    def create_skymask(self, sobjs_obj):
        r"""
        Creates a skymask from a SpecObjs object

        Args:
            sobjs_obj (:class:`pypeit.specobjs.SpecObjs`):
                Objects for which you would like to create the mask

        Returns:
            `numpy.ndarray`_: Boolean image with shape :math:`(N_{\rm spec},
            N_{\rm spat})` indicating which pixels are usable for global sky
            subtraction.  True = usable for sky subtraction, False = should be
            masked when sky subtracting.
        """
        # Masking options
        boxcar_rad_pix = None

        skymask = np.ones_like(self.sciImg.image, dtype=bool)
        gdslits = np.where(np.invert(self.reduce_bpm))[0]
        if sobjs_obj.nobj > 0:
            for slit_idx in gdslits:
                slit_spat = self.slits.spat_id[slit_idx]
                qa_title ="Generating skymask for slit # {:d}".format(slit_spat)
                msgs.info(qa_title)
                thismask = self.slitmask == slit_spat
                this_sobjs = sobjs_obj.SLITID == slit_spat
                # Boxcar mask?
                if self.par['reduce']['skysub']['mask_by_boxcar']:
                    boxcar_rad_pix = self.par['reduce']['extraction']['boxcar_radius'] / \
                                     self.get_platescale(slitord_id=self.slits.slitord_id[slit_idx])
                # Do it
                skymask[thismask] = findobj_skymask.create_skymask(sobjs_obj[this_sobjs], thismask,
                                                                   self.slits_left[:,slit_idx],
                                                                   self.slits_right[:,slit_idx],
                                                                   box_rad_pix=boxcar_rad_pix,
                                                                   trim_edg=self.par['reduce']['findobj']['find_trim_edge'])
        # Return
        return skymask

    def initialise_slits(self, slits, initial=False):
        """
        Gather all the :class:`SlitTraceSet` attributes
        that we'll use here in :class:`FindObjects`

        Args:
            slits (:class:`~pypeit.slittrace.SlitTraceSet`):
                SlitTraceSet object containing the slit boundaries that will be initialized.
            initial (:obj:`bool`, optional):
                Use the initial definition of the slits. If False,
                tweaked slits are used.
        """
        # Slits
        self.slits = slits
        # Select the edges to use
        self.slits_left, self.slits_right, _ \
            = self.slits.select_edges(initial=initial, flexure=self.spat_flexure_shift)

        # Slitmask
        self.slitmask = self.slits.slit_img(initial=initial, flexure=self.spat_flexure_shift,
                                            exclude_flag=self.slits.bitmask.exclude_for_reducing+['BOXSLIT'])
        # Now add the slitmask to the mask (i.e. post CR rejection in proc)
        # NOTE: this uses the par defined by EdgeTraceSet; this will
        # use the tweaked traces if they exist
        self.sciImg.update_mask_slitmask(self.slitmask)
#        # For echelle
#        self.spatial_coo = self.slits.spatial_coordinates(initial=initial, flexure=self.spat_flexure_shift)

    def run(self, std_trace=None, show_peaks=False, show_skysub_fit=False):
        """
        Primary code flow for object finding in PypeIt reductions

        Parameters
        ----------
        std_trace : `numpy.ndarray`_, optional
            Trace of the standard star
        show_peaks : :obj:`bool`, optional
            Show peaks in find_objects methods
        show_skysub_fit : :obj:`bool`, optional
            Show the fits for the global sky subtraction

        Returns
        -------
        initial_sky : `numpy.ndarray`_
            Initial global sky model
        sobjs_obj : :class:`~pypeit.specobjs.SpecObjs`
            List of objects found
        """

        # If the skip_skysub is set (i.e. image is already sky-subtracted), simply find objects
        if self.par['reduce']['findobj']['skip_skysub']:
            msgs.info("Skipping global sky sub as per user request")
            sobjs_obj, self.nobj = self.find_objects(self.sciImg.image, self.sciImg.ivar,
                                                     std_trace=std_trace, show=self.findobj_show,
                                                     show_peaks=show_peaks)
            return np.zeros_like(self.sciImg.image), sobjs_obj

        # Perform a first pass sky-subtraction.  The mask is either empty or
        # uses the mask specified by the user.

        # TODO: Should we make this no_poly=True to have fewer degrees of freedom in
        # the with with-object global sky fits??
        initial_sky0 = self.global_skysub(skymask=self.initial_skymask, update_crmask=False,
                                          objs_not_masked=True, show_fit=show_skysub_fit)
        # First pass object finding
        save_objfindQA = self.par['reduce']['findobj']['skip_second_find'] or self.std_redux \
                            or self.initial_skymask is not None
        sobjs_obj, self.nobj = \
            self.find_objects(self.sciImg.image-initial_sky0, self.sciImg.ivar, std_trace=std_trace,
                              show_peaks=show_peaks, show=self.findobj_show and not self.std_redux,
                              save_objfindQA=save_objfindQA)

        if self.nobj == 0 or self.initial_skymask is not None:
            # Either no objects were found, or the initial sky mask was provided by the user.
            # Either way, don't don't redo global sky subtraction
            msgs.info('Either no objects were found or a user-provided sky mask was used.  '
                      'Skipping second pass of sky-subtraction and object finding.')
            return initial_sky0, sobjs_obj

        # If objects were found, create skymask using first pass objects that
        # were identified, sobjs_obj
        skymask_init = self.create_skymask(sobjs_obj)
        # Global sky subtract now using the skymask defined by object positions
        initial_sky = self.global_skysub(skymask=skymask_init, show_fit=show_skysub_fit)
        # Second pass object finding on sky-subtracted image with updated sky
        # created after masking objects
        if not self.std_redux and not self.par['reduce']['findobj']['skip_second_find']:
            sobjs_obj, self.nobj = self.find_objects(self.sciImg.image - initial_sky,
                                                     self.sciImg.ivar, std_trace=std_trace,
                                                     show=self.findobj_show, show_peaks=show_peaks)
        else:
            msgs.info("Skipping 2nd run of finding objects")
        # TODO I think the final global should go here as well from the pypeit.py class lines 837
        return initial_sky, sobjs_obj

    def find_objects(self, image, ivar, std_trace=None,
                     show_peaks=False, show_fits=False,
                     show_trace=False, show=False, save_objfindQA=True,
                     manual_extract_dict=None, debug=False):
        """
        Single pass at finding objects in the input image

        If self.find_negative is True, do a search for negative objects too

        Parameters
        ----------
        image : `numpy.ndarray`_
            Image to search for objects from. This floating-point image has shape
            (nspec, nspat) where the first dimension (nspec) is
            spectral, and second dimension (nspat) is spatial.
        std_trace : `numpy.ndarray`_, optional
            This is a one dimensional float array with shape = (nspec,) containing the standard star
            trace which is used as a crutch for tracing. If the no
            standard star is provided the code uses the the slit
            boundaries as the crutch.
        show_peaks : :obj:`bool`, optional
            Generate QA showing peaks identified by object finding
        show_fits : :obj:`bool`, optional
            Generate QA  showing fits to traces
        show_trace : :obj:`bool`, optional
            Generate QA  showing traces identified. Requires an open ginga RC
            modules window
        show : :obj:`bool`, optional
            Show all the QA
        save_objfindQA : :obj:`bool`, optional
            Save to disk (png file) QA showing the object profile
        manual_extract_dict : :obj:`dict`, optional
            This is only used by 2D coadd
        debug : :obj:`bool`, optional
            Show debugging plots?

        Returns
        -------
        sobjs_obj_single : :class:`~pypeit.specobjs.SpecObjs`
            Objects found
        nobj_single : :obj:`int`
            Number of objects found
        """
        # Positive image
        if manual_extract_dict is None:
            manual_extract_dict= self.manual.dict_for_objfind(self.detname, neg=False) if self.manual is not None else None

        sobjs_obj_single, nobj_single = \
            self.find_objects_pypeline(image, ivar,
                                       std_trace=std_trace,
                                       show_peaks=show_peaks, show_fits=show_fits,
                                       show_trace=show_trace, save_objfindQA=save_objfindQA,
                                       manual_extract_dict=manual_extract_dict, 
                                       neg=False, debug=debug)

        # Find negative objects
        if self.find_negative:
            msgs.info("Finding objects in the negative image")
            # Parses
            manual_extract_dict = self.manual.dict_for_objfind(self.detname, neg=True) if self.manual is not None else None
            sobjs_obj_single_neg, nobj_single_neg = \
                self.find_objects_pypeline(-image, ivar, std_trace=std_trace,
                                           show_peaks=show_peaks, show_fits=show_fits,
                                           show_trace=show_trace, save_objfindQA=save_objfindQA,
                                           manual_extract_dict=manual_extract_dict, neg=True,
                                           debug=debug)
            # Add (if there are any)
            sobjs_obj_single.append_neg(sobjs_obj_single_neg)

        if show:
            gpm = self.sciImg.select_flag(invert=True)
            self.show('image', image=image*gpm.astype(float), chname='objfind',
                      sobjs=sobjs_obj_single, slits=True)

        # For nobj we take only the positive objects
        return sobjs_obj_single, nobj_single

    # TODO maybe we don't need parent and children for this method. But IFU has a bunch of extra methods.
    def find_objects_pypeline(self, image, ivar, std_trace=None,
                              show_peaks=False, show_fits=False, show_trace=False,
                              show=False, save_objfindQA=False, neg=False, debug=False,
                              manual_extract_dict=None):

        """
         Dummy method for object finding. Overloaded by class specific object finding.

         Returns:

         """
        return None, None

    def get_platescale(self, slitord_id=None):
        """
        Return the platescale in binned pixels for the current detector/echelle order

        Over-loaded by the children

        Args:
            slitord_id (:obj:`int`, optional):
                slit spat_id (MultiSlit, IFU) or ech_order (Echelle) value

        Returns:
            :obj:`float`: plate scale in binned pixels

        """
        pass


    def global_skysub(self, skymask=None, update_crmask=True, trim_edg = (0, 0),
                      previous_sky=None, show_fit=False, show=False, show_objs=False, objs_not_masked=False):
        """
        Perform global sky subtraction, slit by slit

        Wrapper to skysub.global_skysub

        Args:
            skymask (`numpy.ndarray`_, None):
                A 2D image indicating sky regions (1=sky)
            update_crmask (bool, optional):
            trim_edg (tuple, optional):
                 A two tuple of ints that specify the number of pixels to trim from the slit edges
            show_fit (bool, optional):
            show (bool, optional):
            show_objs (bool, optional):
            previous_sky (`numpy.ndarray`_, optional):
                Sky model estimate from a previous run of global_sky
                Used to generate an improved estimated of the variance
            objs_not_masked (bool, optional):
                Set this to be True if there are objects on the slit/order that are not being masked
                by the skymask. This is typically the case for the first pass sky-subtraction
                before object finding, since a skymask has not yet been created.

        Returns:
            `numpy.ndarray`_: image of the the global sky model

        """
        # reset bpm since global sky is run several times and reduce_bpm is here updated.
        self.reduce_bpm = self.reduce_bpm_init.copy()
        # Prep
        global_sky = np.zeros_like(self.sciImg.image)
        # Parameters for a standard star
        if self.std_redux:
            sigrej = 7.0
            update_crmask = False
            if not self.par['reduce']['skysub']['global_sky_std']:
                msgs.info('Skipping global sky-subtraction for standard star.')
                return global_sky
        else:
            sigrej = 3.0

        # We use this tmp bpm so that we exclude the BOXSLITS during the global_skysub
        tmp_bpm = (self.slits.mask > 0) & \
                          (np.invert(self.slits.bitmask.flagged(self.slits.mask,
                                                                flag=self.slits.bitmask.exclude_for_reducing)))
        gdslits = np.where(np.invert(tmp_bpm))[0]

        # Mask objects using the skymask? If skymask has been set by objfinding, and masking is requested, then do so
        skymask_now = skymask if (skymask is not None) else np.ones_like(self.sciImg.image, dtype=bool)

        # Allow for previous sky to better estimate ivar
        #  Unless we used a background image (i.e. bkg_redux=True)
        if (previous_sky is not None) and (not self.bkg_redux):
            # Estimate the variance using the input sky model
            var = procimg.variance_model(self.sciImg.base_var,
                                          counts=previous_sky,
                                          count_scale=self.sciImg.img_scale,
                                          noise_floor=self.sciImg.noise_floor)
            skysub_ivar = utils.inverse(var)
        else:
            skysub_ivar = self.sciImg.ivar


        # Loop on slits
        for slit_idx in gdslits:
            slit_spat = self.slits.spat_id[slit_idx]
            msgs.info("Global sky subtraction for slit: {:d}".format(slit_spat))
            thismask = self.slitmask == slit_spat
            inmask = self.sciImg.select_flag(invert=True) & thismask & skymask_now
            # All masked?
            if not np.any(inmask):
                msgs.warn("No pixels for fitting sky.  If you are using mask_by_boxcar=True, your radius may be too large.")
                self.reduce_bpm[slit_idx] = True
                continue

            # Find sky
            global_sky[thismask] = skysub.global_skysub(
                self.sciImg.image, skysub_ivar, self.tilts, thismask,
                self.slits_left[:,slit_idx], self.slits_right[:,slit_idx],
                inmask=inmask, sigrej=sigrej,
                bsp=self.par['reduce']['skysub']['bspline_spacing'],
                trim_edg=tuple(self.par['reduce']['trim_edge']),
                no_poly=self.par['reduce']['skysub']['no_poly'],
                pos_mask=not self.bkg_redux and not objs_not_masked,
                max_mask_frac=self.par['reduce']['skysub']['max_mask_frac'],
                show_fit=show_fit)
            # Mask if something went wrong
            if np.sum(global_sky[thismask]) == 0.:
                msgs.warn("Bad fit to sky.  Rejecting slit: {:d}".format(slit_spat))
                self.reduce_bpm[slit_idx] = True

        if update_crmask and self.par['scienceframe']['process']['mask_cr']:
            # Find CRs with sky subtraction
            # TODO: Shouldn't the saturation flagging account for the
            # subtraction of the sky?
            self.sciImg.build_crmask(self.par['scienceframe']['process'],
                                     subtract_img=global_sky)
            # TODO: This mask update is done *inside* build_crmask.
#            # Update the fullmask
#            self.sciImg.update_mask_cr(self.sciImg.crmask)

        # Step
        self.steps.append(inspect.stack()[0][3])

        if show:
            sobjs_show = None if show_objs else self.sobjs_obj
            # Global skysub is the first step in a new extraction so clear the channels here
            self.show('global', global_sky=global_sky, slits=True, sobjs=sobjs_show, clear=False)

        # Return
        return global_sky

    def show(self, attr, image=None, global_sky=None, showmask=False, sobjs=None,
             chname=None, slits=False,clear=False):
        """
        Show one of the internal images

        .. todo::
            Should probably put some of these in ProcessImages

        Parameters
        ----------
        attr : str
          global -- Sky model (global)
          sci -- Processed science image
          rawvar -- Raw variance image
          modelvar -- Model variance image
          crmasked -- Science image with CRs set to 0
          skysub -- Science image with global sky subtracted
          image -- Input image
        display : str, optional
        image : ndarray, optional
          User supplied image to display

        Returns
        -------

        """
        mask_in = self.sciImg.fullmask if showmask else None

        img_gpm = self.sciImg.select_flag(invert=True)

        if attr == 'global' and all([a is not None for a in [self.sciImg.image, global_sky,
                                                             self.sciImg.fullmask]]):
            # global sky subtraction
            # sky subtracted image
            image = (self.sciImg.image - global_sky) * img_gpm.astype(float)
            mean, med, sigma = stats.sigma_clipped_stats(image[img_gpm], sigma_lower=5.0,
                                                         sigma_upper=5.0)
            cut_min = mean - 1.0 * sigma
            cut_max = mean + 4.0 * sigma
            ch_name = chname if chname is not None else f'global_sky_{self.detname}'
            viewer, ch = display.show_image(image, chname=ch_name, mask=mask_in, clear=clear,
                                            wcs_match=True)
        elif attr == 'image':
            ch_name = chname if chname is not None else 'image'
            viewer, ch = display.show_image(image, chname=ch_name, clear=clear, wcs_match=True)
        else:
            msgs.warn("Not an option for show")

        if sobjs is not None:
            for spec in sobjs:
                color = 'magenta' if spec.hand_extract_flag else 'orange'
                display.show_trace(viewer, ch, spec.TRACE_SPAT, spec.NAME, color=color)

        if slits and self.slits_left is not None:
            display.show_slits(viewer, ch, self.slits_left, self.slits_right)

    def __repr__(self):
        txt = '<{:s}: nimg={:d}'.format(self.__class__.__name__,
                                        self.nsci)
        if len(self.steps) > 0:
            txt+= ' steps: ['
            for step in self.steps:
                txt += '{:s}, '.format(step)
            txt = txt[:-2]+']'  # Trim the trailing comma
        txt += '>'
        return txt


class MultiSlitFindObjects(FindObjects):
    """
    Child of Reduce for Multislit and Longslit reductions

    See parent doc string for Args and Attributes

    """
    def __init__(self, sciImg, slits, spectrograph, par, objtype, **kwargs):
        super().__init__(sciImg, slits, spectrograph, par, objtype, **kwargs)

    def get_platescale(self, slitord_id=None):
        """
        Return the platescale in binned pixels for the current detector/echelle order

        Args:
            slitord_id (:obj:`int`, optional):
                slit spat_id (MultiSlit, IFU) or ech_order (Echelle) value

        Returns:
            :obj:`float`: plate scale in binned pixels

        """
        bin_spec, bin_spat = parse.parse_binning(self.binning)
        return self.sciImg.detector.platescale * bin_spec

    def find_objects_pypeline(self, image, ivar, std_trace=None,
                              manual_extract_dict=None,
                              show_peaks=False, show_fits=False, show_trace=False,
                              show=False, save_objfindQA=False, neg=False, debug=False):
        """
        Pipeline specific find objects routine

        Parameters
        ----------

        image : `numpy.ndarray`_
            Image to search for objects from. This floating-point image has shape
            (nspec, nspat) where the first dimension (nspec) is
            spectral, and second dimension (nspat) is spatial.
        std_trace : `numpy.ndarray`_, optional
            This is a one dimensional float array with shape = (nspec,) containing the standard star
            trace which is used as a crutch for tracing. If the no
            standard star is provided the code uses the the slit
            boundaries as the crutch.
        manual_extract_dict : :obj:`dict`, optional
            Dict guiding the manual extraction
        show_peaks : :obj:`bool`, optional
            Generate QA showing peaks identified by object finding
        show_fits : :obj:`bool`, optional
            Generate QA  showing fits to traces
        show_trace : :obj:`bool`, optional
            Generate QA  showing traces identified. Requires an open ginga RC
            modules window
        show : :obj:`bool`, optional
            Show all the QA
        save_objfindQA : :obj:`bool`, optional
            Save to disk (png file) QA showing the object profile
        neg : :obj:`bool`, optional
            Is this a negative image?
        debug : :obj:`bool`, optional
            Show debugging plots?

        Returns
        -------
        specobjs : :class:`~pypeot.specobjs.Specobjs`
            Container holding Specobj objects
        nobj : :obj:`int`
            Number of objects identified
        """
        gdslits = np.where(np.invert(self.reduce_bpm))[0]

        # Instantiate the specobjs container
        sobjs = specobjs.SpecObjs()

        # Loop on slits
        for slit_idx in gdslits:
            slit_spat = self.slits.spat_id[slit_idx]
            qa_title ="Finding objects on slit # {:d}".format(slit_spat)
            msgs.info(qa_title)
            thismask = self.slitmask == slit_spat
            inmask = self.sciImg.select_flag(invert=True) & thismask
            specobj_dict = {'SLITID': slit_spat,
                            'DET': self.sciImg.detector.name,
                            'OBJTYPE': self.objtype,
                            'PYPELINE': self.pypeline}

            # This condition allows to not use a threshold to find objects in alignment boxes
            # because these boxes are smaller than normal slits and the stars are very bright,
            # the detection threshold would be too high and the star not detected.
            if self.slits.bitmask.flagged(self.slits.mask[slit_idx], flag='BOXSLIT'):
                snr_thresh = 0.
            else:
                snr_thresh = self.par['reduce']['findobj']['snr_thresh']

            # Set objfind QA filename
            objfindQA_filename = None
            if save_objfindQA and (self.basename is not None):
                out_dir = os.path.join(self.par['rdx']['redux_path'], self.par['rdx']['qadir'])
                if self.find_negative:
                    basename = 'neg_' + self.basename if neg else 'pos_' + self.basename
                else:
                    basename = self.basename
                objfindQA_filename = qa.set_qa_filename(basename, 'obj_profile_qa', slit=slit_spat,
                                                        det=self.detname, out_dir=out_dir)

            maxnumber =  self.par['reduce']['findobj']['maxnumber_std'] if self.std_redux \
                else self.par['reduce']['findobj']['maxnumber_sci']
            sobjs_slit = \
                    findobj_skymask.objs_in_slit(image, ivar, thismask,
                                self.slits_left[:,slit_idx],
                                self.slits_right[:,slit_idx],
                                inmask=inmask,
                                ncoeff=self.par['reduce']['findobj']['trace_npoly'],
                                std_trace=std_trace,
                                snr_thresh=snr_thresh,
                                hand_extract_dict=manual_extract_dict,
                                specobj_dict=specobj_dict, show_peaks=show_peaks,
                                show_fits=show_fits, show_trace=show_trace,
                                trim_edg=self.par['reduce']['findobj']['find_trim_edge'],
                                fwhm=self.par['reduce']['findobj']['find_fwhm'],
                                use_user_fwhm=self.par['reduce']['extraction']['use_user_fwhm'],
                                boxcar_rad=self.par['reduce']['extraction']['boxcar_radius'] / self.get_platescale(),  #pixels
                                maxdev=self.par['reduce']['findobj']['find_maxdev'],
                                find_min_max=self.par['reduce']['findobj']['find_min_max'],
                                extract_maskwidth=self.par['reduce']['skysub']['local_maskwidth'],
                                qa_title=qa_title, nperslit=maxnumber,
                                objfindQA_filename=objfindQA_filename,
                                debug_all=debug)
            # Record
            sobjs.add_sobj(sobjs_slit)

        # Steps
        self.steps.append(inspect.stack()[0][3])
        if show:
            gpm = self.sciImg.select_flag(invert=True)
            self.show('image', image=image*gpm.astype(float), chname='objfind', sobjs=sobjs,
                      slits=True)

        # Return
        return sobjs, len(sobjs)


class EchelleFindObjects(FindObjects):
    """
    Child of Reduce for Echelle reductions

    See parent doc string for Args and Attributes

    """
    def __init__(self, sciImg, slits, spectrograph, par, objtype, **kwargs):
        super().__init__(sciImg, slits, spectrograph, par, objtype, **kwargs)

        # JFH For 2d coadds the orders are no longer located at the standard locations
        self.order_vec = spectrograph.orders if 'coadd2d' in self.objtype \
                            else self.slits.ech_order
#                            else self.spectrograph.order_vec(self.spatial_coo)
        if self.order_vec is None:
            msgs.error('Unable to set Echelle orders, likely because they were incorrectly '
                       'assigned in the relevant SlitTraceSet.')

    def get_platescale(self, slitord_id=None):
        """
        Return the platescale in binned pixels for the current detector/echelle order

        Args:
            slitord_id (:obj:`int`, optional):
                slit spat_id (MultiSlit, IFU) or ech_order (Echelle) value

        Returns:
            :obj:`float`: plate scale in binned pixels

        """
        if slitord_id is None:
            msgs.error('slitord_id is missing. Plate scale for current echelle order cannot be determined.')
        return self.spectrograph.order_platescale(slitord_id, binning=self.binning)[0]


    def find_objects_pypeline(self, image, ivar, std_trace=None,
                              show=False, show_peaks=False, show_fits=False,
                              show_trace=False, save_objfindQA=False, neg=False, debug=False,
                              manual_extract_dict=None):
        """
        Pipeline specific find objects routine

        Parameters
        ----------
        image : `numpy.ndarray`_
            Image to search for objects from. This floating-point image has shape
            (nspec, nspat) where the first dimension (nspec) is
            spectral, and second dimension (nspat) is spatial.
        std_trace : `numpy.ndarray`_, optional
            This is a one dimensional float array with shape = (nspec,) containing the standard star
            trace which is used as a crutch for tracing. If the no
            standard star is provided the code uses the the slit
            boundaries as the crutch.
        manual_extract_dict : :obj:`dict`, optional
            Dict guiding the manual extraction
        show_peaks : :obj:`bool`, optional
            Generate QA showing peaks identified by object finding
        show_fits : :obj:`bool`, optional
            Generate QA  showing fits to traces
        show_trace : :obj:`bool`, optional
            Generate QA  showing traces identified. Requires an open ginga RC modules window
        save_objfindQA : :obj:`bool`, optional
            Save to disk (png file) QA showing the object profile
        neg : :obj:`bool`, optional
            Is this a negative image?
        show : :obj:`bool`, optional
        debug : :obj:`bool`, optional

        Returns
        -------
        specobjs : :class:`~pypeit.specobjs.Specobjs`
            Container holding Specobj objects
        nobj : :obj:`int`
            Number of objects identified
        """

        plate_scale = self.spectrograph.order_platescale(self.order_vec, binning=self.binning)
        inmask = self.sciImg.select_flag(invert=True)
        # Find objects
        # TODO: Not sure how this fairs if self.det is a tuple...
        specobj_dict = {'SLITID': 999, 'DET': self.sciImg.detector.name, 
                        'ECH_ORDERINDX': 999,
                        'OBJTYPE': self.objtype,
                        'PYPELINE': self.pypeline}

        # Set objfind QA filename
        objfindQA_filename = None
        if save_objfindQA and (self.basename is not None):
            out_dir = os.path.join(self.par['rdx']['redux_path'], self.par['rdx']['qadir'])
            if self.find_negative:
                basename = 'neg_' + self.basename if neg else 'pos_' + self.basename
            else:
                basename = self.basename
            objfindQA_filename = qa.set_qa_filename(basename, 'obj_profile_qa', slit=999,
                                                    det=self.detname, out_dir=out_dir)

        #This could cause problems if there are more than one object on the echelle slit, i,e, this tacitly
        #assumes that the standards for echelle have a single object. If this causes problems, we could make an
        #nperorder_std as a parameter in the parset that the user can adjust.
        nperorder =  self.par['reduce']['findobj']['maxnumber_std'] if self.std_redux \
            else self.par['reduce']['findobj']['maxnumber_sci']

        sobjs_ech = findobj_skymask.ech_objfind(
            image, ivar, self.slitmask, self.slits_left, self.slits_right,
            self.order_vec, self.reduce_bpm, 
            self.slits.spat_id,
            np.vstack((self.slits.specmin, self.slits.specmax)),
            det=self.det,
            inmask=inmask, 
            ncoeff=self.par['reduce']['findobj']['trace_npoly'],
            manual_extract_dict=manual_extract_dict, 
            plate_scale=plate_scale,
            std_trace=std_trace,
            specobj_dict=specobj_dict,
            snr_thresh=self.par['reduce']['findobj']['snr_thresh'],
            show_peaks=show_peaks, show_fits=show_fits,
            trim_edg=self.par['reduce']['findobj']['find_trim_edge'],
            fwhm=self.par['reduce']['findobj']['find_fwhm'],
            use_user_fwhm=self.par['reduce']['extraction']['use_user_fwhm'],
            maxdev=self.par['reduce']['findobj']['find_maxdev'],
            nperorder=nperorder,
            max_snr=self.par['reduce']['findobj']['ech_find_max_snr'],
            min_snr=self.par['reduce']['findobj']['ech_find_min_snr'],
            nabove_min_snr=self.par['reduce']['findobj']['ech_find_nabove_min_snr'],
            box_radius=self.par['reduce']['extraction']['boxcar_radius'],  # arcsec
            show_trace=show_trace, objfindQA_filename=objfindQA_filename)

        # Steps
        self.steps.append(inspect.stack()[0][3])
        if show:
            gpm = self.sciImg.select_flag(invert=True)
            self.show('image', image=image*gpm.astype(float), chname='ech_objfind',
                      sobjs=sobjs_ech, slits=False)

        return sobjs_ech, len(sobjs_ech)


class IFUFindObjects(MultiSlitFindObjects):
    """
    Child of Reduce for IFU reductions

    See parent doc string for Args and Attributes

    """
    def __init__(self, sciImg, slits, spectrograph, par, objtype, **kwargs):
        super().__init__(sciImg, slits, spectrograph, par, objtype, **kwargs)
        self.initialise_slits(slits, initial=True)

    def find_objects_pypeline(self, image, ivar, std_trace=None,
                              show_peaks=False, show_fits=False, show_trace=False,
                              show=False, save_objfindQA=False, neg=False, debug=False,
                              manual_extract_dict=None):
        """
        See MultiSlitReduce for slit-based IFU reductions
        """
        if self.par['reduce']['cube']['slit_spec']:
            return super().find_objects_pypeline(image, ivar, std_trace=std_trace,
                                                 show_peaks=show_peaks, show_fits=show_fits, show_trace=show_trace,
                                                 show=show, save_objfindQA=save_objfindQA, neg=neg,
                                                 debug=debug, manual_extract_dict=manual_extract_dict)
        return None, None, None

    def apply_relative_scale(self, scaleImg):
        """Apply a relative scale to the science frame (and correct the varframe, too)

         Args:
             scaleImg (`numpy.ndarray`_):
                scale image to divide the science frame by
        """
        # Check that scaleimg is set to the correct shape
        if self.scaleimg.size == 1:
            self.scaleimg = np.ones_like(self.sciImg.image)
        # Correct the relative illumination of the science frame
        msgs.info("Correcting science frame for relative illumination")
        self.scaleimg *= scaleImg.copy()
        self.sciImg.image, _bpm, varImg = flat.flatfield(self.sciImg.image, scaleImg,
                                                         varframe=utils.inverse(self.sciImg.ivar))
        if np.any(_bpm):
            self.sciImg.update_mask('BADSCALE', indx=_bpm)
        self.sciImg.ivar = utils.inverse(varImg)

    # TODO :: THIS FUNCTION IS NOT CURRENTLY USED, BUT RJC REQUESTS TO KEEP THIS CODE HERE FOR THE TIME BEING.
    # def illum_profile_spatial(self, skymask=None, trim_edg=(0, 0), debug=False):
    #     """
    #     Calculate the residual spatial illumination profile using the sky regions.
    #
    #     The redisual is calculated using the differential:
    #
    #     .. code-block:: python
    #
    #         correction = amplitude * (1 + spatial_shift * (dy/dx)/y)
    #
    #     where ``y`` is the spatial profile determined from illumflat, and
    #     spatial_shift is the residual spatial flexure shift in units of pixels.
    #
    #      Args:
    #         skymask (`numpy.ndarray`_):
    #             Mask of sky regions where the spatial illumination will be determined
    #         trim_edg (:obj:`tuple`):
    #             A tuple of two ints indicated how much of the slit edges should be
    #             trimmed when fitting to the spatial profile.
    #         debug (:obj:`bool`):
    #             Show debugging plots?
    #     """
    #
    #     msgs.info("Performing spatial sensitivity correction")
    #     # Setup some helpful parameters
    #     skymask_now = skymask if (skymask is not None) else np.ones_like(self.sciImg.image, dtype=bool)
    #     hist_trim = 0  # Trim the edges of the histogram to take into account edge effects
    #     gpm = self.sciImg.select_flag(invert=True)
    #     slitid_img_init = self.slits.slit_img(pad=0, initial=True, flexure=self.spat_flexure_shift)
    #     spatScaleImg = np.ones_like(self.sciImg.image)
    #     # For each slit, grab the spatial coordinates and a spline
    #     # representation of the spatial profile from the illumflat
    #     rawimg = self.sciImg.image.copy()
    #     numbins = int(np.max(self.slits.get_slitlengths(initial=True, median=True)))
    #     spatbins = np.linspace(0.0, 1.0, numbins + 1)
    #     spat_slit = 0.5 * (spatbins[1:] + spatbins[:-1])
    #     slitlength = np.median(self.slits.get_slitlengths(median=True))
    #     coeff_fit = np.zeros((self.slits.nslits, 2))
    #     for sl, slitnum in enumerate(self.slits.spat_id):
    #         msgs.info("Deriving spatial correction for slit {0:d}/{1:d}".format(sl + 1, self.slits.spat_id.size))
    #         # Get the initial slit locations
    #         onslit_b_init = (slitid_img_init == slitnum)
    #
    #         # Synthesize ximg, and edgmask from slit boundaries. Doing this outside this
    #         # routine would save time. But this is pretty fast, so we just do it here to make the interface simpler.
    #         spatcoord, edgmask = pixels.ximg_and_edgemask(self.slits_left[:, sl], self.slits_right[:, sl],
    #                                                       onslit_b_init, trim_edg=trim_edg)
    #
    #         # Make the model histogram
    #         xspl = np.linspace(0.0, 1.0, 10 * int(slitlength))  # Sub sample each pixel with 10 subpixels
    #         # TODO: caliBrate is no longer a dependency. If you need these b-splines pass them in.
    #         modspl = self.caliBrate.flatimages.illumflat_spat_bsplines[sl].value(xspl)[0]
    #         gradspl = interpolate.interp1d(xspl, np.gradient(modspl) / modspl, kind='linear', bounds_error=False,
    #                                        fill_value='extrapolate')
    #
    #         # Ignore skymask
    #         coord_msk = onslit_b_init & gpm
    #         hist, _ = np.histogram(spatcoord[coord_msk], bins=spatbins, weights=rawimg[coord_msk])
    #         cntr, _ = np.histogram(spatcoord[coord_msk], bins=spatbins)
    #         hist_slit_all = hist / (cntr + (cntr == 0))
    #         histmod, _ = np.histogram(spatcoord[coord_msk], bins=spatbins, weights=gradspl(spatcoord[coord_msk]))
    #         hist_model = histmod / (cntr + (cntr == 0))
    #
    #         # Repeat with skymask
    #         coord_msk = onslit_b_init & gpm & skymask_now
    #         hist, _ = np.histogram(spatcoord[coord_msk], bins=spatbins, weights=rawimg[coord_msk])
    #         cntr, _ = np.histogram(spatcoord[coord_msk], bins=spatbins)
    #         hist_slit = hist / (cntr + (cntr == 0))
    #
    #         # Prepare for fit - take the non-zero elements and trim slit edges
    #         if hist_trim == 0:
    #             ww = (hist_slit != 0)
    #             xfit = spat_slit[ww]
    #             yfit = hist_slit_all[ww]
    #             mfit = hist_model[ww]
    #         else:
    #             ww = (hist_slit[hist_trim:-hist_trim] != 0)
    #             xfit = spat_slit[hist_trim:-hist_trim][ww]
    #             yfit = hist_slit_all[hist_trim:-hist_trim][ww]
    #             mfit = hist_model[hist_trim:-hist_trim][ww]
    #
    #         # Fit the function
    #         spat_func = lambda par, ydata, model: par[0]*(1 + par[1] * model) - ydata
    #         res_lsq = least_squares(spat_func, [np.median(yfit), 0.0], args=(yfit, mfit))
    #         spatnorm = spat_func(res_lsq.x, 0.0, gradspl(spatcoord[onslit_b_init]))
    #         spatnorm /= spat_func(res_lsq.x, 0.0, gradspl(0.5))
    #         # Set the scaling factor
    #         spatScaleImg[onslit_b_init] = spatnorm
    #         coeff_fit[sl, :] = res_lsq.x
    #
    #     if debug:
    #         from matplotlib import pyplot as plt
    #         xplt = np.arange(24)
    #         plt.subplot(121)
    #         plt.plot(xplt[0::2], coeff_fit[::2, 0], 'rx')
    #         plt.plot(xplt[1::2], coeff_fit[1::2, 0], 'bx')
    #         plt.subplot(122)
    #         plt.plot(xplt[0::2], coeff_fit[::2, 1]/10, 'rx')
    #         plt.plot(xplt[1::2], coeff_fit[1::2, 1]/10, 'bx')
    #         plt.show()
    #         plt.imshow(spatScaleImg, vmin=0.99, vmax=1.01)
    #         plt.show()
    #         plt.subplot(133)
    #         plt.plot(xplt[0::2], coeff_fit[::2, 2], 'rx')
    #         plt.plot(xplt[1::2], coeff_fit[1::2, 2], 'bx')
    #         plt.show()
    #     # Apply the relative scale correction
    #     self.apply_relative_scale(spatScaleImg)

    def illum_profile_spectral(self, global_sky, skymask=None):
        """Calculate the residual spectral illumination profile using the sky regions.
        This uses the same routine as the flatfield spectral illumination profile.

         Args:
             global_sky (`numpy.ndarray`_):
                Model of the sky
             skymask (`numpy.ndarray`_, optional):
                Mask of sky regions where the spectral illumination will be determined
        """
        trim = self.par['calibrations']['flatfield']['slit_trim']
        sl_ref = self.par['calibrations']['flatfield']['slit_illum_ref_idx']
        smooth_npix = self.par['calibrations']['flatfield']['slit_illum_smooth_npix']
        gpm = self.sciImg.select_flag(invert=True)
        # Note :: Need to provide wavelength to illum_profile_spectral (not the tilts) so that the
        # relative spectral sensitivity is calculated at a given wavelength for all slits simultaneously.
        scaleImg = flatfield.illum_profile_spectral(self.sciImg.image.copy(), self.waveimg, self.slits,
                                                    slit_illum_ref_idx=sl_ref, model=global_sky, gpmask=gpm,
                                                    skymask=skymask, trim=trim, flexure=self.spat_flexure_shift,
                                                    smooth_npix=smooth_npix)
        # Now apply the correction to the science frame
        self.apply_relative_scale(scaleImg)

    def joint_skysub(self, skymask=None, update_crmask=True, trim_edg=(0,0),
                     show_fit=False, show=False, show_objs=False, adderr=0.01, objs_not_masked=False):
        """ Perform a joint sky model fit to the data. See Reduce.global_skysub()
        for parameter definitions.
        """
        msgs.info("Performing joint global sky subtraction")
        # Mask objects using the skymask? If skymask has been set by objfinding, and masking is requested, then do so
        skymask_now = skymask if (skymask is not None) else np.ones_like(self.sciImg.image, dtype=bool)
        global_sky = np.zeros_like(self.sciImg.image)
        thismask = (self.slitmask > 0)
        inmask = (self.sciImg.select_flag(invert=True) & thismask & skymask_now).astype(bool)
        # Convert the wavelength image to A/pixel, registered at pixel 0 (this gives something like
        # the tilts frame, but conserves wavelength position in each slit)
        wavemin = self.waveimg[self.waveimg != 0.0].min()
        tilt_wave = (self.waveimg - wavemin) / (self.waveimg.max() - wavemin)

        # Parameters for a standard star
        sigrej = 3.0
        if self.std_redux:
            sigrej = 7.0
            update_crmask = False
            if not self.par['reduce']['skysub']['global_sky_std']:
                msgs.info('Skipping global sky-subtraction for standard star.')
                return global_sky

        # Iterate to use a model variance image
<<<<<<< HEAD
        numiter = 4  # TODO :: Is this enough?
=======
        numiter = 10  # TODO :: Is this enough?
>>>>>>> 9ae11e86
        model_ivar = self.sciImg.ivar
        sl_ref = self.par['calibrations']['flatfield']['slit_illum_ref_idx']
        for nn in range(numiter):
            msgs.info("Performing iterative joint sky subtraction - ITERATION {0:d}/{1:d}".format(nn+1, numiter))
            # TODO trim_edg is in the parset so it should be passed in here via trim_edg=tuple(self.par['reduce']['trim_edge']),
            global_sky[thismask] = skysub.global_skysub(self.sciImg.image, model_ivar, tilt_wave,
                                                        thismask, self.slits_left, self.slits_right, inmask=inmask,
                                                        sigrej=sigrej, trim_edg=trim_edg,
                                                        bsp=self.par['reduce']['skysub']['bspline_spacing'],
                                                        no_poly=self.par['reduce']['skysub']['no_poly'],
                                                        pos_mask=not self.bkg_redux and not objs_not_masked,
                                                        max_mask_frac=self.par['reduce']['skysub']['max_mask_frac'],
                                                        show_fit=show_fit)

            # Calculate the relative spectral illumination
            scaleImg = np.ones_like(self.sciImg.image)
            for sl, spatid in enumerate(self.slits.spat_id):
                # Divide the slit into 20 bins and calculate the median of each bin
                nbins = 20
                # Prepare the masks, edges, and fitting variables
                this_slit = (self.slitmask == spatid)
                this_slit_mask = inmask & this_slit
                this_wave = self.waveimg[this_slit_mask]
<<<<<<< HEAD
=======
                this_ivar = model_ivar[this_slit_mask]
>>>>>>> 9ae11e86
                wavedg = np.linspace(np.min(this_wave), np.max(this_wave), nbins+1)
                wavcen = 0.5*(wavedg[1:]+wavedg[:-1])
                scale_all = self.sciImg.image[this_slit_mask] * utils.inverse(global_sky[this_slit_mask])
                scale_bin = np.zeros(nbins)
<<<<<<< HEAD
                for bb in range(nbins):
                    scale_bin[bb] = np.median(scale_all[(this_wave >= wavedg[bb]) & (this_wave <= wavedg[bb+1])])
                coeff = np.polyfit(wavcen, scale_bin, deg=3)
                # if debug:
                #     plt.plot(wavcen, scale_bin, 'bx')
                #     wavmod = np.linspace(np.min(this_wave), np.max(this_wave), 100)
                #     plt.plot(wavmod, np.polyval(coeff, wavmod), 'r-')
                #     plt.show()
                scaleImg[this_slit] *= np.polyval(coeff, self.waveimg[this_slit])
                if sl == sl_ref:
                    scaleImg[this_slit] /= np.polyval(coeff, self.waveimg[this_slit])
=======
                scale_err = np.zeros(nbins)
                for bb in range(nbins):
                    cond = (this_wave >= wavedg[bb]) & (this_wave <= wavedg[bb+1])
                    scale_bin[bb] = np.median(scale_all[cond])
                    scale_err[bb] = 1.4826 * np.median(np.abs(scale_all[cond] - scale_bin[bb]))
                wgd = np.where(scale_err > 0)
                coeff = np.polyfit(wavcen[wgd], scale_bin[wgd], w=1/scale_err[wgd], deg=3)
                if False:
                    plt.plot(wavcen, scale_bin, 'bx')
                    wavmod = np.linspace(np.min(this_wave), np.max(this_wave), 100)
                    plt.plot(wavmod, np.polyval(coeff, wavmod), 'r-')
                    plt.show()
                scaleImg[this_slit] *= np.polyval(coeff, self.waveimg[this_slit])
                if sl == sl_ref:
                    scaleImg[thismask] /= np.polyval(coeff, self.waveimg[thismask])
>>>>>>> 9ae11e86
            minv, maxv = np.min(scaleImg), np.max(scaleImg)
            msgs.info("Minimum/Maximum scales = {0:.5f}, {1:.5f}".format(minv, maxv))
            self.apply_relative_scale(scaleImg)

            # Update the ivar image used in the sky fit
            msgs.info("Updating sky noise model")
            # Choose the highest counts out of sky and object
            counts = global_sky
            _scale = None if self.sciImg.img_scale is None else self.sciImg.img_scale[thismask]
            # NOTE: darkcurr must be a float for the call below to work.
            var = procimg.variance_model(self.sciImg.base_var[thismask], counts=counts[thismask],
                                         count_scale=_scale, noise_floor=adderr)
            model_ivar[thismask] = utils.inverse(var)

            # TODO :: Recalculating the global sky and flexure is probably overkill...
            # Recalculate the sky on each individual slit and redetermine the spectral flexure
            # global_sky_sep = super().global_skysub(skymask=skymask, update_crmask=update_crmask,
            #                                        trim_edg=trim_edg, show_fit=show_fit, show=show,
            #                                        show_objs=show_objs)
            # self.calculate_flexure(global_sky_sep)

            # Check if the relative scaling isn't changing much after at least 4 iterations
            if nn >= 3 and max(abs(1/minv), abs(maxv)) < 1.005:  # Relative accuracy of 0.5% is sufficient
                break

        if update_crmask:
            # Find CRs with sky subtraction
            # NOTE: There's no need to run `sciImg.update_mask_cr` after this.
            # This operation updates the mask directly!
            self.sciImg.build_crmask(self.par['scienceframe']['process'],
                                     subtract_img=global_sky)

        # Step
        self.steps.append(inspect.stack()[0][3])

        if show:
            sobjs_show = None if show_objs else self.sobjs_obj
            # Global skysub is the first step in a new extraction so clear the channels here
            self.show('global', global_sky=global_sky, slits=True, sobjs=sobjs_show, clear=False)
        return global_sky

    def global_skysub(self, skymask=None, update_crmask=True, trim_edg=(0,0),
                      previous_sky=None, show_fit=False, show=False, show_objs=False, objs_not_masked=False):
        """
        Perform global sky subtraction. This IFU-specific routine ensures that the
        edges of the slits are not trimmed, and performs a spatial and spectral
        correction using the sky spectrum, if requested. See Reduce.global_skysub()
        for parameter definitions.
        """
        # Generate a global sky sub for all slits separately
        global_sky_sep = super().global_skysub(skymask=skymask, update_crmask=update_crmask,
                                               trim_edg=trim_edg, show_fit=show_fit, show=show,
                                               show_objs=show_objs)
        if np.any(global_sky_sep[skymask] == 0):
            # Cannot continue without a sky model for all slits
            msgs.error("Global sky subtraction has failed for at least one slit.")

        # Check if flexure or a joint fit is requested
        if not self.par['reduce']['skysub']['joint_fit'] and self.par['flexure']['spec_method'] == 'skip':
            return global_sky_sep
        if self.wv_calib is None:
            msgs.error("A wavelength calibration is needed (wv_calib) if a joint sky fit is requested.")
        msgs.info("Generating wavelength image")

        self.waveimg = self.wv_calib.build_waveimg(self.tilts, self.slits, spat_flexure=self.spat_flexure_shift)
        # Calculate spectral flexure
        method = self.par['flexure']['spec_method']
        # TODO :: Perhaps include a new label for IFU flexure correction - e.g. 'slitcen_relative' or 'slitcenIFU' or 'IFU'
        # TODO :: If a new label is introduced, change the other instances of 'method' (see below), and in flexure.spec_flexure_qa()
        if method in ['slitcen']:
            self.calculate_flexure(global_sky_sep)

        # If the joint fit or spec/spat sensitivity corrections are not being performed, return the separate slits sky
        if not self.par['reduce']['skysub']['joint_fit']:
            return global_sky_sep

        # Do the spatial scaling first
        # if self.par['scienceframe']['process']['use_illumflat']:
        #     # Perform the correction
        #     self.illum_profile_spatial(skymask=skymask)
        #     # Re-generate a global sky sub for all slits separately
        #     global_sky_sep = Reduce.global_skysub(self, skymask=skymask, update_crmask=update_crmask, trim_edg=trim_edg,
        #                                           show_fit=show_fit, show=show, show_objs=show_objs)

        # TODO :: I think this can be deleted... the method in joint_skysub is quicker and better.
        if False:
            self.illum_profile_spectral(global_sky_sep, skymask=skymask)
            # Recalculate the flexure after applying the relative spectral illumination
            if method in ['slitcen']:
                self.calculate_flexure(global_sky_sep)

        # Use sky information in all slits to perform a joint sky fit
        global_sky = self.joint_skysub(skymask=skymask, update_crmask=update_crmask, trim_edg=trim_edg,
                                       show_fit=show_fit, show=show, show_objs=show_objs,
                                       objs_not_masked=objs_not_masked)

        return global_sky

    def calculate_flexure(self, global_sky):
        """
        Convenience function to calculate the flexure of the IFU

         Args:
             global_sky (`numpy.ndarray`_):
                Model of the sky
        """
        sl_ref = self.par['calibrations']['flatfield']['slit_illum_ref_idx']
        box_rad = self.par['reduce']['extraction']['boxcar_radius']
        trace_spat = 0.5 * (self.slits_left + self.slits_right)
        # Load archival sky spectrum for absolute correction
        sky_spectrum, sky_fwhm_pix = flexure.get_archive_spectrum(self.par['flexure']['spectrum'])
        # Get spectral FWHM (in Angstrom) if available
        iwv = np.where(self.wv_calib.spat_ids == self.slits.spat_id[sl_ref])[0][0]
        ref_fwhm_pix = self.wv_calib.wv_fits[iwv].fwhm
        # Extract a spectrum of the sky
        thismask = (self.slitmask == self.slits.spat_id[sl_ref])
        ref_skyspec = flexure.get_sky_spectrum(self.sciImg.image, self.sciImg.ivar, self.waveimg, thismask,
                                               global_sky, box_rad, self.slits, trace_spat[:, sl_ref],
                                               self.pypeline, self.det)
        # Calculate the flexure
        flex_dict_ref = flexure.spec_flex_shift(ref_skyspec, sky_spectrum, sky_fwhm_pix, spec_fwhm_pix=ref_fwhm_pix,
                                            mxshft=self.par['flexure']['spec_maxshift'],
                                            excess_shft=self.par['flexure']['excessive_shift'],
                                            method="slitcen")
<<<<<<< HEAD
        this_slitshift = np.zeros(self.slits.nslits)
        if flex_dict_ref is not None:
            msgs.warn("Only a relative spectral flexure correction will be performed")
            this_slitshift = np.ones(self.slits.nslits) * flex_dict_ref['shift']
=======
        this_slitshift = np.ones(self.slits.nslits) * flex_dict_ref['shift']
>>>>>>> 9ae11e86
        # Now loop through all slits to calculate the additional shift relative to the reference slit
        flex_list = []
        for slit_idx, slit_spat in enumerate(self.slits.spat_id):
            thismask = (self.slitmask == slit_spat)
            # Extract sky spectrum for this slit
            this_skyspec = flexure.get_sky_spectrum(self.sciImg.image, self.sciImg.ivar, self.waveimg, thismask,
                                                    global_sky, box_rad, self.slits, trace_spat[:, slit_idx],
                                                    self.pypeline, self.det)
            # Calculate the flexure
            flex_dict = flexure.spec_flex_shift(this_skyspec, ref_skyspec, ref_fwhm_pix * 1.01,
                                                spec_fwhm_pix=ref_fwhm_pix,
                                                mxshft=self.par['flexure']['spec_maxshift'],
                                                excess_shft=self.par['flexure']['excessive_shift'],
                                                method="slitcen")
            this_slitshift[slit_idx] += flex_dict['shift']
            flex_list.append(flex_dict.copy())
        # Replace the reference slit with the absolute shift
        flex_list[sl_ref] = flex_dict_ref.copy()
        # Add this flexure to the previous flexure correction
        self.slitshift += this_slitshift
        # Now report the flexure values
        for slit_idx, slit_spat in enumerate(self.slits.spat_id):
            msgs.info("Flexure correction of slit {0:d} (spat id={1:d}): {2:.3f} pixels".format(1 + slit_idx,
                                                                                                slit_spat,
                                                                                                self.slitshift[
                                                                                                    slit_idx]))
        # Save QA
        # TODO BEFORE PR MERGE :: Need to implement QA
        if False:
        # if flex_list is not None:
            basename = f'{self.basename}_global_{self.spectrograph.get_det_name(self.det)}'
            out_dir = os.path.join(self.par['rdx']['redux_path'], 'QA')
            slit_bpm = np.zeros(self.slits.nslits, dtype=bool)
            flexure.spec_flexure_qa(self.slits.slitord_id, slit_bpm, basename, flex_list, out_dir=out_dir)

        # Recalculate the wavelength image, and the global sky taking into account the spectral flexure
        msgs.info("Generating wavelength image, accounting for spectral flexure")
        self.waveimg = self.wv_calib.build_waveimg(self.tilts, self.slits, spec_flexure=self.slitshift,
                                                   spat_flexure=self.spat_flexure_shift)
        return<|MERGE_RESOLUTION|>--- conflicted
+++ resolved
@@ -1135,11 +1135,7 @@
                 return global_sky
 
         # Iterate to use a model variance image
-<<<<<<< HEAD
-        numiter = 4  # TODO :: Is this enough?
-=======
         numiter = 10  # TODO :: Is this enough?
->>>>>>> 9ae11e86
         model_ivar = self.sciImg.ivar
         sl_ref = self.par['calibrations']['flatfield']['slit_illum_ref_idx']
         for nn in range(numiter):
@@ -1163,27 +1159,11 @@
                 this_slit = (self.slitmask == spatid)
                 this_slit_mask = inmask & this_slit
                 this_wave = self.waveimg[this_slit_mask]
-<<<<<<< HEAD
-=======
                 this_ivar = model_ivar[this_slit_mask]
->>>>>>> 9ae11e86
                 wavedg = np.linspace(np.min(this_wave), np.max(this_wave), nbins+1)
                 wavcen = 0.5*(wavedg[1:]+wavedg[:-1])
                 scale_all = self.sciImg.image[this_slit_mask] * utils.inverse(global_sky[this_slit_mask])
                 scale_bin = np.zeros(nbins)
-<<<<<<< HEAD
-                for bb in range(nbins):
-                    scale_bin[bb] = np.median(scale_all[(this_wave >= wavedg[bb]) & (this_wave <= wavedg[bb+1])])
-                coeff = np.polyfit(wavcen, scale_bin, deg=3)
-                # if debug:
-                #     plt.plot(wavcen, scale_bin, 'bx')
-                #     wavmod = np.linspace(np.min(this_wave), np.max(this_wave), 100)
-                #     plt.plot(wavmod, np.polyval(coeff, wavmod), 'r-')
-                #     plt.show()
-                scaleImg[this_slit] *= np.polyval(coeff, self.waveimg[this_slit])
-                if sl == sl_ref:
-                    scaleImg[this_slit] /= np.polyval(coeff, self.waveimg[this_slit])
-=======
                 scale_err = np.zeros(nbins)
                 for bb in range(nbins):
                     cond = (this_wave >= wavedg[bb]) & (this_wave <= wavedg[bb+1])
@@ -1199,7 +1179,6 @@
                 scaleImg[this_slit] *= np.polyval(coeff, self.waveimg[this_slit])
                 if sl == sl_ref:
                     scaleImg[thismask] /= np.polyval(coeff, self.waveimg[thismask])
->>>>>>> 9ae11e86
             minv, maxv = np.min(scaleImg), np.max(scaleImg)
             msgs.info("Minimum/Maximum scales = {0:.5f}, {1:.5f}".format(minv, maxv))
             self.apply_relative_scale(scaleImg)
@@ -1324,14 +1303,10 @@
                                             mxshft=self.par['flexure']['spec_maxshift'],
                                             excess_shft=self.par['flexure']['excessive_shift'],
                                             method="slitcen")
-<<<<<<< HEAD
         this_slitshift = np.zeros(self.slits.nslits)
         if flex_dict_ref is not None:
             msgs.warn("Only a relative spectral flexure correction will be performed")
             this_slitshift = np.ones(self.slits.nslits) * flex_dict_ref['shift']
-=======
-        this_slitshift = np.ones(self.slits.nslits) * flex_dict_ref['shift']
->>>>>>> 9ae11e86
         # Now loop through all slits to calculate the additional shift relative to the reference slit
         flex_list = []
         for slit_idx, slit_spat in enumerate(self.slits.spat_id):
