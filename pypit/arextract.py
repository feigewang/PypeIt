--- conflicted
+++ resolved
@@ -526,16 +526,6 @@
                 debugger.set_trace()
                 debugger.xplot(opt_wave, opt_flux, np.sqrt(opt_var))
             '''
-<<<<<<< HEAD
-    # Generate new variance image
-    newvar = arproc.variance_frame(slf, det, sciframe, -1,
-                                   skyframe=skyframe, objframe=obj_model)
-    badpix = model_ivar <= 0.
-    newvar[badpix] = 0.
-
-    # Return
-    return newvar
-=======
 
     # KBW: Using variance_frame here produces a circular import.  I've
     # changed this function to return the object model, then this last
@@ -548,7 +538,6 @@
 #    return newvar
 
     return obj_model
->>>>>>> e1b6bb73
 
 
 def boxcar_cen(slf, det, img):
