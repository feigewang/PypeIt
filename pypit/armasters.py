--- conflicted
+++ resolved
@@ -148,7 +148,11 @@
 
     """
     # Name
-    ms_name = core_master_name(mftype, setup, mdir)
+    ms_root = core_master_name(mftype, setup, mdir)
+    if mftype == 'trace':  # This will get polished later (in process_images branch)
+        ms_name = ms_root+'.fits.gz'
+    else:
+        ms_name = ms_root
     # Load
     msframe0, head, file_list = _core_load(ms_name, exten=0, frametype=mftype, force=force)
     # Check
@@ -157,22 +161,15 @@
         return None, None, None
     else:  # Extras?
         if mftype == 'trace':
-            tdict = {}
-            tdict['mstrace'] = msframe0.copy()
-            tdict['lordloc'], _, _ = _core_load(ms_name, frametype="trace", exten=1)
-            tdict['rordloc'], _, _ = _core_load(ms_name, frametype="trace", exten=2)
-            tdict['pixcen'], _, _ = _core_load(ms_name, frametype="trace", exten=3)
-            tdict['pixwid'], _, _ = _core_load(ms_name, frametype="trace", exten=4)
-            tdict['lordpix'], _, _ = _core_load(ms_name, frametype="trace", exten=5)
-            tdict['rordpix'], _, _ = _core_load(ms_name, frametype="trace", exten=6)
-            tdict['slitpix'], _, _ = _core_load(ms_name, frametype="trace", exten=7)
-            msframe = tdict  # Just for returning
+            Tslits = traceslits.TraceSlits.from_master_files(ms_root)
+            Tslits._make_pixel_arrays()
+            tdict = Tslits._fill_trace_slit_dict()
+            msframe = tdict
         else:
             msframe = msframe0
     # Return
     return msframe, head, file_list
 
-<<<<<<< HEAD
 
 def load_master(name, exten=0, frametype='<None>'):
     # TODO -Deprecate
@@ -217,54 +214,6 @@
         sensfunc['wave_max'] = sensfunc['wave_max']*units.AA
         sensfunc['wave_min'] = sensfunc['wave_min']*units.AA
         return sensfunc, None, [name]
-=======
-    setup = settings.argflag['reduce']['masters']['setup']
-    # Were MasterFrames even desired?
-    if (settings.argflag['reduce']['masters']['reuse']) or (settings.argflag['reduce']['masters']['force']):
-        ms_root = master_name(mftype, setup)
-        if mftype == 'trace':  # This will get polished later (in process_images branch)
-            ms_name = ms_root+'.fits.gz'
-        else:
-            ms_name = ms_root
-        try:
-            msfile, head = arload.load_master(ms_name, frametype=mftype)
-        except IOError:
-            msgs.warn("No Master frame found of type {:s}: {:s}".format(mftype,ms_name))
-            raise IOError
-        else:  # Extras
-            if mftype == 'arc':
-                slf._transpose = head['transp']
-                if slf._transpose:  # Need to setup for flipping
-                    settings.argflag['trace']['dispersion']['direction'] = 1
-                else:
-                    settings.argflag['trace']['dispersion']['direction'] = 0
-            elif mftype == 'trace':
-                '''
-                lordloc, _ = arload.load_master(ms_name, frametype="trace", exten=1)
-                rordloc, _ = arload.load_master(ms_name, frametype="trace", exten=2)
-                pixcen, _ = arload.load_master(ms_name, frametype="trace", exten=3)
-                pixwid, _ = arload.load_master(ms_name, frametype="trace", exten=4)
-                lordpix, _ = arload.load_master(ms_name, frametype="trace", exten=5)
-                rordpix, _ = arload.load_master(ms_name, frametype="trace", exten=6)
-                slitpix, _ = arload.load_master(ms_name, frametype="trace", exten=7)
-                '''
-                Tslits = traceslits.TraceSlits.from_master_files(ms_root)
-                Tslits._make_pixel_arrays()
-                tslits_dict = Tslits._fill_trace_slit_dict()
-                #
-                slf.SetFrame(slf._lordloc, tslits_dict['lcen'], det)
-                slf.SetFrame(slf._rordloc, tslits_dict['rcen'], det)
-                slf.SetFrame(slf._pixcen, tslits_dict['pixcen'], det)
-                slf.SetFrame(slf._pixwid, tslits_dict['pixwid'], det)
-                slf.SetFrame(slf._lordpix, tslits_dict['lordpix'], det)
-                slf.SetFrame(slf._rordpix, tslits_dict['rordpix'], det)
-                slf.SetFrame(slf._slitpix, tslits_dict['slitpix'], det)
-                # Mask -- It is assumed that all slits loaded are ok
-                slf._maskslits[det-1] = np.array([False] * slf._lordloc[det-1].shape[1])
-            # Append as loaded
-            settings.argflag['reduce']['masters']['loaded'].append(mftype+setup)
-            return msfile
->>>>>>> c8a81799
     else:
         msgs.info("Loading a pre-existing master calibration frame")
         hdu = fits.open(name)
