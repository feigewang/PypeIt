--- conflicted
+++ resolved
@@ -316,12 +316,6 @@
     #debugger.set_trace()
     if singleSlit:
         edgearr = np.zeros(binarr.shape, dtype=np.int)
-<<<<<<< HEAD
-        edgearr[np.arange(edgearr.shape[0]), amin] = +1
-        edgearr[np.arange(edgearr.shape[0]), amax] = -1
-        if msgs._debug['trace']:
-            debugger.set_trace()
-=======
         detect = True
         if len(slf._argflag['trace']['orders']['sng_slit']) > 0:
             redge = (det-1)*2+1
@@ -339,13 +333,7 @@
             amax = np.argmax(filt, axis=1)
             edgearr[np.arange(edgearr.shape[0]), amin] = +1
             edgearr[np.arange(edgearr.shape[0]), amax] = -1
->>>>>>> 82c5a4b2
         # Even better would be to fit the filt/sqrt(abs(binarr)) array with a Gaussian near the maximum in each column
-        light = np.where(binarr > 1000.)
-        filt = np.zeros_like(binarr)
-        filt[light] = 10.
-        amin = np.argmin(-1*filt, axis=1)
-        amax = np.argmax(filt, axis=1)
     else:
         ######
         # Old detection algorithm
