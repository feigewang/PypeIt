[metadata]
name = pypeit
description = PypeIt Spectroscopic Reduction
long_description = file: README.rst
long_description_content_type = text/x-rst
author = PypeIt Collaboration
author_email = pypeit@ucolick.org
license = BSD-3
url = https://github.com/pypeit/PypeIt
edit_on_github = False
github_project = pypeit/PypeIt
keywords = pypeit, PypeIt, astronomy, Keck, UCO, Lick, spectroscopy, data reduction
classifiers =
    Development Status :: 4 - Beta
    Intended Audience :: Science/Research
    License :: OSI Approved :: BSD License
    Natural Language :: English
    Operating System :: OS Independent
    Programming Language :: Python
    Programming Language :: Python :: 3.9
    Programming Language :: Python :: 3.10
    Topic :: Documentation :: Sphinx
    Topic :: Scientific/Engineering :: Astronomy
    Topic :: Software Development :: Libraries :: Python Modules
    Topic :: Software Development :: User Interfaces

[options]
zip_safe = False
use_2to3=False
packages = find:
python_requires = >=3.9,<3.12
setup_requires = setuptools_scm
include_package_data = True
install_requires =
    numpy>=1.22
    astropy>=4.3
    extension-helpers>=0.1
    packaging>=0.19
    scipy>=1.7
    matplotlib>=3.7
    PyYAML>=5.1
    PyERFA>=2.0.0
    fast-histogram>=0.11
    configobj>=5.0.6
    scikit-learn>=1.0
    IPython>=7.10.0
    ginga>=4.1.1
    linetools
    qtpy>=2.0.1
    pygithub
    bottleneck
    pyqt6
scripts =
    bin/pypeit_c_enabled
    bin/pypeit_chk_plugins
    bin/pypeit_clean
    bin/pypeit_version
    bin/pypeit_cp_spec1d

[options.extras_require]
scikit-image =
    scikit-image
specutils =
    specutils>=1.12
test =
    pytest>=6.0.0
    pytest-astropy
    tox
    pytest-cov
    pytest-qt
    coverage
docs =
    sphinx<7,>=1.6
    docutils<0.19
    sphinx-automodapi
    sphinx_rtd_theme==1.2.2
dev =
    scikit-image
    specutils>=1.12
    pytest>=6.0.0
    pytest-astropy
    tox
    pytest-cov
    coverage
<<<<<<< HEAD
    pytest-qt
    sphinx<6,>=1.6
    docutils<0.18
=======
    sphinx<7,>=1.6
    docutils<0.19
>>>>>>> 51134c72
    sphinx-automodapi
    sphinx_rtd_theme==1.2.2

[options.package_data]
* = *.rst, *.txt, data/*, data/*/*, data/*/*/*, data/*/*/*/*, data/*/*/*/*/*, data/*/*/*/*/*/*

[options.entry_points]
console_scripts =

    # non-GUI scripts
    pypeit_arxiv_solution = pypeit.scripts.arxiv_solution:ArxivSolution.entry_point
    pypeit_cache_github_data = pypeit.scripts.cache_github_data:CacheGithubData.entry_point
    pypeit_chk_for_calibs = pypeit.scripts.chk_for_calibs:ChkForCalibs.entry_point
    pypeit_chk_noise_1dspec = pypeit.scripts.chk_noise_1dspec:ChkNoise1D.entry_point
    pypeit_chk_noise_2dspec = pypeit.scripts.chk_noise_2dspec:ChkNoise2D.entry_point
    pypeit_coadd_1dspec = pypeit.scripts.coadd_1dspec:CoAdd1DSpec.entry_point
    pypeit_coadd_2dspec = pypeit.scripts.coadd_2dspec:CoAdd2DSpec.entry_point
    pypeit_coadd_datacube = pypeit.scripts.coadd_datacube:CoAddDataCube.entry_point
    pypeit_collate_1d = pypeit.scripts.collate_1d:Collate1D.entry_point
    pypeit_flux_calib = pypeit.scripts.flux_calib:FluxCalib.entry_point
    pypeit_flux_setup = pypeit.scripts.flux_setup:FluxSetup.entry_point
    pypeit_install_extinctfile = pypeit.scripts.install_extinctfile:InstallExtinctfile.entry_point
    pypeit_install_linelist = pypeit.scripts.install_linelist:InstallLinelist.entry_point
    pypeit_install_ql_calibs = pypeit.scripts.install_ql_calib:InstallQLCalibs.entry_point
    pypeit_install_telluric = pypeit.scripts.install_telluric:InstallTelluric.entry_point
    #pypeit_lowrdx_pixflat = pypeit.scripts.lowrdx_pixflat:entry_point
    pypeit_lowrdx_skyspec = pypeit.scripts.lowrdx_skyspec:LowRDXSkySpec.entry_point
    pypeit_multislit_flexure = pypeit.scripts.multislit_flexure:MultiSlitFlexure.entry_point
    pypeit_obslog = pypeit.scripts.obslog:ObsLog.entry_point
    #pypeit_parse_calib_id = pypeit.scripts.parse_calib_id:ParseCalibID.entry_point
    pypeit_parse_slits = pypeit.scripts.parse_slits:ParseSlits.entry_point
    pypeit_qa_html = pypeit.scripts.qa_html:QAHtml.entry_point
    pypeit_ql = pypeit.scripts.ql:QL.entry_point
    #pypeit_ql_jfh_multislit = pypeit.scripts.ql_multislit:QL_Multislit.entry_point
    run_pypeit = pypeit.scripts.run_pypeit:RunPypeIt.entry_point
    pypeit_sensfunc = pypeit.scripts.sensfunc:SensFunc.entry_point
    pypeit_setup = pypeit.scripts.setup:Setup.entry_point
    pypeit_setup_coadd2d = pypeit.scripts.setup_coadd2d:SetupCoAdd2D.entry_point
    # pypeit_show_arxiv opens a matplotlib window, but not ginga
    pypeit_show_arxiv = pypeit.scripts.show_arxiv:ShowArxiv.entry_point
    # pypeit_show_wvcalib uses linetools to open a json file, but uses
    # matplotlib to show the spectrum...
    pypeit_show_wvcalib = pypeit.scripts.show_wvcalib:ShowWvCalib.entry_point
    pypeit_tellfit = pypeit.scripts.tellfit:TellFit.entry_point
    pypeit_trace_edges = pypeit.scripts.trace_edges:TraceEdges.entry_point

    # GUI scripts
    # Ideally want to be able to do something like this for the following scripts:
    #
    #   pypeit_arcid_plot = pypeit.scripts.arcid_plot:entry_point [gui]
    #
    # so that they only get installed when optional gui dependencies are installed.
    # However, gui dependencies like ginga and linetools are currently deeply embedded
    # and not cleanly separable.
    # pypeit_arcid_plot = pypeit.scripts.arcid_plot:entry_point
    pypeit_chk_alignments = pypeit.scripts.chk_alignments:ChkAlignments.entry_point
    pypeit_chk_edges = pypeit.scripts.chk_edges:ChkEdges.entry_point
    pypeit_chk_flats = pypeit.scripts.chk_flats:ChkFlats.entry_point
    pypeit_chk_tilts = pypeit.scripts.chk_tilts:ChkTilts.entry_point
    pypeit_chk_wavecalib = pypeit.scripts.chk_wavecalib:ChkWaveCalib.entry_point
    pypeit_compare_sky = pypeit.scripts.compare_sky:CompareSky.entry_point
    pypeit_identify = pypeit.scripts.identify:Identify.entry_point
    pypeit_ql_multislit = pypeit.scripts.ql_multislit:QL_MOS.entry_point
    pypeit_show_1dspec = pypeit.scripts.show_1dspec:Show1DSpec.entry_point
    pypeit_show_2dspec = pypeit.scripts.show_2dspec:Show2DSpec.entry_point
    pypeit_skysub_regions = pypeit.scripts.skysub_regions:SkySubRegions.entry_point
    pypeit_view_fits = pypeit.scripts.view_fits:ViewFits.entry_point
    pypeit_setup_gui = pypeit.scripts.setup_gui:SetupGUI.entry_point
ginga.rv.plugins =
    SlitWavelength = pypeit.display:setup_SlitWavelength

[tool:pytest]
testpaths = "pypeit/tests"

[coverage:run]
omit =
    pypeit/_astropy_init*
    pypeit/conftest.py
    pypeit/*setup_package*
    pypeit/tests/*
    pypeit/*/tests/*
    pypeit/extern/*
    pypeit/version*
    */pypeit/_astropy_init*
    */pypeit/conftest.py
    */pypeit/*setup_package*
    */pypeit/tests/*
    */pypeit/*/tests/*
    */pypeit/extern/*
    */pypeit/version*

[coverage:report]
exclude_lines =
    # Have to re-enable the standard pragma
    pragma: no cover
    # Don't complain about packages we have installed
    except ImportError
    # Don't complain if tests don't hit assertions
    raise AssertionError
    raise NotImplementedError
    # Don't complain about script hooks
    def main\(.*\):
    # Ignore branches that don't pertain to this version of Python
    pragma: py{ignore_python_version}
    # Don't complain about IPython completion helper
    def _ipython_key_completions_

<|MERGE_RESOLUTION|>--- conflicted
+++ resolved
@@ -82,14 +82,9 @@
     tox
     pytest-cov
     coverage
-<<<<<<< HEAD
     pytest-qt
-    sphinx<6,>=1.6
-    docutils<0.18
-=======
     sphinx<7,>=1.6
     docutils<0.19
->>>>>>> 51134c72
     sphinx-automodapi
     sphinx_rtd_theme==1.2.2
 
