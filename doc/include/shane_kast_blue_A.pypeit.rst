.. code-block:: console

    # Auto-generated PypeIt file
<<<<<<< HEAD
    # Wed 02 Dec 2020 00:08:23
=======
    # Sun 13 Dec 2020 12:54:44
>>>>>>> 572341d1
    
    # User-defined execution parameters
    [rdx]
    spectrograph = shane_kast_blue
    
    # Setup
    setup read
        Setup A:
            dispname: 600/4310
            dichroic: d55
    setup end
    
    # Read in the data
    data read
     path /Users/joe/python/PypeIt-development-suite/RAW_DATA/shane_kast_blue/600_4310_d55
    |    filename |                 frametype |                 ra |                dec |     target | dispname |     decker | binning |                mjd |        airmass | exptime | dichroic |
    |  b1.fits.gz |                  arc,tilt | 140.44166666666663 |  37.43222222222222 |       Arcs | 600/4310 | 0.5 arcsec |     1,1 |  57162.06664467593 |            1.0 |    30.0 |      d55 |
    | b14.fits.gz |                      bias | 172.34291666666664 |  36.86833333333333 |       Bias | 600/4310 | 2.0 arcsec |     1,1 |  57162.15420034722 |            1.0 |     0.0 |      d55 |
    | b15.fits.gz |                      bias | 172.41833333333332 |  36.94444444444444 |       Bias | 600/4310 | 2.0 arcsec |     1,1 |  57162.15440162037 |            1.0 |     0.0 |      d55 |
    | b16.fits.gz |                      bias | 172.49124999999995 |  36.97833333333333 |       Bias | 600/4310 | 2.0 arcsec |     1,1 |    57162.154603125 |            1.0 |     0.0 |      d55 |
    | b17.fits.gz |                      bias |  172.5645833333333 |  37.04694444444444 |       Bias | 600/4310 | 2.0 arcsec |     1,1 |  57162.15480474537 |            1.0 |     0.0 |      d55 |
    | b18.fits.gz |                      bias | 172.63708333333332 |  37.11555555555556 |       Bias | 600/4310 | 2.0 arcsec |     1,1 |  57162.15500949074 |            1.0 |     0.0 |      d55 |
    | b19.fits.gz |                      bias | 172.71166666666664 |  37.18611111111111 |       Bias | 600/4310 | 2.0 arcsec |     1,1 |  57162.15521145833 |            1.0 |     0.0 |      d55 |
    | b20.fits.gz |                      bias | 172.78416666666666 | 37.254444444444445 |       Bias | 600/4310 | 2.0 arcsec |     1,1 |  57162.15541377315 |            1.0 |     0.0 |      d55 |
    | b21.fits.gz |                      bias | 172.85708333333332 |  37.32361111111111 |       Bias | 600/4310 | 2.0 arcsec |     1,1 |  57162.15561504629 |            1.0 |     0.0 |      d55 |
    | b22.fits.gz |                      bias |             172.93 |            37.3925 |       Bias | 600/4310 | 2.0 arcsec |     1,1 |  57162.15581597222 |            1.0 |     0.0 |      d55 |
    | b23.fits.gz |                      bias | 173.00166666666667 |            37.4225 |       Bias | 600/4310 | 2.0 arcsec |     1,1 | 57162.156018981485 |            1.0 |     0.0 |      d55 |
    | b10.fits.gz | pixelflat,illumflat,trace | 144.82041666666666 |  37.43222222222222 |  Dome Flat | 600/4310 | 2.0 arcsec |     1,1 |  57162.07859895833 |            1.0 |    15.0 |      d55 |
    | b11.fits.gz | pixelflat,illumflat,trace |            144.955 |  37.43222222222222 |  Dome Flat | 600/4310 | 2.0 arcsec |     1,1 |  57162.07897476852 |            1.0 |    15.0 |      d55 |
    | b12.fits.gz | pixelflat,illumflat,trace |  145.0908333333333 |  37.43222222222222 |  Dome Flat | 600/4310 | 2.0 arcsec |     1,1 | 57162.079351388886 |            1.0 |    15.0 |      d55 |
    | b13.fits.gz | pixelflat,illumflat,trace | 145.22791666666666 |  37.43222222222222 |  Dome Flat | 600/4310 | 2.0 arcsec |     1,1 | 57162.079728240744 |            1.0 |    15.0 |      d55 |
    |  b2.fits.gz | pixelflat,illumflat,trace | 143.36208333333335 |  37.43222222222222 |  Dome Flat | 600/4310 | 2.0 arcsec |     1,1 |  57162.07473645834 |            1.0 |    30.0 |      d55 |
    |  b3.fits.gz | pixelflat,illumflat,trace | 143.86791666666667 |  37.43222222222222 |  Dome Flat | 600/4310 | 2.0 arcsec |     1,1 |  57162.07596400463 |            1.0 |    15.0 |      d55 |
    |  b4.fits.gz | pixelflat,illumflat,trace | 144.00458333333333 |  37.43222222222222 |  Dome Flat | 600/4310 | 2.0 arcsec |     1,1 | 57162.076341782406 |            1.0 |    15.0 |      d55 |
    |  b5.fits.gz | pixelflat,illumflat,trace | 144.14041666666665 |  37.43222222222222 |  Dome Flat | 600/4310 | 2.0 arcsec |     1,1 |  57162.07671956019 |            1.0 |    15.0 |      d55 |
    |  b6.fits.gz | pixelflat,illumflat,trace | 144.27708333333334 |  37.43222222222222 |  Dome Flat | 600/4310 | 2.0 arcsec |     1,1 | 57162.077096064815 |            1.0 |    15.0 |      d55 |
    |  b7.fits.gz | pixelflat,illumflat,trace | 144.41291666666666 |  37.43222222222222 |  Dome Flat | 600/4310 | 2.0 arcsec |     1,1 |  57162.07747175926 |            1.0 |    15.0 |      d55 |
    |  b8.fits.gz | pixelflat,illumflat,trace | 144.54874999999996 |  37.43222222222222 |  Dome Flat | 600/4310 | 2.0 arcsec |     1,1 | 57162.077847569446 |            1.0 |    15.0 |      d55 |
    |  b9.fits.gz | pixelflat,illumflat,trace |  144.6845833333333 |  37.43222222222222 |  Dome Flat | 600/4310 | 2.0 arcsec |     1,1 | 57162.078222916665 |            1.0 |    15.0 |      d55 |
    | b27.fits.gz |                   science | 184.40291666666664 |  39.01111111111111 | J1217p3905 | 600/4310 | 2.0 arcsec |     1,1 |  57162.20663842592 |            1.0 |  1200.0 |      d55 |
    | b28.fits.gz |                   science | 184.40416666666664 |  39.01111111111111 | J1217p3905 | 600/4310 | 2.0 arcsec |     1,1 |  57162.22085034722 |            1.0 |  1200.0 |      d55 |
    | b24.fits.gz |                  standard | 189.47833333333332 |  24.99638888888889 |   Feige 66 | 600/4310 | 2.0 arcsec |     1,1 |  57162.17554351852 | 1.039999961853 |    30.0 |      d55 |
    data end
    

<|MERGE_RESOLUTION|>--- conflicted
+++ resolved
@@ -1,11 +1,7 @@
 .. code-block:: console
 
     # Auto-generated PypeIt file
-<<<<<<< HEAD
-    # Wed 02 Dec 2020 00:08:23
-=======
     # Sun 13 Dec 2020 12:54:44
->>>>>>> 572341d1
     
     # User-defined execution parameters
     [rdx]
