--- conflicted
+++ resolved
@@ -1,12 +1,7 @@
 .. code-block:: console
 
-<<<<<<< HEAD
-    # Auto-generated PypeIt input file using PypeIt version: 1.17.1
-    # UTC 2024-12-18T14:46:54
-=======
     # Auto-generated PypeIt input file using PypeIt version: 1.17.2
     # UTC 2025-02-11T13:33:24
->>>>>>> d8fd5eaa
     
     # User-defined execution parameters
     [rdx]
