0.8 (unreleased)
----------------

- First major steps on ARMED echelle data reduction pipeline
- APF/Levy and Keck/HIRES implemented
- Updates to blaze function and slit profile fitting
- Initial support for multislit reduction
- Coadding; including docs; and tests
- Now requiring astropy >= v1.3
- raw_input handling for Python 3
- coadd handling of bad input
- coadd bug fix on obj name
- Init local (i.e. object dependent) parameters in coadding
- fix local background logic error in slit masking
- Refactor QA PDF to PNG+HTML
- Add nminima object finding
- Add new parameters for object finding, reduce specific detectors
- Add slit profile QA
- Begin writing header (e.g. RA/DEC) info to spec1d files
- Fix bug in applying BPM for finding slit edges
- Update Ginga hooks
- Enable archiving/loading sensitivity function
- Add new cosmic ray algorithms for coadding (especially pairs of
  spectra)
- Added support for TNG+Dolores long slit spectrograph
- Started removing cython code
- Update line detection algorithm
- Updated flexure and tilt tracing documentation
- Updated docs:added standards.rst, and make a small correction in using
  script pypit_setup in setup.rst
- Fixed travis
- Updated slit trace algorithm
- Improved arc line detection algorithm
- Added functionality for fully automated wavelength calibration with
  arclines
- Switched settings files to allow IRAF style data sections to be
  defined
- Allowed data sections to be extracted from header information
- Significant refactor of routines related to pypit_setup
- Various small improvements, primarly to handle Gemini/GMOS data [not
  yet fully supported in PYPIT]
- Removed majority of cython functionality
- Moved logging to be a package object using the main __init__.py file
- Begin to adhere to PEP8 (mostly)
- setup.py rewritten.  Modeled after
  https://github.com/sdss/marvin/blob/master/setup.py .  Added
  requirements.txt with the package versions required.
- Updates archeck
- Loads NIST arclines from arclines instead of PYPIT
- DEIMOS reduction!
- Bug fix for bspline with bkspace
- Enable loading a sensitivity function with YAML
- Allow for multiple detectors when using `reduce detnum`
- Moved all imports to the start of every file to catch and avoid
  circular imports, removed most `import ... as ...` constructs
- dummy_* removed from arutils as necessary and propagated changes to
  tests
- remove dependency of ararclines functions on slf
- change requirements for astropy to >=1.3.0 so that `overwrite` is
  valid
- include numba in requirements, but actually a requirement of arclines
- Improve cookbook and setup docs
- Faster algorithm for defining object and background regions
- Restore armsgs -d functionality
- Finished cython to python conversions, but more testing needed
- Introduce maskslits array
- Enable multi-slit reduction
- Bug fixes in trace_slits
- Fixes what appears to be a gross error in slit bg_subtraction (masking)
- Turns off PCA tilt QA for now [very slow for each slit]
- Several improvements for coadding
- Modify lacosmic to identify tiny CR's
- Enabled writing Arc_fit QA for each slit/order
- Refactored comb_frames
- Refactored load_frames
- Refactored save_master
- Refactored get_datasec_trimmed, get_datasec, pix_to_amp
- Refactored slit_pixels
- Refactored sub_overscan
- Refactored trace_slits (currently named driver_trace_slits) and many of its dependencies
- Added parameter trace_slits_medrep for optional smoothing of the trace slits image
- Updated a few settings for DEIMOS and LRIS related to tracing slits
- Added a replace_columns() method to arproc.py
- Fixed a bug in new_match_edges()
- Moved tracing docs -> slit_tracing and edited extensively
- Updated docs on DEIMOS, LRIS
- Added the pypit_chk_edges script
- Added BPM for DEIMOS
- Added the code for users to add slits [edgearr_from_users()] but have not documented nor made it accessible from the PYPIT file
- Generated tcrude_edgearr() method for using trace crude on the slit edges
- Added trace_crude() method that I ported previously for DESI
- Added multi_sync() method for ARMLSD slit synchronization
- Have somewhat deprecated the maxgap method
- Refactored the gen_pixloc() method
- Generate arpixels.py module for holding pixel level algorithms
- Move all methods related to TraceSlits to artraceslits.py
- Introduce the TraceSlits class
- Update armlsd accordingly
- Remove driver_trace_slits and refctor_trace_slits methods
- Making Ginga a true dependency of PYPIT
- Have TraceSlits write/load MasterFrames
- Introduce SetupClass object
- Replace armbase.setup_science() with SetupClass.run()
- Move setup acitivites to inside pypit.py
- doc updates in setup.rst
- Refactor fitsdict -> fitstbl  (variable name not updated everywhere)
- Removed slurped headers from fitsdict (and therefore fitstbl)
- Include SetupClass Notebook
- Move ftype_list from armeta.py to arsort.py
- Bug fix related to fluxing
- Substantial refactor of arsort.py
- Substantial refactor of arsetup.py
- Introduced base-level ProcessImages class
- Introduced abstract MasterFrame class
- Introduced BiasFrame, BPMImage, ArcImage, and TraceImage classes
- Started NormPixelFlat class but have not yet implemented it
- Substantial refactoring of armasters
- Moved arlris, ardeimos to core/
- Moved image processing methods to arprocimg in core/
- Introduced calib_dict to hold calibration frames in armlsd (instead of slf)
- Modified ardeimos to load only a single image (if desired)
- Turned off fluxing in this branch;  is 'fixed' in the one that follows
- Moved get_slitid() to artraceslits
- Deprecates ['trace']['combine']['match'] > 0.0 option
- Deprecates ['arc']['combine']['match'] > 0.0 option
- Refactoring of settings and slf out of core methods continues
- Removed _msbias, _msarc, _datasec, _bpix from slf
- New tests and Notebooks
- Introduced FluxSpec class
- Introduce pypit_flux_spec script (and docs)
- Added FluxSpec Notebook
- armlsd has reappeared (momentarily) but is not being used;  it goes away again in a future branch
- Added a dict (std_dict) in arms.py to hold standard star extractions
- Reducing standard stars in the main arms loop
- Modified save_1d_spectra to handle loaded SpecObj in addition to internally generated ones
- Moved arflux to core and stripped out slf, settings
- Really restricting to nobj when user requests it
- New tests
- Introduces WaveCalib class
- Push ararc.py to core/ after removing slf and settings dependencies
- Further refactor masters including MasterFrame; includes addressing previous comment from RC
- Removed armlsd.py again
- Strips wv_calib from ScienceExposure
- Push get_censpec() to ararc.py
- New tests; limited docs
- TraceSlits load method pushed outside the class
- Introduces WaveTilts class
- Significant modification to tilt recipe including deprecation of PCA
- Moved tilt tracing algorithms from artrace.py to artracewave.py in core/
- Added 2D Legendre fitting to polyfit2d_general
- New trace slits tilts  settings (for 2D fitting)
- New QA plot
- New pypit_chk_tilts script
- New docs
- New tests
- Introduces FlatField class
- Adds FlatField Notebook, tests
- Pushes flat field algorithms into core/arflat.py
- Main flatfield method broken into a few pieces
- Further refactoring of armasters
- Further refactoring related to settings and ScienceExposure
- WaveImage class
- Strip mswave from ScienceExposure
- New tests
- Push get_calib methods into the individual classes
- Significant refactoring in arms.py followed
- Rename slits_dict -> tslits_dict
- Use tslits_dict in wavetilts.py
- Introduce ScienceImage class
- Substantial refactoring in arms.py followed
- Notebook too
- Reversed exposure/det loops for the (last?) time
- Generated arskysub.py in core/
- Significant portions of arproc.py are now superfluous
- Moved flexure_qa to arwave.py
- Significant refactoring of arsave.py (also moved to core/)
- Removed settings and slf from arspecobj.py
- Refactored trace_objects_in_slit()
- Refactoring of flexure algorithms
- Adds build_crmask() and flat_field() methods to ProcessImages
- Completed the deprecation of arsciexp (RIP)
- Many test updates
- Doc strings improved but no new main docs
- Completed armasters refactor and moved to core/
- Adds bspline_profile() method;  Used here for skysub but will also show up in extraction
- Introduces new skysub method;  still a bspline but now the new one
- Adds several methods from the PYDL repository into a pydl.py module including bspline Class
- Adds method to generate ximg and edgemask frames
- Adds new trace_slits_trim settings
- Small install edits
- Fixes Travis failure that crept into the previous PR
<<<<<<< HEAD
- Move spectrograph specific code into spectographs/ folder

- Introduces the Calibrations class
- with Notebook

=======
- Fix bug in bspline

- Adds a demo Notebook for LRISr redux
- Other odds and ends including code flow doc

- Introduce pypit/par and pypit/config directories
- Introduce PypitPar as an initial step toward refactoring the front end
>>>>>>> efb4fc5a

0.7 (2017-02-07)
----------------

This file enters the scene.<|MERGE_RESOLUTION|>--- conflicted
+++ resolved
@@ -189,21 +189,18 @@
 - Adds new trace_slits_trim settings
 - Small install edits
 - Fixes Travis failure that crept into the previous PR
-<<<<<<< HEAD
+- Fix bug in bspline
+
+- Adds a demo Notebook for LRISr redux
+- Other odds and ends including code flow doc
+
+- Introduce pypit/par and pypit/config directories
+- Introduce PypitPar as an initial step toward refactoring the front end
 - Move spectrograph specific code into spectographs/ folder
 
 - Introduces the Calibrations class
 - with Notebook
 
-=======
-- Fix bug in bspline
-
-- Adds a demo Notebook for LRISr redux
-- Other odds and ends including code flow doc
-
-- Introduce pypit/par and pypit/config directories
-- Introduce PypitPar as an initial step toward refactoring the front end
->>>>>>> efb4fc5a
 
 0.7 (2017-02-07)
 ----------------
