--- conflicted
+++ resolved
@@ -36,12 +36,9 @@
   sorted file for inclusion in the PypeIt documentation.
 - The setup block is now a simple listing of the keywords and values
   used to identify the instrument configuration.
-<<<<<<< HEAD
-- Modest refactorting of templates.py
+- Refactor identify GUI and improve its docs
+- Modest refactoring of templates.py
 - Construction of wavelength arxiv files for DEIMOS 1200B and blue 1200G
-=======
-- Refactor identify GUI and improve its docs
->>>>>>> 5d54fce6
 
 1.2.0 (15 Oct 2020)
 -------------------
