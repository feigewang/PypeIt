
0.12.4dev
---------
- Added PypeIt identify GUI script for manual wavelength calibration

- Refactored sensitivity function, fluxing, and coadding scripts and
  algorithms.
- Added support for additional near-IR spectrographs.
- Restrict extrapolation in tilt fitting
<<<<<<< HEAD
- Implemented interactive sky region selection
=======
- Replaces usage of the `tslits_dict` dictionary with
  `pypeit.slittrace.SlitTraceSet` everywhere.  This `SlitTraceSet`
  object is now the main master file used for passing around the slit
  edges once the edges are determined by `EdgeTraceSet`.
- Removes usage of `pypeit.pixels.tslits2mask` and replaces it with
  `pypeit.slittrace.SlitTraceSet.slit_img`.
- Significant changes to flat-fielding control flow.
    - Added `rej_sticky`, `slit_trim`, `slit_pad`, `illum_iter`,
      `illum_rej`, `twod_fit_npoly` parameters to FlatFieldPar.
    - Illumination flat no longer removed if the user doesn't want to
      apply it to the data.  The flat was always created, but all that
      work was lost if the illumination correction wasn't requested.
    - Replaced tweak edges method with a more direct algorithm.
    - `pypeit.core.flat.fit_flat` moved to
      `pypeit.flatfield.FlatField.fit`.
- Reoriented trace images in the `EdgeTraceSet` QA plots.  Added the
  sobel image to the ginga display.
- Added `bspline_profile_qa` for generic QA of a bspline fit.
>>>>>>> 925dbdb7

0.12.3 (13 Feb 2019)
--------------------

- Implemented DataContainer
- Added fits I/O methods
- Implemented SlitTraceSet
- Setup of `pypeit.par.pypeitpar` parameter sets should now fault if the
  key is not valid for the given parameter set.  NOTE: The check may
  fail if there are identical keys for different parameter sets.
- Modification to add_sobj() for numpy 18

0.12.2 (14 Jan 2019)
--------------------

- Introduces quick look scripts for MOS and NIRES
- Bumps dependencies including Python 3.7
- Modest refactoring of reduce/extraction/skysub codes
- Refactor of ScienceImage Par into pieces
- Finally dealt with 'random' windowing of Shane_kast_red
- Dynamic namp setting for LRISr when instantiating Spectrograph

0.12.1 (07 Jan 2019)
--------------------

- Hotfixes: np.histogram error in core/coadd1d.py, np.linspace using
  float number of steps in core/wave.py, and sets numpy version to 1.16

0.12.0 (23 Dec 2019)
--------------------

- Implemented MOSFIRE and further implemented NIRSPEC for Y-band
  spectroscopy.
- Fixed bug in coadd2d.
- Add VLT/FORS filters to our database
- Improved DEIMOS frame typing
- Brings Gemini/GMOS into the suite (R400)
- Also an important change for autoid.full_template()
- Fixed trace extrapolation, to fix bugs in object finding. Tweaks to
  object finding algorithm.
- Major improvements to echelle object finding.
- Improved outlier rejection and coefficient fitting in pca_trace
- Major improvements to coadd routines in coadd1d
- Introduced telluric module and telluric correction routines
- Implemented tilt image type which is now a required frame type
- Streamlined and abstracted echelle properties and echelle routine in
  spectrograph classes.
- Revamped 2-d coadding routines and introduced 2-d coadding of
  MultiSlit data
- Improved ginga plotting routines.
- Fixed bug associated with astropy.stats.sigma_clipped_stats when
  astropy.stats.mad_std is used.
- Refactor BPM generation
- Merge raw_image loading with datasec_img and oscansec_img generation
- Sync datasec_img to image in ProcessRawImage
- Started (barely) on a path to having calibration images in counts and
  not ADU
- Refactors GMOS for get_rawimage method
- Enables GMOS overscan subtraction
- Adds R400 wavelength solution for old E2V chip
- Revises simple_calib() method for quick and dirty wavelength
  calibration
- Adds a related show_wvcalib script
- Changes to ech_combspec to better treat filenames
- Fixed bug when bias was set to 'force' which was not bias subtracting
- Implemented changes to vlt_xshooter_nir to now require darks taken
  between flats
- Made flat fielding code a bit more robust against hot pixels at edge
  of orders
- Added pypeit_chk_flat script to view flat images
- Refactored image objects into RawImage, ProcessRawImage, PypeItImage,
  BuildImage
- Moved load() and save() methods from MasterFrame to the individual
  calibration objects
- Converted ArcImage and FlatImages into counts
- Added code to allow for IVAR and RN2 image generation for calibs
- Added several from_master_file() instantiation methods
- Use coadd2d.weighted_combine() to stack calibration images
- Major refactor of slit edge tracing
- Added 'Identify' tool to allow manual identification and calibration
  of an arc spectrum
- Added support for WHT/ISIS
- Added 'Object Tracing' tool to allow interactive object tracing
- Added code of conduct
- Deprecated previous tracing code: `pypeit.traceslits` and
  `pypeit.core.trace_slits`, as well as some functions in
  `pypeit.core.extract` that were replaced by
  `pypeit.core.moment.moment1d` and functions in `pypeit.core.trace`.
- PCA now saved to MasterEdges file; added I/O methods
- Improved CuAr linelists and archives for Gemini wavelength solutions
- New data model for specobj and specobsj objects (spec1d)
- Started some improvements to Coadd2D, TBC
- Allow for the continuum of the arc image to be modeled and subtracted
  when tracing the line-centroid tilts
- Include a mask in the line detection in extracted central arc spectrum
  of each slit/order.  For VLT XShooter NIR, this was needed to ensure
  the sigma calculation didn't include the off-order spectral positions.
- Added a staticmethed to :class:`pypeit.edgetrace.EdgeTraceSet` that
  constructs a ``tslits_dict`` object directly from the Master file.

0.11.0.1
---------

- Add DOI

0.11.0 (22 Jun 2019)
--------------------

- Add magellan_mage, including a new ThAr linelist and an archived
  solution
- Polish several key echelle methods
- Modify create_linelist to default to vacuum
- Update Xshooter, NIRES, and GNIRS
- Refactor ProcessImages into ProcessRawImage, PypeItImage,
  CalibrationImage, ScienceImage, and ImageMask
- Refactor ScienceImage into SciImgStack
- Fix arc tilts bug
- Started an X-Shooter doc and introduced a [process][bias] parameter
- Modified processing steps for bias + overscan subtraction
- Started notes on how to generate a new spectrograph in PypeIt
- Refactoring of reduce to take a ScienceImage object for the images and
  the mask
- Updates to many spectrograph files to put datasec, oscansec in the raw
  frame
- Add find_trim_edge and std_prof_nsigma parameters
- A bit of tuning for MagE
- Fixes for Echelle in fluxspec
- Writes a chosen set of header cards to the spec1D and coadd files
- Updates for FORS2
- Introduced new coadd1d module and some new coadd functinality.
- modified interface to robust_polyfit_djs, robust_optimize, and
  djs_reject.
- Added utility routine cap_ivar for capping the noise level.
- Fixed a bug in optimal extraction which was causing hot pixels when a
  large fraction of the pixels on the object profile were masked.
- Major bug fixes and improvements to echelle object finding. Orders
  which did not cover the entire detector were not being treated
  properly.

0.10.1 (22 May 2019)
--------------------

- Minor bug fix to allow for `None` exposure times when typing frames.

0.10.0 (21 May 2019)
--------------------

- Enable PyPI
- Streamline some of the instantiation at the beginning of
  PypeIt.__init__.
    - Moves the call to default_pypeit_par into config_specific_par.
    - Adds a finalize_usr_build() function to PypeItMetaData to
      consolidate the few opaque steps when finishing the meta data
      build.
- Hack for Kastr
- Turn on Shane Kastb grism wavelength solutions (not tested)
- Started splitting Arc Line Templates Notebook into pieces
- Allows for slice like syntax when defining calibration groups.
- Introduce 'tilt' frame type.  Not used yet.  Everything that's typed
  as an 'arc' is now also typed as a 'tilt'.
- Use matplotlib 'agg' backend to the top-level `__init__.py` to allow
  for running the code under a screen; may need a better approach.
- Numerous doc and style fixes
- Add `master_type` to `MasterFrame` (and derived classes), which is
  used to set the name of the master frame output file.
- Significant edits to `MasterFrame` to streamline IO for derived
  classes.  Lead to significant changes to `Calibrations`.
- Main paths now set in `PypeIt`.
- Allow `connect_to_ginga` to start up the ginga viewer.
- Add a pytest `skipif` that checks if the Cooked directory exists in
  the dev-suite.  Use this to run the tests that only need the raw image
  data or don't need the dev-suite at all.
- Move wavelength calibration save/load out of `pypeit.wavecalib` into
  `pypeit.core.wavecal.waveio.py`
- Rename default directory for calibration masters to `Masters` and
  removed inclusion of spectrograph name.
- Fix oscan sec in read_lris()
- Fix bad return in tracewave.tilts_find_lines()
- Several doc edits
- Fix handling of maskslits
- Fix flexure crashing
- Change `pypeit.spectrographs.spectrograph.get_image_section` to
  *always* return the sections ordered spectral then spatial to match
  the PypeIt convention to match how binning is returned.  Propagated to
  get_datasec_img.
- Changed all functions related to binning to ensure that binning is
  always ordered spectral vs. spatial with the PypeIt convention that
  images have shape (nspec,nspat).  Includes associated documentation.
- Allow `pypeit.bitmask.BitMask` and `pypeit.par.parset.ParSet` to save
  and load from fits file headers.
- Force BitMask definitions in framematch.py and processimages.py to use
  and OrderedDict.  They need to be an OrderedDicts for now to ensure
  that the bits assigned to each key is always the same. As of python
  3.7, normal dict types are guaranteed to preserve insertion order as
  part of its data model. When/if we require python 3.7, we can remove
  this (and other) OrderedDict usage in favor of just a normal dict.
- Changed default for add and rm slits parameters.
- Doc improvements and removal of old, commented methods.
- Edited function that replaces bad columns in images and added tests.
- Added `pypeit.io` with routines to:
    - manipulate `numpy.recarray` objects and converting them into
      `astropy.fits.BinTableHDU` objects.
    - gzip compress a file
    - general parser to pull lists of items from fits headers
- Added metadata to `MasterFrame` objects written to fits files.
- Added `'observed'` option for wavelength reference frame that skips
  any relative motion corrections.

0.9.3 (28 Feb 2019)
-------------------
- Fixed a bug that was introduced when the binning was switched to the
  PypeIt convention.
- Fixed a bug whereby 2d images were not being saved if no objects were
  detected.
- Revamped the naming convention of output files to have the original
  filename in it.

0.9.2 (25 Feb 2019)
-------------------

- Many doc string updates in top level routines (not core)
- Updates to install and cookbook docs
- Continued the process of requiring spectrograph and par in each base
  class
- More doc + cleaning at top level, e.g. base classes
- Eliminates BPM base class
- Hot fix for flatfield;  illumflat was getting divided into the
  pixelflatnrm image
- Implementation of 2d coadds including a script to perform them.
- Fixed bug in extract.fit_profile that was introduced when implementing
  2d coadds
- Polynomial order for object finding is now part of parset.
- Improved X-shooter object tracing by increasing order.
- Improved determination of threshold determination regions for object
  finding.
- Added S/N floor to ivar determination for image procing.
- Reworked master output for traceslits
- Fixed a bug associated with binned images being proc'd incorrectly.
- Fixed master_key outputs in headers to deal with different detectors.
- Modify -c in pypeit_setup to require a setup (or all) be specified
  when writing, e.g. 'all' or 'A,C'
- Generated a new spectrograph child for LRISr in long-slit read-out
  mode (only 2 amps, 1 per detector)
- Require astropy >=3.1  [required for coadding at the least]
- Fixed a circular import which required move qa from wavecal into
  autoid.
- Fixed a bug in LRIS-R that spectrograph which was not using binning
  for wavelength fwhm.
- Updated docs on add/rm slits.
- Fixed and tuned up fluxing script and fluxing routines.
- Introduce sky_sigrej parameter
- Better handling of ManualExtraction
- Add template for LRISr 600/5000 wavelengths
- PYDL LICENSE and licenses folder
- Updates for new Cooked (v1.0)

0.9.1 (4 Feb 2019)
------------------

- Move write method for sensitivity function
- Modify I/O for detnum parameter
- Modify idx code in SpecObj
- Fixed a bug on datatype formatting
- Reworked masteframe and all base classes to be more homogenous so that
  one only ever overloads the save_master and load_master methods.
- Many changes fixes wavecal/autoid.py to make the lines being used
  explicitly clear. This fixed many bugs in the the wavelength fitting
  that were recently introduced.
- Introduced reidentification algorithm for wavelengths and many
  associated algorithms. Reidentification is now the default for
  x-shooter and NIRES. Other changes to the wavelength interface and
  routines to make them more compatible with echelle.
- Tweaked LA cosmics defaults. Add instrument specific parameters in
  spectrograh classes along with routines that check binning and decide
  on best params for LRIS-RED
- Now updating cosmic ray masking after each global sky subtraction
- Major developments for echelle functionality, including object
  wavelengths, and reduction control flow.
- Introduced wavemodel.py to simulate/extract/ID sky and ThAr spectral
  emission lines.
- Significant refactor of tracing slit/edge orders and new docs+tests
- Changed back BPM image to be aligned with datasec *not* the raw image
  shape (without trimming)
- Renabled ability to add user supplied slits
- Miscellaneious echelle-related advances
- PNGs of X-Shooter fits
- Sped up trace plotting in ginga
- Fussed again with how time is handled in PypeIt.  Hopefully the last
  time..
- dispaxis renamed specaxis and dispflip to specflip
- Lots of VLT/X-Shooter development
- Removed a number of files that had been mistakingly added into the
  repo
- Now running on cooked v=0.92
- Allow for multiple paths to be defined in the pypeit file
- Changed the procedure used to identify instrument configurations and
  identify which frames to use when calibrating science exposures.
- Added configurations, calibration groups, and background index to
- Total revamp of Tilts. Arc line tracing significantly improved.
- Fixes to trace_crude_init, trace_fweight, and trace_gweight.
- Many other small bug fixes and modifications particularly in the
  fitting routines.
- Lots of development related to echelle functionality.
- Major enhancements to fitting routines (in utils)
- Make GMOS south works and update OH line lists, and also add LBT/MODS.
- Introduce calib groups
- Removes setup designation.  Largely replaced with master_key
- Refactor Calibrations class to handle new calib groups
- Refactor QA to handle new calib groups
- Refactor tests to handle new calib groups
- Pushed pieces of run_pypeit into the PypeIt class
- Removed future as a dependency
- Change point step size to 50 pixels in show_slits and show_trace for
  major speed up
- Implemented difference imaging for near-IR reductions for both
  Multislit and Echelle
- Fixed a bug in echelle object finding algorithm.
- Fixed bug in object finding associated with defining the background
  level for bright telluric standards and short slits.
- Implemented using standard stars as crutches for object tracing.
- Reworked the implementation of reuse_masters in the PypeIt class and
  in the Calibrations class.
- New behavior associated with the -o overwrite feature in run_pypeit.
  User prompting feature has been disabled. Existing science files will
  not be re-created unless the -o option is set.
- Fixed a bug where local sky subtraction was crashing when all the
  pixels get masked.
- Nearly resurrected simple_calib
- New method to build the fitstbl of meta data
- Refactor handling of meta data including a data model defining core
  and additional meta data
- Replaces metadata_keys with pypeit_file_keys for output to PypeIt file
- Updates new metadata approach for VLT, Keck, Lick, Gemini instruments
- Remove PypeItSetup call from within PypeIt
- Remove lacosmic specific method in Spectrograph;  replaced with
  config_specific_par
- setup block now required when running on a PypeIt file
- Introduced a new method of determining breakpoint locations for local
  sky subtraction which takes the sampling set by the wavelength tilts
  into account.
- Fixed a major bug in the near-IR difference imaging for the case of
  A-B, i.e. just two images.
- Introduced routines into core.procimg that will be used in 2-d
  co-adding.
- Tweaks to VLT X-SHOOTER spectrograph class to improve reductions.
- Moved methods for imaging processing from scienceimage class to
  processimages class.
- Introduce full_template() method for multi-slit wavelength
  calibrations; includes nsnippet parameter
- Generate full template files for LRIS, DEIMOS, Kastb
- Added a few new Arc lines for DEIMOS in the blue
- Introduce mask_frac_thresh and smash_range parameters for slit
  tracing; modified LRISb 300 defaults
- Updated slit tracing docs
- Introduced --show command in pypeit_chk_edges
- Added echelle specific local_skysub_extract driver.
- Refactored PypeIt and ScienceImage classes and introduced Reduce
  class. ScienceImage now only does proc-ing whereas reduction
  operations are done by Reduce. Reduce is now subclassed in an
  instrument specific way using instantiate_me instead of PypeIt. This
  was necessary to enable using the same reduction functionality for 2d
  coadds.
- Added and improved routines for upcoming coadd2d functionality.
- Fixed bug in weight determination for 1d spectral coadds.
- Major fixes and improvements to Telluric corrections and fluxing
  routines.
- Fluxing now implemented via a script.
- Turned flexure back on for several instruments
- Introduced VLT/FORS2 spectrograph
- Swapped binspec and binspat in parse binning methods
- Extended LRISr 1200_900 arc template
- Modified add/rm slit methods to be spec,spat
- Add an option in coadding to scale the coadded spectrum to a given
  magnitude in a given filter
- Extended DEIMOS 1200G template

0.9.0
-----

- Major refactor to rename most modules and incorporate the PYPIT ->
  PypeIt switch
- Add SlitMask, OpticalModel, and DetectorMap classes.  Implemented
  DEIMOSOpticalModel based on DEEP2 IDL code.
- Improved treatment of large offsets in
  pypeit.core.trace_slits.trace_gweight to be symmetric with
  trace_fweight. Large outlying pixels were breaking object tracing.
- Added thresholding in pypeit.core.tracewave to ensure that tilts are
  never crazy values due to extrapolation of fits which can break sky
  subtraction. 
- Turn off 2.7 Travis testing
- Integrated arclines into PypeIt
- Added KDTree algorithm to the wavelength calibration routines
- Modified debug/developer modes
- Update SpecObjs class; ndarray instead of list;  set() method
- Completely revamped object finding, global sky subtraction and local
  sky subtraction with new algorithms.
- Added -s option to run_pypeit for interactive outputs.
- Improved pypeit_show_spec2d script. 
- Fixed bug whereby -m --use_master was not being used by run_pypeit
  script.
- Overhaul of general algorithm for wavelength calibration
- Hot fix for bspline + requirements update
- Fixed issue with biases being written to disk as untrimmed. 
- Completely reworked flat fielding algorithm. 
- Fixed some parsing issues with the .pypeit file for cases where there
  is a whitepsace in the path.
- Implemented interactive plots with the -s option which allow the
  reduction to continue running.
- Modified global sky subtraction significantly to now do a polynomial
  fit. This greatly improves results for large slits.
- Updated loading of spectra and pypeit_show_1dspec script to work with
  new output data model.
- Implemeneted a new peak finding algorithm for arc lines which
  significantly improved wavelength fits.
- Added filtering of saturated arc lines which fixed issues with
  wavelength fits. 
- Added algorithms and data files for telluric correction of near-IR
  spectra.
- Revamped flat field roiutine to tweak slit boundaries based on slit
  illumination profile. Reworked calibrations class to accomodate the
  updated slit boundaries and tilts images as well as update the master
  files.
- Include BitMask class from MaNGA DAP.
- Change the way frame types are include in PypeItSetup.fitstbl
- Edited KeckLRISSpectrograph header keywords
- Edited how headers are read from the provided files
- Created metadata.PypeItMetaData class to handle what was previously
  `fitstbl`
- Fussed with date/time driven by GMOS;  date is no longer required in
  `fitstbl`
- Initial work on GMOS;  this is still work-in-progress
- Pushed several arcparam items into the Wavelengths parset
- Series of hacks for when binning is missing from the fitstbl
- CuAr line lists for GMOS
- New option to reduce only 1 det at a time
- Data provided in pypeit file overwrites anything read from the fits
  file headers.
- Filled in fits table reading data for GNIRS
- Demand frametype column in fits table is U8 format
- Further improvements to detect_lines arcline detection algorithm.
- Got rid of arcparam and added info and docs to wavelengths parset. 
- Improved and commented autoid.py arclines code. 
- Added utilities to wavecalib to compute shift,stretch of two spectra. 
- Completely revamped cross-correlation algorithm in wavecalib to give
  roburt results.

0.8.1
-----
- Figuring out how to tag releases

0.8.0
-----

- First major steps on ARMED echelle data reduction pipeline
- APF/Levy and Keck/HIRES implemented
- Updates to blaze function and slit profile fitting
- Initial support for multislit reduction
- Coadding; including docs; and tests
- Now requiring astropy >= v1.3
- raw_input handling for Python 3
- coadd handling of bad input
- coadd bug fix on obj name
- Init local (i.e. object dependent) parameters in coadding
- fix local background logic error in slit masking
- Refactor QA PDF to PNG+HTML
- Add nminima object finding
- Add new parameters for object finding, reduce specific detectors
- Add slit profile QA
- Begin writing header (e.g. RA/DEC) info to spec1d files
- Fix bug in applying BPM for finding slit edges
- Update Ginga hooks
- Enable archiving/loading sensitivity function
- Add new cosmic ray algorithms for coadding (especially pairs of
  spectra)
- Added support for TNG+Dolores long slit spectrograph
- Started removing cython code
- Update line detection algorithm
- Updated flexure and tilt tracing documentation
- Updated docs:added standards.rst, and make a small correction in using
  script pypit_setup in setup.rst
- Fixed travis
- Updated slit trace algorithm
- Improved arc line detection algorithm
- Added functionality for fully automated wavelength calibration with
  arclines
- Switched settings files to allow IRAF style data sections to be
  defined
- Allowed data sections to be extracted from header information
- Significant refactor of routines related to pypit_setup
- Various small improvements, primarly to handle Gemini/GMOS data [not
  yet fully supported in PYPIT]
- Removed majority of cython functionality
- Moved logging to be a package object using the main __init__.py file
- Begin to adhere to PEP8 (mostly)
- setup.py rewritten.  Modeled after
  https://github.com/sdss/marvin/blob/master/setup.py .  Added
  requirements.txt with the package versions required.
- Updates archeck
- Loads NIST arclines from arclines instead of PYPIT
- DEIMOS reduction!
- Bug fix for bspline with bkspace
- Enable loading a sensitivity function with YAML
- Allow for multiple detectors when using `reduce detnum`
- Moved all imports to the start of every file to catch and avoid
  circular imports, removed most `import ... as ...` constructs
- dummy_* removed from arutils as necessary and propagated changes to
  tests
- remove dependency of ararclines functions on slf
- change requirements for astropy to >=1.3.0 so that `overwrite` is
  valid
- include numba in requirements, but actually a requirement of arclines
- Improve cookbook and setup docs
- Faster algorithm for defining object and background regions
- Restore armsgs -d functionality
- Finished cython to python conversions, but more testing needed
- Introduce maskslits array
- Enable multi-slit reduction
- Bug fixes in trace_slits
- Fixes what appears to be a gross error in slit bg_subtraction
  (masking)
- Turns off PCA tilt QA for now [very slow for each slit]
- Several improvements for coadding
- Modify lacosmic to identify tiny CR's
- Enabled writing Arc_fit QA for each slit/order
- Refactored comb_frames
- Refactored load_frames
- Refactored save_master
- Refactored get_datasec_trimmed, get_datasec, pix_to_amp
- Refactored slit_pixels
- Refactored sub_overscan
- Refactored trace_slits (currently named driver_trace_slits) and many
  of its dependencies
- Added parameter trace_slits_medrep for optional smoothing of the trace
  slits image
- Updated a few settings for DEIMOS and LRIS related to tracing slits
- Added a replace_columns() method to arproc.py
- Fixed a bug in new_match_edges()
- Moved tracing docs -> slit_tracing and edited extensively
- Updated docs on DEIMOS, LRIS
- Added the pypit_chk_edges script
- Added BPM for DEIMOS
- Added the code for users to add slits [edgearr_from_users()] but have
  not documented nor made it accessible from the PYPIT file
- Generated tcrude_edgearr() method for using trace crude on the slit
  edges
- Added trace_crude() method that I ported previously for DESI
- Added multi_sync() method for ARMLSD slit synchronization
- Have somewhat deprecated the maxgap method
- Refactored the gen_pixloc() method
- Generate arpixels.py module for holding pixel level algorithms
- Move all methods related to TraceSlits to artraceslits.py
- Introduce the TraceSlits class
- Update armlsd accordingly
- Remove driver_trace_slits and refctor_trace_slits methods
- Making Ginga a true dependency of PYPIT
- Have TraceSlits write/load MasterFrames
- Introduce SetupClass object
- Replace armbase.setup_science() with SetupClass.run()
- Move setup acitivites to inside pypit.py
- doc updates in setup.rst
- Refactor fitsdict -> fitstbl  (variable name not updated everywhere)
- Removed slurped headers from fitsdict (and therefore fitstbl)
- Include SetupClass Notebook
- Move ftype_list from armeta.py to arsort.py
- Bug fix related to fluxing
- Substantial refactor of arsort.py
- Substantial refactor of arsetup.py
- Introduced base-level ProcessImages class
- Introduced abstract MasterFrame class
- Introduced BiasFrame, BPMImage, ArcImage, and TraceImage classes
- Started NormPixelFlat class but have not yet implemented it
- Substantial refactoring of armasters
- Moved arlris, ardeimos to core/
- Moved image processing methods to arprocimg in core/
- Introduced calib_dict to hold calibration frames in armlsd (instead of
  slf)
- Modified ardeimos to load only a single image (if desired)
- Turned off fluxing in this branch;  is 'fixed' in the one that follows
- Moved get_slitid() to artraceslits
- Deprecates ['trace']['combine']['match'] > 0.0 option
- Deprecates ['arc']['combine']['match'] > 0.0 option
- Refactoring of settings and slf out of core methods continues
- Removed _msbias, _msarc, _datasec, _bpix from slf
- New tests and Notebooks
- Introduced FluxSpec class
- Introduce pypit_flux_spec script (and docs)
- Added FluxSpec Notebook
- armlsd has reappeared (momentarily) but is not being used;  it goes
  away again in a future branch
- Added a dict (std_dict) in arms.py to hold standard star extractions
- Reducing standard stars in the main arms loop
- Modified save_1d_spectra to handle loaded SpecObj in addition to
  internally generated ones
- Moved arflux to core and stripped out slf, settings
- Really restricting to nobj when user requests it
- New tests
- Introduces WaveCalib class
- Push ararc.py to core/ after removing slf and settings dependencies
- Further refactor masters including MasterFrame; includes addressing
  previous comment from RC
- Removed armlsd.py again
- Strips wv_calib from ScienceExposure
- Push get_censpec() to ararc.py
- New tests; limited docs
- TraceSlits load method pushed outside the class
- Introduces WaveTilts class
- Significant modification to tilt recipe including deprecation of PCA
- Moved tilt tracing algorithms from artrace.py to artracewave.py in
  core/
- Added 2D Legendre fitting to polyfit2d_general
- New trace slits tilts  settings (for 2D fitting)
- New QA plot
- New pypit_chk_tilts script
- New docs
- New tests
- Introduces FlatField class
- Adds FlatField Notebook, tests
- Pushes flat field algorithms into core/arflat.py
- Main flatfield method broken into a few pieces
- Further refactoring of armasters
- Further refactoring related to settings and ScienceExposure
- WaveImage class
- Strip mswave from ScienceExposure
- New tests
- Push get_calib methods into the individual classes
- Significant refactoring in arms.py followed
- Rename slits_dict -> tslits_dict
- Use tslits_dict in wavetilts.py
- Introduce ScienceImage class
- Substantial refactoring in arms.py followed
- Notebook too
- Reversed exposure/det loops for the (last?) time
- Generated arskysub.py in core/
- Significant portions of arproc.py are now superfluous
- Moved flexure_qa to arwave.py
- Significant refactoring of arsave.py (also moved to core/)
- Removed settings and slf from arspecobj.py
- Refactored trace_objects_in_slit()
- Refactoring of flexure algorithms
- Adds build_crmask() and flat_field() methods to ProcessImages
- Completed the deprecation of arsciexp (RIP)
- Many test updates
- Doc strings improved but no new main docs
- Completed armasters refactor and moved to core/
- Adds bspline_profile() method;  Used here for skysub but will also
  show up in extraction
- Introduces new skysub method;  still a bspline but now the new one
- Adds several methods from the PYDL repository into a pydl.py module
  including bspline Class
- Adds method to generate ximg and edgemask frames
- Adds new trace_slits_trim settings
- Small install edits
- Fixes Travis failure that crept into the previous PR
- Fix bug in bspline
- Adds a demo Notebook for LRISr redux
- Other odds and ends including code flow doc
- Introduce pypit/par and pypit/config directories
- Introduce PypitPar as an initial step toward refactoring the front end
- Final nail in the coffin for cython
- Add API docs
- Add bumpversion
- Adds a demo Notebook for LRISr redux
- Other odds and ends including code flow doc
- Introduce pypit/par and pypit/config directories
- Introduce PypitPar as an initial step toward refactoring the front end
- Move spectrograph specific code into spectographs/ folder
- Introduces the Spectrographs class
- Introduces the Calibrations class with Notebook
- Bug fix in view_fits script
- Handle no-slits-found condition
- Added NIRES to spectrographs folder
- Fixed logic in ArcImage class related to settings and user settings
- Added user settings to some of the other classes.
- Enabled load_raw_frame to take a negative dispersion axis indicating
  flips.
- Major bug fixed in bspline_profile where it was producing gargabe
  results when breakpoints were being rejected.
- Edits to Spectrograph class
- Removed all use of settings in ARMS and its subsequent calls.  ARMS
  now uses PypitPar and its sub parameter sets
- propagated ParSet changes into run_pypit and pypit_setup
- settings/parameters for pypit now set in the pypit file using a
  configuration parameter set
- rewrote pypit file parser
- Included automatically generated documentation of PypitPar when
  running make html in doc/ directory
- Checked orientation of array correct for DATASEC and OSCANSEC in
  DetectorPar for each Spectrograph
- Add SpecObjs class
- Add from_dict and to_dict methods to pydl bspline and update docs
- Updated from_dict method in pydl bspline

0.7 (2017-02-07)
----------------

This file enters the scene.<|MERGE_RESOLUTION|>--- conflicted
+++ resolved
@@ -7,9 +7,6 @@
   algorithms.
 - Added support for additional near-IR spectrographs.
 - Restrict extrapolation in tilt fitting
-<<<<<<< HEAD
-- Implemented interactive sky region selection
-=======
 - Replaces usage of the `tslits_dict` dictionary with
   `pypeit.slittrace.SlitTraceSet` everywhere.  This `SlitTraceSet`
   object is now the main master file used for passing around the slit
@@ -28,7 +25,7 @@
 - Reoriented trace images in the `EdgeTraceSet` QA plots.  Added the
   sobel image to the ginga display.
 - Added `bspline_profile_qa` for generic QA of a bspline fit.
->>>>>>> 925dbdb7
+- Implemented interactive sky region selection
 
 0.12.3 (13 Feb 2019)
 --------------------
