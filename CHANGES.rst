
1.8.2dev
--------

- When using glob to get files in pypeit_setup, added automatic sorting
  so that the default `comb_id` ordering matches the sorted file name.
- Improve Keck/KCWI automatic frame typing.
- Wavelength templates (OH lines and arc lamps) created for Keck/MOSFIRE
- Mosaic is now available for Keck/DEIMOS too.
- Various package data (e.g., reid_arxiv, sensfunc) are no longer
  distributed via PyPI to reduce package size; introduce mechanisms for
  downloading/caching needed data either at runtime or on demand.
- Save output wavelength calibration from `pypeit_identify` to the cache
  for direct reuse in data reduction.
- The `pypeit_identify` GUI can now toggle between linear and log
  scaling of the arc spectrum flux.
- Improved wavelength solution for Gemini-Nort E2V detector
- Keck/DEIMOS now uses gain/RN values measured periodically by WMKO
- Add bok_bc 300 grating template
<<<<<<< HEAD
- Adeed more flexible quicklook that can handle dithering.
- Refactored object finding
- Bug fixes in local sky subtraction and extraction
- Fixed pypeit setup issues due to bad LRIS headers.
- Added support for VLT FORS2 600z grism.
- Added enhancements and fixes for Keck lris red Mark4.
=======
- Expose exposure time scaling for dark frames as an image processing
  parameter, and set the default behavior to ignore any difference in
  exposure time.  Also fixes a bug in the variance calculation.

>>>>>>> 62610164

1.8.1 (23 Feb 2022)
-------------------

- various hotfixes
- Include preliminary support for fluxing with archived SensFunc files
  for DEIMOS.


1.8.0 (12 Feb 2022)
-------------------

- Fixed a bug about how `maskdef_offset` is assigned to each detector
- Changed default behavior for how PypeIt computes `maskdef_offset` for
  DEIMOS.  It now uses by default the stars in the alignment boxes.
- Introduces pypeit_parse_calib_id script
- Refactor manual extraction
- Fixed 2Dcoadd spec bugs for central wavelength dithers.
- GMOS doc updates
- Add 2D wavelength calibration image to MasterFlat output; include
  wavelength calibration in pypeit_chk_flat ginga display.
- Introduce mosaicing
    - `det` arguments can now be tuples with a list of detectors to
      combine into a mosaic.  Mosaics can now be defined in the pypeit
      file using `detnum`; e.g., `detnum=(1,2)` creates a mosaic of
      detectors 1 and 2.
    - The tuples must be one among an allowed set defined by each
      spectrograph class; see `gemini_gmos.py`.
    - `DETECTOR` extensions in output files can now be either a
      `DetectorContainer` object or a `Mosaic` object.  Both are now
      written using `astropy.table.Table` instances.  `Mosaic` objects
      just have more columns.
    - The `otype` of `DataContainer` data-model components can now be a
      tuple of `DataContainer` subclasses indicating that the component
      has an optional type.
    - Added the `one_row_table` class attribute to `DataContainer`,
      which will try to force all the elements of a datamodel into a
      binary table extension with a single row.
    - Started propagation of name changes from, e.g., `DET01` to
      `MSC01`, where the latter indicates the reduction uses the first
      mosaic option for the spectrograph.  Keys for master calibration
      frames are now, e.g., `A_1_DET01` instead of `A_1_01`.
    - Currently only implemented for `gemini_gmos`.
    - During processing, bias and dark images are left as separate
      detector images, whereas all other images are mosaiced for further
      processing.  This means that `RawImage` is now *always* 3D, where
      `PypeItImage` can be either 2D or 3D.
    - Added a `det_img` to `PypeItImage` datamodel to keep track of the
      parent detector for each pixel in a mosaic.
    - Added a `amp_img` to `PypeItImage` datamodel to keep track of the
      parent amplifier for each pixel in a mosaic; this is the result of
      mosaicing the `datasec_img` objects for each detector.
- Improve performance of L.A.Cosmic algorithm:
    - Switch to using ndimage.binary_dilation for growing masked regions
    - Switch to astropy convolution for Laplace convolution
    - Added faster block replication algorithm
    - Fix iteration logic
- Intermediate update to BPM.  Preference given to pulling this from the
  relevant `PypeItImage` calibration image instead of always building it
  from scratch.  That latter complicated things for mosaics.
- First steps toward more robust treatment of saturation.
- Dark counts used for calculating the shot noise now includes measured
  dark images if provided
- `PypeIt` file parameters can now parse sets of tuples; e.g.,
  `detnum=(1,2),(3,4)` should get parsed as `par['detnum'] = [(1,2),
  (3,4)]`.
- `PypeIt.select_detectors` has been moved to `Spectrograph`.
- Update for `LDT/DeVeny` including support for binned data,
  `use_header` for reading arc lamps used from frames, and `reid_arxiv`
  templates for three additional gratings.
- Slurps in and uses slitmask design for Keck/LRIS (limited usage)
- Hotfix for `gemini_gmos` mosaic tracing parameters
- Include sky model in 2nd pass of global sky subtraction (not for IR
  redux).
- Skymask is now computed also for the maskdef_extract objects.
- Added dedicated fwhm and boxcar_radius for maskdef_extract objects.
- Added pypeit_version to the pypeit file header.
- Set DEIMOS `find_fwhm` default to 0.8" in binned pixels.
- Added row-dependent pattern-noise calculation
- Improvements in `pypeit_coadd_2dspec`:
    - `maskdef_id` assigned to each slit
    - Assigning object's name, ra and dec to detected objects is now
      available
    - Force extract of undetected objects is now available
    - `maskdef_offset` can be use as offsets in the coadd
    - Coadding only a specific sets of slits is now possible with the
      parset `--only_slits`
    - If the user inputs a list of offsets, the weights can still be
      computed if a bright object is found, otherwise uniform weigths
      will be used
    - Fixed manual extraction bug
    - Various improvements in the flow of the code
    - spec1d*.txt is now produced also for coadd2d
- Scripts to explore the noise residuals in PypeIt
- Added Coadd2D HOWTO docs
    - Fixes a  bug in echelle object finding
    - Attempt to make the threshold computation for object finding more robust.
    - Fixed a bug in extraction for echelle spectrographs for IR reductions.
    - Tuned up preivious refactor of object finding and extraction classes.
    - Fixed a bug that was introduced in skymask definition.
    - Fixed a bug where negative objects were not being found for IR reductions of standard stars.
- Add template wavelength solution for soar_goodman_red 400_SYZY

1.7.0 (19 Nov 2021)
-------------------

- Introduces pypeit_parse_calib_id script
- Throw a warning if the chosen spectrograph has a header which does not
  match expectation
- Pypeit can now read (currently for Keck DEIMOS only) the list of arc
  lamps from the header and use it for wavelength calibration.
- Allow one to restrict the wavelength range of the arxiv template
- Fixed a bug in HolyGrail that did not allow for sigdetect and rms_wavelength to be
  slit dependent lists.
- Set DEIMOS FWHM default to 10 pixels
- Fixed a bug in HolyGrail that did not allow for sigdetect and
  rms_wavelength to be slit dependent lists.
- Improvements for MOSFIRE:
    - uses slitmask info in the slit edge tracing
    - associates RA, Dec and Object name to each extracted object
    - extracts undetected objects using the predicted position from
      slitmask info
    - uses dither offeset recorded in the header as default
      slitmask_offset, but the user can provide the maskdef_id of a slit
      with a bright object that can trace the offset.
    - improvements in the frame typing
- Implements new Mark4 detector for Keck/LRISr  (aka keck_lris_red_mark4)
- QL script for Keck/DEIMOS
- Implemented flux calibration and grating correction for datacubes.


1.6.0 (1 Oct 2021)
------------------

- Modifications to reduce header crashes
- Added `image_proc.rst` doc, which includes a table with the primary parameters
  that affect the control flow of the image processing.
- Added exptime and units to the PypeItImage data model.
- Made bias subtraction available to the dark image processing (i.e., if people
  request bias subtraction for darks, the bias needs to be passed).  Similarly,
  added dark to the buildimage calls in get_arc and get_tiltimage.
- Streamlining of the operations in pypeit.core.flat.flatfield.
- Digitization noise no longer added to readnoise calculation by default.
- Include "processing error" in error budget.  Accounts for, e.g., readnoise in
  dark image, etc.
- Include error calculation in overscan subtraction.  The error estimate is the
  standard error in the median, which will be an overestimate for the savgol
  method.
- Allow for pinhole and sky frames in buildimage_fromlist.
- In pypeit.images.rawimage.RawImage:
    - Conversion from ADU to counts is now the first step for all processing.
    - Added an `empirical_rn` parameter that allows the users to use the
      overscan region to estimate the detector readnoise for each image
      processed, and this estimation of the readnoise is now in its own method.
    - Subtraction of the dark is now done after the conversion of the image to
      counts.
    - Dark subtraction is now always performed using the tabulated values for
      each detector.  A warning is thrown if the dark frames are provided and
      the measured dark-current from a dark image is more than 50% different
      from the tabulated value.
    - Whether or not you add the shot noise and a noise floor to the variance
      image are now optional and controlled by parameters in ProcessImagesPar.
    - Changes to default ProcessImagesPar parameters: use_specillum = False for
      all frame types; shot_noise = False and noise_floor = 0 for biases; and
      use_overscan=True, use_biasimage=True, noise_floor=0., and mask_cr=True
      for darks.  Adjustments propagated to individual spectrographs.
    - BPM is not recalculated after applying the flat-field correction because
      it is not longer changed by that function.
    - The code keeps track of the image scaling via the flat-field correction,
      and propagates this to the noise model.
    - Compute and save a "base-level variance" that includes readnoise, dark
      current, and processing error as part of the PypeItImage datamodel.
    - Added `base_var` and `img_scale` to the datamodel of PypeItImage, as well
      as the noise_floor and shot_noise booleans.  All of these are used by
      pypeit.core.procimg.variance_model to construct the error model.
    - Added BADSCALE bit to ImageBitMask to track when flat-field corrections
      are <=0.
- Added `update_mask` and `select_flag` methods to PypeItImage as convenience
  methods used to update and extract information from the fullmask bitmask
  attribute.
- CombineImage now re-calculates the variance model using the stacked estimate
  of the counts instead of propagating the estimates from the individual
  exposures.
- CombineImage performs a masked median when combine_method = 'median', and the
  error is the standard error in the median.
- Simplifies stacking of bits in CombineImage.
- Calculation of the variance in processed images separated into two functions,
  pypeit.core.procimg.base_variance and pypeit.core.procimg.variance_model.
  These replace variance_frame.
- Added a "detectors" doc, and an automatically generated table with relevant
  detector parameters (including the dark current) used for instrument.
- Improved fidelity of bspline timing tests using timeit.
- Added inverse variance images to MasterBias and MasterDark frames so that they
  are available for re-use.

1.5.0 (11 Aug 2021)
-------------------

- Doc updates, including reorganization of the installation doc, fluxing and
  telluric docs, and automatic construction of the package dependencies.
- Add new pixelflat_min_wave parameter below which the mspixelflat is set to 1.
- Add `pypeit_install_telluric` and `pypeit_install_ql_masters` scripts.  The
  latter creates a symlink to the directory with the QL masters that will be
  used if the QL_MASTERS environmental variable does not exist.
- Improved `edgetrace.maskdesign_matching` to always return syncronized traces.
- Pypeit can now deal with dithered observations (only for DEIMOS for now), by
  finding the offset of the observed slitmask from the expected position in the design file.
- There are three options the user can use to find the slitmask offset: bright objects,
  selected slit, or alignment boxes.
- Pypeit run object finding for the alignment boxes but it does not extract them.
- `reduce.run` is now split in two methods: `run_objfind` and `run_extraction`.
- There are now 2 loops over the detectors in `pypeit.reduce_exposure`: the first
  one runs calibrations and object finding for all the detectors and the second one
  runs the extraction. In between the two loops, the slitmask offset is computed.
- A script (`get_telescope_offset`) to determine the telescope pointing offsets is
  added to `pypeit/spectrographs/keck_deimos.py`
- Improve SOAR Goodman fluxing


1.4.2 (06 Jul 2021)
-------------------

- Added a common base class for all scripts
- Script methods now included in Sphinx documentation
- Updated `pypeit.scripts.scriptbase.SmartFormatter` to enable wrapping
  long lines and specify lines with a fixed format using `F|`.
- Made `pypeit.core.telluric.Telluric` subclass from
  `pypeit.datamodel.DataContainer`, and added some basic unit tests.
  This led to some changes in the existing datamodel.
- Made `pypeit.sensfunc.SensFunc` subclass from
  `pypeit.datamodel.DataContainer`, and added some basic unit tests.
  This led to some changes in the existing datamodel.
- Allowed `pypeit.datamodel.DataContainer` parsing methods to used
  pseudonyms for HDU extension names and base classes to read the
  datamodels of subclasses.  Both added new keywords that default to
  previous behavior.
- Moved some functions to avoid circular imports
    - `pypeit.coadd1d.OneSpec` -> `pypeit.onespec.OneSpec`
    - `pypeit.core.coadd.get_wave_grid` ->
      `pypeit.core.wavecal.wvutils.get_wave_grid`
    - `pypeit.core.coadd.sensfunc_weights` ->
      `pypeit.sensfunc.sensfunc_weights`
- Add LDT/DeVeny spectrograph
- Add 6440.25A CdI line (LDT/DeVeny)
- Modify SOAR to read their (truly) raw files
- GMOS doc updates


1.4.1 (11 Jun 2021)
-------------------

- Adds SOAR/Goodman red camera
- Update to Gemini-S telescope info
- Make PypeIt ISO 8160 (more) compliant
- Address an Identify bug
- Add blocking filter to DEIMOS config
- NOT/Alfosc updates
- A pair of fixes for shane_kast_red
- Add NTT EFOSC2 spectrograph
- Add standard stars CD-34241 and CD-329927 to esofil
- Add wavelength solution for keck_lris_red 600/10000
- `pypeit_show_2dspec` shows traces of forced extraction and manual
  extraction with different colors
- Updated docs about extraction and DEIMOS
- Implement multi-detector flexure estimates
- Fix error in variance for numpy fitting routines
- Introduce HOWTO for DEIMOS
- Method for slupring in a standard observed and reduced by WMKO


1.4.0 (23 Apr 2021)
-------------------

- Include a fix for when no edges are detected in `EdgeTraceSet` by
  adding the `bound_detector` parameter.  Most instruments have a
  default of `bound_detector = False` meaning that the code will skip
  processing any detector where no slit edges are found.  Some
  instuments set the default to be `bound_detector = True` because the
  slit edges always or often fall off the edge of the detector (i.e.,
  the detector is fully illuminated).  These instruments are currently
  `mmt_mmirs`, `mmt_bluechannel`, `not_alfosc`, and `shane_kast`; note
  that some `gemini_gmos` data in the DevSuite require
  `bound_detector=True`, as well.
- Improved wavelength template for DEIMOS gratings: 600ZD, 830G.
- Added new ArI, KrI, NeI, XeI arc lines.
- PypeIt can now compute arc line FWHM from the lines themselves. This
  is controlled by a new parset, ``fwhm_fromlines``, which is set to
  False by default, except for DEIMOS.
- Added a development document about the DEIMOS wavelength calibration.
- Limit reduction to detectors 3 and 7 when DEIMOS LVM mask is used
  (other detectors are empty)
- Add `pypeit_obslog` script that simple compiles and prints metadata
  from a set of fits files needed by pypeit to run.
- Change `PypeItSetup.from_file_root` to *require* the output path to
  write the vanilla pypeit file.  If no path is provided, the object is
  instatiated without creating any output.
- Fixed bug in sensitivity function code adressing issue #747. Revamped
  sensitivity function completely to compute zeropoints and throughput.
  Enhanced sensfunc.py QA.
- Added MOSFIRE QL script.
- Added support for VLT/SINFONI K 25mas (0.8x0.8 arcsec FOV) platescale
- Updated docs for differencing imaging sky subtraction.
- Added "sky" frametype for difference imaging sky subtraction
  addressing issue # 1068
- Improved and sped up sensitivity function telluric codes.
- Fixed bugs in ArchiveReid automatic wavelength identification.
- Removed numba dependency.
- Improved pypeit_view_fits script.
- Fixed ginga bugs in display.py and added automatic cuts to show_2dspec
- Added latin hypercube sampler to pypeit.utils which is required for
  differential evolution optimizations.
- Improved GMOS R400 wavelength solution
- Turned off GMOS-S binning restriction
- Add GTC OSIRIS spectrograph
- Updates for docs on adding new spectrographs.  And a bok test
- Added a new ``pypeit_collate_1d`` tool to automatically group 1D
  Spectra from multiple files by group and coadd them.
- PypeIt will now add HISTORY keyword entries to FITS files.
- `use_maskdesign` is turned off for DEIMOS LVM masks
- a new parameter `use_user_fwhm` is added in `ExtractionPar` to allow
  the user to set their preferred fwhm
- Improved `slittrace.assign_maskinfo`
- PypeIt can now force extractions of DEIMOS non detected objects at the
  location expected from slitmask design.
- SpecObj and SlitTrace datamodel versions updated

1.3.3 (24 Feb 2021)
-------------------

- (Hotfix) Command-line argument bug in `pypeit_coadd_1dspec` script.
- (Hotfix) Bug fix in `pypeit_obslog` script.
- (Hotfix) X-Shooter bits


1.3.2 (08 Feb 2021)
-------------------

- (Hotfix) Bug in content type of README file that prevented upload to
  PyPI

1.3.1 (01 Feb 2021)
-------------------

- pypeit_chk_wavecalib script
- Option to limit channels shown for pypeit_show_2dspec
- sigdetect on in full_template
- Added new ArI, ArII lines
- Improved 1Dfit QA
- Final wavelength template for DEIMOS 900ZD
- Fix a bug in `pypeit/core/arc.py` and `pypeit/core/wavecal/autoid.py` due
  to the padding to the arc frames
- Added a new XeI line
- Turn off sigma clipping for DEIMOS arc frames.
- Refactor setup.py to use setup.cfg to define package configuration
- Refactor version handling to use setuptools_scm to grab version info from git tags
- Add support for testing within isolated environments via tox
- Refactor CI to use tox to run tests
- Add cron-scheduled tests to CI
- Add tests to CI to cover macos, windows, and conda installations
- Refactor wrapper scripts in bin/ to be entry_points defined in setup.cfg
- Deprecate check_requirements now that dependencies are handled by the installation



1.3.0 (13 Dec 2020)
-------------------

- DATE-OBS, UTC, AMPMODE, and MOSMODE added to metadata for DEIMOS, and
  the first three are now included in the auto-generated pypeit files.
- DEIMOS AMPMODE is now included in the list of metadata used to
  determine the DEIMOS configuration (setup).
- Frames ignored by
  `pypeit.metadata.PypeItMetaData.unique_configurations` used to
  establish the unique configurations are now set by
  `pypeit.spectrographs.spectrograph.Spectrograph.config_independent_frames`.
  These default to 'bias' and 'dark' frames.
- `pypeit.spectrographs.spectrograph.Spectrograph.config_independent_frames`
  can also return a *single* keyword selecting the metadata column used
  to match these frames to a given configuration.  For DEIMOS, this is
  used to match bias and dark frames to a configuration observed on the
  same date.  Currently these frames can only be set to a single
  configuration.
- Added `pypeit.metadata.PypeItMetaData.clean_configurations` that
  ignores frames that cannot be reduced by pypeit, as set by
  `pypeit.spectrographs.spectrograph.Spectrograph.valid_configuration_values`.
  For DEIMOS, this is used to ignore frames that are taken in
  direct-imaging mode or using anything except the B amplifier to read
  the data.  The ignored frames are removed from the metadata table
  (`fitstbl`).
- `update_docs` script now builds the html as well as the api rst files.
  It also prints a pass/fail comment.
- Added tests to `pypeit/tests/test_setups.py` to test that PypeIt
  correctly and automatically identifies frames from multiple DEIMOS
  configurations and that `pypeit.pypeitsetup.PypeItSetup` correctly
  produces separate pypeit files for each configuration.
- Added a development document reporting that PypeIt now satisfies the
  `PD-3` requirement Keck outlined for the DEIMOS PypeIt pipeline.
- Building the docs now dynamically generates an example pypeit and
  sorted file for inclusion in the PypeIt documentation.
- The setup block is now a simple listing of the keywords and values
  used to identify the instrument configuration.
- Refactor identify GUI and improve its docs
- Modest refactoring of templates.py
- Construction of wavelength arxiv files for DEIMOS 1200B and blue 1200G
- Pypeit now adds DEIMOS slits that are expected from the slitmask design
  but not found in the tracing process.
- PypeIt now flags as “BOXSLT” DEIMOS slits that are expected to be
  alignment boxes from slitmask design.
- Added a table with DEIMOS slitmask design and objects info to the
  SlitTraceSet datamodel
- Add support for MMTO Blue Channel Spectrograph
- Add GitHub Actions CI workflow
- Incorporates a procedure to enable GMOS Nod and Shuffle observations
- New GMOS wavelength solutions
- Remove Travis CI config
- General housecleaning of spectrographs
    - Documentation improvements
    - Dynamically builds table of available spectrographs; see
      `pypeit.spectrographs.available_spectrographs`
    - `pypeit.defs` is now deprecated
    - Removed usage from `pypeit.pypmsgs` and moved it to `run_pypeit.py`
    - Many Spectrograph instance attributes are now class attributes; in
      particular, previous instance attribute `spectrograph` is now `name`.
    - Added class attributes that set if the spectrograph is supported and any
      comments for the summary table.
    - `default_pypeit_par` is now a class method, which allows the name of the
      spectrograph to be defined in a single place
    - Valid spectrographs are no longer checked by
      `pypeit.par.pypeitpar.ReduxPar`.  This caused a circular import in the
      new strucuture.  The parameter `par['rdx']['spectrograph']` is virtually
      always checked by `load_spectrograph`, so I don't think this is a
      problem.
- Kastr 300 grating solutions
- Hotfix to include the solutions!
- Improved DEIMOS slitmask design matching
- Assign RA/DEC to DEIMOS extractions
- DEIMOS object RA, Dec, and name returned when running `pypeit_show_1d --list` and saved in
  the .txt file with the list of 1d spectra.
- DEIMOS object name and `maskdef_id` visible in ginga when running `pypeit_show_2d`
- Fix sigma clipping bug!

1.2.0 (15 Oct 2020)
-------------------

- Frame-typing tweaks for DEIMOS
    - Exposure-time ranges removed
    - All frame types now key off OBSTYPE
- Added more detail on citation policy to main page on readthedocs
- Added docs for BitMasks
- Altered scripts interface to allow for dynamically making the help doc
  files
- full spatial/spectral flexure and heliocentric corrections implemented
  for IFU reductions
- optimal weights in datacube generation
- Docs for skysub, extraction, flat fielding
- New skysub options for masking and suppressing local
- Added `pypeit/core/convert_DEIMOSsavfiles.py` to convert .sav files
  into fits files
- Added "amap" and "bmap" fits files in
  `pypeit/data/static_calibs/keck_deimos/` for DEIMOS optical model
- Added `pypeit/core/slitdesign_matching.py` and `maskdesign_matching`
  to `EdgeTraceSet`
- Added ParSet for switching ON the slit-mask design matching. Default
  is ON for `keck_deimos`
- Pypeit registers `maskdef_id` in SlitTraceSet if instrument is
  `keck_deimos`
- Fix assignment bug in fitting bspline

1.1.1 (10 Sep 2020)
-------------------

- (Hotfix) Fluxing doc edits
- (Hotfix) Fix sdist pip installation

1.1.0 (8 Sep 2020)
------------------

- Fixed a bug for IR reductions for cases where only negative object
  traces are identified.  These were accidentally being written to the
  spec1d file.
- Fixed a bug fixes a bug in full_template wavelength reidentification
  for situations where extreme wavelength coverage slits results in
  reidentification with a purely zero-padded array.
- Fixed a bug fixes a bug in full_template wavelength reidentification
  for situations where extreme wavelength coverage slits results in
  reidentification with a purely zero-padded array.
- Fixed another such bug arising from these zero-padded arrays.
- (Hotfix) Deal with chk_calibs test
- Script to generate combined datacubes for IFU data.
- Changed numpy (> 1.18.0) and scipy (> 1.4.0) version requirements
- Allow show2d_spec, chk_edges, chk_flats to load older Spec2DObj
  datamodel versions
- Implemented a plugin kindly provided by the ginga developers to
  display images with a secondary wavelength image WCS.
    - Removes dependency on @profxj's ginga fork, and avoids a bug when
      using WCS image registration in that fork.
    - `pypeit/ginga.py` moved to `pypeit/display/display.py` and ginga
      plugin added to `pypeit/diplay` directory.
    - ginga plugin registered as an entry point in `setup.py`
    - Added a script to check that the plugins are all available.
    - Installation docs updated.  Both `ginga` and `linetools` are now
      installed via pip.
- Deprecated `pypeit/debugger.py` and `pypeit/data/settings`
- Removed h5py as a dependency
- `linetools` is now listed in `pypeit/requirements.txt` until I can
  check if it still causes readthedocs to fail...
- Modify Spec2DObj 2D model for float32 images
- `pypeit.tracepca.TracePCA` and `pypeit.edgetrace.EdgeTraceSet` now
  subclass from `pypeit.datamodel.DataContainer`
- Refactor WaveCalib into a DataContainer
- Refactor fitting + PypeItFit DataContainer
- Coadd2D bug fixes
- Coadd2D without spec1d files
- Coadd2D offsets
- Some Coadd2D docs
- Manual extraction
- Improve LBT/LUCI
- Add MMT/MMIRS
- QL script for Keck/MOSFIRE (beta version)
- Correct det bug in keck_lris
- Modifications to allow for flailing LRISr detector
- Modifications for parse LRIS LAMPS prior to 2010 upgrade
- Added support for P200/DBSP and P200/TripleSpec

1.0.6 (22 Jul 2020)
-------------------

- (Hotfix) Deal with wavecalib crash
- Fix class and version check for DataContainer objects.
- Script to check for calibration files
- No longer require bias frames as default for DEIMOS
- Implement grism19 for NOT/ALFOSC
- Introduced another parameter used to identify box slits, as opposed to
  erroneous "slits" found by the edge tracing algorithms.  Any slit that
  has `minimum_slit_length < length < minimum_slit_length_sci` is
  considered a `BOXSLIT`, any slit with `length < minimum_slit_length`
  is considered a `SHORTSLIT`; the latter are always ignored.
- Introduced order matching code into EdgeTraceSet.
    - This helps fix an issue for GNIRS_10L caused by the orders
      shifting.
    - Introduces two paramters in `EdgeTraceSetPar` to assist the
      matching: `order_match` and `order_offset`
    - Echelle spectrographs should now always have `ech_order` defined
      in the SlitTraceSet object.
    - Removes the need for `Spectrograph.slit2order` and
      `Spectrograph.order_vec`.  Changes propagated, primarily in
      `wavecalib.py`, `autoid.py`, and `reduce.py`.
- Adds in Keck/LRISr with the original detector
- Adds in Keck/LRISb with the FITS format

1.0.5 (23 Jun 2020)
-------------------

- Add median combining code
- Make biasframes median combine by default
- Implemented IFU reduction hooks
- KCWI reduction complete up to spec2D frames
- Implemented new flatfield DataContainer to separate pixelflat and
  illumflat

1.0.4 (27 May 2020)
-------------------

- Add a script (pypeit_flux_setup) for creating fluxing, coadd1d and
  tellfit pypeit files
- Add telluric fitting script, pypeit_tellfit

1.0.3 (04 May 2020)
-------------------

- Add illumflat frametype
- Enable dark image subtraction
- Refactor of Calibrations (remove cache, add get_dark)
- Enable calibration-only run
- Clean up flat, bias handling
- Make re-use masters the default mode of run_pypeit
- Require Python 3.7
- Fixed a bug in NIRES order finding.
- Add NOT/ALFOSC
- Fluxing docs
- Fix flexure and heliocentric bugs
- Identify GUI updates

1.0.2 (30 Apr 2020)
-------------------

- Various doc hotfixes
- wavelength algorithm hotfix, such that they must now generate an entry
  for every slit, bad or good.

1.0.1 (13 Apr 2020)
-------------------

- Various hot fixes

1.0.0 (07 Apr 2020)
-------------------

- Replaces usage of the `tslits_dict` dictionary with
  `pypeit.slittrace.SlitTraceSet` everywhere.  This `SlitTraceSet`
  object is now the main master file used for passing around the slit
  edges once the edges are determined by `EdgeTraceSet`.
- Removes usage of `pypeit.pixels.tslits2mask` and replaces it with
  `pypeit.slittrace.SlitTraceSet.slit_img`.
- Significant changes to flat-fielding control flow.
    - Added `rej_sticky`, `slit_trim`, `slit_pad`, `illum_iter`,
      `illum_rej`, `twod_fit_npoly` parameters to FlatFieldPar.
    - Illumination flat no longer removed if the user doesn't want to
      apply it to the data.  The flat was always created, but all that
      work was lost if the illumination correction wasn't requested.
    - Replaced tweak edges method with a more direct algorithm.
    - `pypeit.core.flat.fit_flat` moved to
      `pypeit.flatfield.FlatField.fit`.
- Reoriented trace images in the `EdgeTraceSet` QA plots.  Added the
  sobel image to the ginga display.
- Added `bspline_profile_qa` for generic QA of a bspline fit.
- Eliminate MasterFrame class
- Masks handled by a DataContainer
- Move DetectorPar into a DataContainer (named DetectorContainer) which
  enables frame-level construction
- Advances to DataContainer (array type checking; nested DataContainers;
  to_master_file)
- Dynamic docs for calibration images
- Every calibration output to disk is help within a DataContainer,
  separate from previous classes.  Exception is WaveCalib (this needsd a
  fit DataContainer first)
- Substantial refactoring of Calibrations
- Add MDM OSMOS spectrograph
- Moved pypeit.core.pydl.bspline into its own module, `pypeit.bspline`
- Introduced C backend functions to speed up bspline fitting
    - now require `extension_helpers` package to build pypeit and
      necessary files/code in `setup.py` to build the C code
    - C functions will be used by default, but code will revert to pure
      python, if there's some problem importing the C module
    - Added tests and pre-cooked data to ensure identical behavior
      between the pure python and C functions.
- Moved some basis function builders to pypeit.core.basis
- Release 1.0 doc
- Lots of new docs
- pypeit_chk_2dslits script
- DataContainer's for specobj, bspline
- Introduction of Spec2DObj, AllSpec2DObj, and OneSpec (for Coadd1D)
- Added bitmask to SlitTraceSet
- Introduced SlitTraceSet.spat_id and its usage throughout the code
- Spatial flexure corrections
    - Significant refactor of flatfield.BuildFlatField.fit()
    - Spatial flexure measuring code
    - PypeItPar control
    - Modifications to SlitTraceSet methods
    - Illumflat generated dynamically with different PypeIt control
    - waveimage generated dynamicall and WaveImage deprecated
- Moved RawImage into ProcessRawImage and renamed the latter to the
  former
- Continued refactoring of Calibrations
- Initial code for syncing SpecObjs across exposures
- Option to ignore profile masking during extraction
- Additional code in DataContainer related to MasterFrames
- Eliminated WaveImage
- Updates to QL scripts
- Lots of new tests



0.13.2 (17 Mar 2020)
--------------------

- Added PypeIt identify GUI script for manual wavelength calibration
- Add bitmask tests and print bitmask names that are invalid when
  exception raised.
- Parameter set keywords now sorted when exported to an rst table.
- Enable user to scale flux of coadded 1D spectrum to a filter magnitude
- Hold RA/DEC as float (decimal degrees) in PypeIt and knock-on effects
- Add more cards to spec1d header output
- Fixes a few sensfunc bugs
- Added template for LRIS 600/7500
- Deal with non-extracted Standard
- docs docs and more docs
- A QA fix too

0.13.1 (07 Mar 2020)
--------------------

- Missed a required merge with master before tagging 0.13.0.

0.13.0 (07 Mar 2020)
--------------------

- Refactored sensitivity function, fluxing, and coadding scripts and
  algorithms.
- Added support for additional near-IR spectrographs.
- Restrict extrapolation in tilt fitting
- Implemented interactive sky region selection

0.12.3 (13 Feb 2020)
--------------------

- Implemented DataContainer
- Added fits I/O methods
- Implemented SlitTraceSet
- Setup of `pypeit.par.pypeitpar` parameter sets should now fault if the
  key is not valid for the given parameter set.  NOTE: The check may
  fail if there are identical keys for different parameter sets.
- Modification to add_sobj() for numpy 18

0.12.2 (14 Jan 2020)
--------------------

- Introduces quick look scripts for MOS and NIRES
- Bumps dependencies including Python 3.7
- Modest refactoring of reduce/extraction/skysub codes
- Refactor of ScienceImage Par into pieces
- Finally dealt with 'random' windowing of Shane_kast_red
- Dynamic namp setting for LRISr when instantiating Spectrograph

0.12.1 (07 Jan 2020)
--------------------

- Hotfixes: np.histogram error in core/coadd1d.py, np.linspace using
  float number of steps in core/wave.py, and sets numpy version to 1.16

0.12.0 (23 Dec 2019)
--------------------

- Implemented MOSFIRE and further implemented NIRSPEC for Y-band
  spectroscopy.
- Fixed bug in coadd2d.
- Add VLT/FORS filters to our database
- Improved DEIMOS frame typing
- Brings Gemini/GMOS into the suite (R400)
- Also an important change for autoid.full_template()
- Fixed trace extrapolation, to fix bugs in object finding. Tweaks to
  object finding algorithm.
- Major improvements to echelle object finding.
- Improved outlier rejection and coefficient fitting in pca_trace
- Major improvements to coadd routines in coadd1d
- Introduced telluric module and telluric correction routines
- Implemented tilt image type which is now a required frame type
- Streamlined and abstracted echelle properties and echelle routine in
  spectrograph classes.
- Revamped 2-d coadding routines and introduced 2-d coadding of
  MultiSlit data
- Improved ginga plotting routines.
- Fixed bug associated with astropy.stats.sigma_clipped_stats when
  astropy.stats.mad_std is used.
- Refactor BPM generation
- Merge raw_image loading with datasec_img and oscansec_img generation
- Sync datasec_img to image in ProcessRawImage
- Started (barely) on a path to having calibration images in counts and
  not ADU
- Refactors GMOS for get_rawimage method
- Enables GMOS overscan subtraction
- Adds R400 wavelength solution for old E2V chip
- Revises simple_calib() method for quick and dirty wavelength
  calibration
- Adds a related show_wvcalib script
- Changes to ech_combspec to better treat filenames
- Fixed bug when bias was set to 'force' which was not bias subtracting
- Implemented changes to vlt_xshooter_nir to now require darks taken
  between flats
- Made flat fielding code a bit more robust against hot pixels at edge
  of orders
- Added pypeit_chk_flat script to view flat images
- Refactored image objects into RawImage, ProcessRawImage, PypeItImage,
  BuildImage
- Moved load() and save() methods from MasterFrame to the individual
  calibration objects
- Converted ArcImage and FlatImages into counts
- Added code to allow for IVAR and RN2 image generation for calibs
- Added several from_master_file() instantiation methods
- Use coadd2d.weighted_combine() to stack calibration images
- Major refactor of slit edge tracing
- Added 'Identify' tool to allow manual identification and calibration
  of an arc spectrum
- Added support for WHT/ISIS
- Added 'Object Tracing' tool to allow interactive object tracing
- Added code of conduct
- Deprecated previous tracing code: `pypeit.traceslits` and
  `pypeit.core.trace_slits`, as well as some functions in
  `pypeit.core.extract` that were replaced by
  `pypeit.core.moment.moment1d` and functions in `pypeit.core.trace`.
- PCA now saved to MasterEdges file; added I/O methods
- Improved CuAr linelists and archives for Gemini wavelength solutions
- New data model for specobj and specobsj objects (spec1d)
- Started some improvements to Coadd2D, TBC
- Allow for the continuum of the arc image to be modeled and subtracted
  when tracing the line-centroid tilts
- Include a mask in the line detection in extracted central arc spectrum
  of each slit/order.  For VLT XShooter NIR, this was needed to ensure
  the sigma calculation didn't include the off-order spectral positions.
- Added a staticmethed to :class:`pypeit.edgetrace.EdgeTraceSet` that
  constructs a ``tslits_dict`` object directly from the Master file.

0.11.0.1
---------

- Add DOI

0.11.0 (22 Jun 2019)
--------------------

- Add magellan_mage, including a new ThAr linelist and an archived
  solution
- Polish several key echelle methods
- Modify create_linelist to default to vacuum
- Update Xshooter, NIRES, and GNIRS
- Refactor ProcessImages into ProcessRawImage, PypeItImage,
  CalibrationImage, ScienceImage, and ImageMask
- Refactor ScienceImage into SciImgStack
- Fix arc tilts bug
- Started an X-Shooter doc and introduced a [process][bias] parameter
- Modified processing steps for bias + overscan subtraction
- Started notes on how to generate a new spectrograph in PypeIt
- Refactoring of reduce to take a ScienceImage object for the images and
  the mask
- Updates to many spectrograph files to put datasec, oscansec in the raw
  frame
- Add find_trim_edge and std_prof_nsigma parameters
- A bit of tuning for MagE
- Fixes for Echelle in fluxspec
- Writes a chosen set of header cards to the spec1D and coadd files
- Updates for FORS2
- Introduced new coadd1d module and some new coadd functinality.
- modified interface to robust_polyfit_djs, robust_optimize, and
  djs_reject.
- Added utility routine cap_ivar for capping the noise level.
- Fixed a bug in optimal extraction which was causing hot pixels when a
  large fraction of the pixels on the object profile were masked.
- Major bug fixes and improvements to echelle object finding. Orders
  which did not cover the entire detector were not being treated
  properly.

0.10.1 (22 May 2019)
--------------------

- Minor bug fix to allow for `None` exposure times when typing frames.

0.10.0 (21 May 2019)
--------------------

- Enable PyPI
- Streamline some of the instantiation at the beginning of
  PypeIt.__init__.
    - Moves the call to default_pypeit_par into config_specific_par.
    - Adds a finalize_usr_build() function to PypeItMetaData to
      consolidate the few opaque steps when finishing the meta data
      build.
- Hack for Kastr
- Turn on Shane Kastb grism wavelength solutions (not tested)
- Started splitting Arc Line Templates Notebook into pieces
- Allows for slice like syntax when defining calibration groups.
- Introduce 'tilt' frame type.  Not used yet.  Everything that's typed
  as an 'arc' is now also typed as a 'tilt'.
- Use matplotlib 'agg' backend to the top-level `__init__.py` to allow
  for running the code under a screen; may need a better approach.
- Numerous doc and style fixes
- Add `master_type` to `MasterFrame` (and derived classes), which is
  used to set the name of the master frame output file.
- Significant edits to `MasterFrame` to streamline IO for derived
  classes.  Lead to significant changes to `Calibrations`.
- Main paths now set in `PypeIt`.
- Allow `connect_to_ginga` to start up the ginga viewer.
- Add a pytest `skipif` that checks if the Cooked directory exists in
  the dev-suite.  Use this to run the tests that only need the raw image
  data or don't need the dev-suite at all.
- Move wavelength calibration save/load out of `pypeit.wavecalib` into
  `pypeit.core.wavecal.waveio.py`
- Rename default directory for calibration masters to `Masters` and
  removed inclusion of spectrograph name.
- Fix oscan sec in read_lris()
- Fix bad return in tracewave.tilts_find_lines()
- Several doc edits
- Fix handling of maskslits
- Fix flexure crashing
- Change `pypeit.spectrographs.spectrograph.get_image_section` to
  *always* return the sections ordered spectral then spatial to match
  the PypeIt convention to match how binning is returned.  Propagated to
  get_datasec_img.
- Changed all functions related to binning to ensure that binning is
  always ordered spectral vs. spatial with the PypeIt convention that
  images have shape (nspec,nspat).  Includes associated documentation.
- Allow `pypeit.bitmask.BitMask` and `pypeit.par.parset.ParSet` to save
  and load from fits file headers.
- Force BitMask definitions in framematch.py and processimages.py to use
  and OrderedDict.  They need to be an OrderedDicts for now to ensure
  that the bits assigned to each key is always the same. As of python
  3.7, normal dict types are guaranteed to preserve insertion order as
  part of its data model. When/if we require python 3.7, we can remove
  this (and other) OrderedDict usage in favor of just a normal dict.
- Changed default for add and rm slits parameters.
- Doc improvements and removal of old, commented methods.
- Edited function that replaces bad columns in images and added tests.
- Added `pypeit.io` with routines to:
    - manipulate `numpy.recarray` objects and converting them into
      `astropy.fits.BinTableHDU` objects.
    - gzip compress a file
    - general parser to pull lists of items from fits headers
- Added metadata to `MasterFrame` objects written to fits files.
- Added `'observed'` option for wavelength reference frame that skips
  any relative motion corrections.

0.9.3 (28 Feb 2019)
-------------------
- Fixed a bug that was introduced when the binning was switched to the
  PypeIt convention.
- Fixed a bug whereby 2d images were not being saved if no objects were
  detected.
- Revamped the naming convention of output files to have the original
  filename in it.

0.9.2 (25 Feb 2019)
-------------------

- Many doc string updates in top level routines (not core)
- Updates to install and cookbook docs
- Continued the process of requiring spectrograph and par in each base
  class
- More doc + cleaning at top level, e.g. base classes
- Eliminates BPM base class
- Hot fix for flatfield;  illumflat was getting divided into the
  pixelflatnrm image
- Implementation of 2d coadds including a script to perform them.
- Fixed bug in extract.fit_profile that was introduced when implementing
  2d coadds
- Polynomial order for object finding is now part of parset.
- Improved X-shooter object tracing by increasing order.
- Improved determination of threshold determination regions for object
  finding.
- Added S/N floor to ivar determination for image procing.
- Reworked master output for traceslits
- Fixed a bug associated with binned images being proc'd incorrectly.
- Fixed master_key outputs in headers to deal with different detectors.
- Modify -c in pypeit_setup to require a setup (or all) be specified
  when writing, e.g. 'all' or 'A,C'
- Generated a new spectrograph child for LRISr in long-slit read-out
  mode (only 2 amps, 1 per detector)
- Require astropy >=3.1  [required for coadding at the least]
- Fixed a circular import which required move qa from wavecal into
  autoid.
- Fixed a bug in LRIS-R that spectrograph which was not using binning
  for wavelength fwhm.
- Updated docs on add/rm slits.
- Fixed and tuned up fluxing script and fluxing routines.
- Introduce sky_sigrej parameter
- Better handling of ManualExtraction
- Add template for LRISr 600/5000 wavelengths
- PYDL LICENSE and licenses folder
- Updates for new Cooked (v1.0)

0.9.1 (4 Feb 2019)
------------------

- Move write method for sensitivity function
- Modify I/O for detnum parameter
- Modify idx code in SpecObj
- Fixed a bug on datatype formatting
- Reworked masteframe and all base classes to be more homogenous so that
  one only ever overloads the save_master and load_master methods.
- Many changes fixes wavecal/autoid.py to make the lines being used
  explicitly clear. This fixed many bugs in the the wavelength fitting
  that were recently introduced.
- Introduced reidentification algorithm for wavelengths and many
  associated algorithms. Reidentification is now the default for
  x-shooter and NIRES. Other changes to the wavelength interface and
  routines to make them more compatible with echelle.
- Tweaked LA cosmics defaults. Add instrument specific parameters in
  spectrograh classes along with routines that check binning and decide
  on best params for LRIS-RED
- Now updating cosmic ray masking after each global sky subtraction
- Major developments for echelle functionality, including object
  wavelengths, and reduction control flow.
- Introduced wavemodel.py to simulate/extract/ID sky and ThAr spectral
  emission lines.
- Significant refactor of tracing slit/edge orders and new docs+tests
- Changed back BPM image to be aligned with datasec *not* the raw image
  shape (without trimming)
- Renabled ability to add user supplied slits
- Miscellaneious echelle-related advances
- PNGs of X-Shooter fits
- Sped up trace plotting in ginga
- Fussed again with how time is handled in PypeIt.  Hopefully the last
  time..
- dispaxis renamed specaxis and dispflip to specflip
- Lots of VLT/X-Shooter development
- Removed a number of files that had been mistakingly added into the
  repo
- Now running on cooked v=0.92
- Allow for multiple paths to be defined in the pypeit file
- Changed the procedure used to identify instrument configurations and
  identify which frames to use when calibrating science exposures.
- Added configurations, calibration groups, and background index to
- Total revamp of Tilts. Arc line tracing significantly improved.
- Fixes to trace_crude_init, trace_fweight, and trace_gweight.
- Many other small bug fixes and modifications particularly in the
  fitting routines.
- Lots of development related to echelle functionality.
- Major enhancements to fitting routines (in utils)
- Make GMOS south works and update OH line lists, and also add LBT/MODS.
- Introduce calib groups
- Removes setup designation.  Largely replaced with master_key
- Refactor Calibrations class to handle new calib groups
- Refactor QA to handle new calib groups
- Refactor tests to handle new calib groups
- Pushed pieces of run_pypeit into the PypeIt class
- Removed future as a dependency
- Change point step size to 50 pixels in show_slits and show_trace for
  major speed up
- Implemented difference imaging for near-IR reductions for both
  Multislit and Echelle
- Fixed a bug in echelle object finding algorithm.
- Fixed bug in object finding associated with defining the background
  level for bright telluric standards and short slits.
- Implemented using standard stars as crutches for object tracing.
- Reworked the implementation of reuse_masters in the PypeIt class and
  in the Calibrations class.
- New behavior associated with the -o overwrite feature in run_pypeit.
  User prompting feature has been disabled. Existing science files will
  not be re-created unless the -o option is set.
- Fixed a bug where local sky subtraction was crashing when all the
  pixels get masked.
- Nearly resurrected simple_calib
- New method to build the fitstbl of meta data
- Refactor handling of meta data including a data model defining core
  and additional meta data
- Replaces metadata_keys with pypeit_file_keys for output to PypeIt file
- Updates new metadata approach for VLT, Keck, Lick, Gemini instruments
- Remove PypeItSetup call from within PypeIt
- Remove lacosmic specific method in Spectrograph;  replaced with
  config_specific_par
- setup block now required when running on a PypeIt file
- Introduced a new method of determining breakpoint locations for local
  sky subtraction which takes the sampling set by the wavelength tilts
  into account.
- Fixed a major bug in the near-IR difference imaging for the case of
  A-B, i.e. just two images.
- Introduced routines into core.procimg that will be used in 2-d
  co-adding.
- Tweaks to VLT X-SHOOTER spectrograph class to improve reductions.
- Moved methods for imaging processing from scienceimage class to
  processimages class.
- Introduce full_template() method for multi-slit wavelength
  calibrations; includes nsnippet parameter
- Generate full template files for LRIS, DEIMOS, Kastb
- Added a few new Arc lines for DEIMOS in the blue
- Introduce mask_frac_thresh and smash_range parameters for slit
  tracing; modified LRISb 300 defaults
- Updated slit tracing docs
- Introduced --show command in pypeit_chk_edges
- Added echelle specific local_skysub_extract driver.
- Refactored PypeIt and ScienceImage classes and introduced Reduce
  class. ScienceImage now only does proc-ing whereas reduction
  operations are done by Reduce. Reduce is now subclassed in an
  instrument specific way using instantiate_me instead of PypeIt. This
  was necessary to enable using the same reduction functionality for 2d
  coadds.
- Added and improved routines for upcoming coadd2d functionality.
- Fixed bug in weight determination for 1d spectral coadds.
- Major fixes and improvements to Telluric corrections and fluxing
  routines.
- Fluxing now implemented via a script.
- Turned flexure back on for several instruments
- Introduced VLT/FORS2 spectrograph
- Swapped binspec and binspat in parse binning methods
- Extended LRISr 1200_900 arc template
- Modified add/rm slit methods to be spec,spat
- Add an option in coadding to scale the coadded spectrum to a given
  magnitude in a given filter
- Extended DEIMOS 1200G template

0.9.0
-----

- Major refactor to rename most modules and incorporate the PYPIT ->
  PypeIt switch
- Add SlitMask, OpticalModel, and DetectorMap classes.  Implemented
  DEIMOSOpticalModel based on DEEP2 IDL code.
- Improved treatment of large offsets in
  pypeit.core.trace_slits.trace_gweight to be symmetric with
  trace_fweight. Large outlying pixels were breaking object tracing.
- Added thresholding in pypeit.core.tracewave to ensure that tilts are
  never crazy values due to extrapolation of fits which can break sky
  subtraction.
- Turn off 2.7 Travis testing
- Integrated arclines into PypeIt
- Added KDTree algorithm to the wavelength calibration routines
- Modified debug/developer modes
- Update SpecObjs class; ndarray instead of list;  set() method
- Completely revamped object finding, global sky subtraction and local
  sky subtraction with new algorithms.
- Added -s option to run_pypeit for interactive outputs.
- Improved pypeit_show_spec2d script.
- Fixed bug whereby -m --use_master was not being used by run_pypeit
  script.
- Overhaul of general algorithm for wavelength calibration
- Hot fix for bspline + requirements update
- Fixed issue with biases being written to disk as untrimmed.
- Completely reworked flat fielding algorithm.
- Fixed some parsing issues with the .pypeit file for cases where there
  is a whitepsace in the path.
- Implemented interactive plots with the -s option which allow the
  reduction to continue running.
- Modified global sky subtraction significantly to now do a polynomial
  fit. This greatly improves results for large slits.
- Updated loading of spectra and pypeit_show_1dspec script to work with
  new output data model.
- Implemeneted a new peak finding algorithm for arc lines which
  significantly improved wavelength fits.
- Added filtering of saturated arc lines which fixed issues with
  wavelength fits.
- Added algorithms and data files for telluric correction of near-IR
  spectra.
- Revamped flat field roiutine to tweak slit boundaries based on slit
  illumination profile. Reworked calibrations class to accomodate the
  updated slit boundaries and tilts images as well as update the master
  files.
- Include BitMask class from MaNGA DAP.
- Change the way frame types are include in PypeItSetup.fitstbl
- Edited KeckLRISSpectrograph header keywords
- Edited how headers are read from the provided files
- Created metadata.PypeItMetaData class to handle what was previously
  `fitstbl`
- Fussed with date/time driven by GMOS;  date is no longer required in
  `fitstbl`
- Initial work on GMOS;  this is still work-in-progress
- Pushed several arcparam items into the Wavelengths parset
- Series of hacks for when binning is missing from the fitstbl
- CuAr line lists for GMOS
- New option to reduce only 1 det at a time
- Data provided in pypeit file overwrites anything read from the fits
  file headers.
- Filled in fits table reading data for GNIRS
- Demand frametype column in fits table is U8 format
- Further improvements to detect_lines arcline detection algorithm.
- Got rid of arcparam and added info and docs to wavelengths parset.
- Improved and commented autoid.py arclines code.
- Added utilities to wavecalib to compute shift,stretch of two spectra.
- Completely revamped cross-correlation algorithm in wavecalib to give
  roburt results.

0.8.1
-----
- Figuring out how to tag releases

0.8.0
-----

- First major steps on ARMED echelle data reduction pipeline
- APF/Levy and Keck/HIRES implemented
- Updates to blaze function and slit profile fitting
- Initial support for multislit reduction
- Coadding; including docs; and tests
- Now requiring astropy >= v1.3
- raw_input handling for Python 3
- coadd handling of bad input
- coadd bug fix on obj name
- Init local (i.e. object dependent) parameters in coadding
- fix local background logic error in slit masking
- Refactor QA PDF to PNG+HTML
- Add nminima object finding
- Add new parameters for object finding, reduce specific detectors
- Add slit profile QA
- Begin writing header (e.g. RA/DEC) info to spec1d files
- Fix bug in applying BPM for finding slit edges
- Update Ginga hooks
- Enable archiving/loading sensitivity function
- Add new cosmic ray algorithms for coadding (especially pairs of
  spectra)
- Added support for TNG+Dolores long slit spectrograph
- Started removing cython code
- Update line detection algorithm
- Updated flexure and tilt tracing documentation
- Updated docs:added standards.rst, and make a small correction in using
  script pypit_setup in setup.rst
- Fixed travis
- Updated slit trace algorithm
- Improved arc line detection algorithm
- Added functionality for fully automated wavelength calibration with
  arclines
- Switched settings files to allow IRAF style data sections to be
  defined
- Allowed data sections to be extracted from header information
- Significant refactor of routines related to pypit_setup
- Various small improvements, primarly to handle Gemini/GMOS data [not
  yet fully supported in PYPIT]
- Removed majority of cython functionality
- Moved logging to be a package object using the main __init__.py file
- Begin to adhere to PEP8 (mostly)
- setup.py rewritten.  Modeled after
  https://github.com/sdss/marvin/blob/master/setup.py .  Added
  requirements.txt with the package versions required.
- Updates archeck
- Loads NIST arclines from arclines instead of PYPIT
- DEIMOS reduction!
- Bug fix for bspline with bkspace
- Enable loading a sensitivity function with YAML
- Allow for multiple detectors when using `reduce detnum`
- Moved all imports to the start of every file to catch and avoid
  circular imports, removed most `import ... as ...` constructs
- dummy_* removed from arutils as necessary and propagated changes to
  tests
- remove dependency of ararclines functions on slf
- change requirements for astropy to >=1.3.0 so that `overwrite` is
  valid
- include numba in requirements, but actually a requirement of arclines
- Improve cookbook and setup docs
- Faster algorithm for defining object and background regions
- Restore armsgs -d functionality
- Finished cython to python conversions, but more testing needed
- Introduce maskslits array
- Enable multi-slit reduction
- Bug fixes in trace_slits
- Fixes what appears to be a gross error in slit bg_subtraction
  (masking)
- Turns off PCA tilt QA for now [very slow for each slit]
- Several improvements for coadding
- Modify lacosmic to identify tiny CR's
- Enabled writing Arc_fit QA for each slit/order
- Refactored comb_frames
- Refactored load_frames
- Refactored save_master
- Refactored get_datasec_trimmed, get_datasec, pix_to_amp
- Refactored slit_pixels
- Refactored sub_overscan
- Refactored trace_slits (currently named driver_trace_slits) and many
  of its dependencies
- Added parameter trace_slits_medrep for optional smoothing of the trace
  slits image
- Updated a few settings for DEIMOS and LRIS related to tracing slits
- Added a replace_columns() method to arproc.py
- Fixed a bug in new_match_edges()
- Moved tracing docs -> slit_tracing and edited extensively
- Updated docs on DEIMOS, LRIS
- Added the pypit_chk_edges script
- Added BPM for DEIMOS
- Added the code for users to add slits [edgearr_from_users()] but have
  not documented nor made it accessible from the PYPIT file
- Generated tcrude_edgearr() method for using trace crude on the slit
  edges
- Added trace_crude() method that I ported previously for DESI
- Added multi_sync() method for ARMLSD slit synchronization
- Have somewhat deprecated the maxgap method
- Refactored the gen_pixloc() method
- Generate arpixels.py module for holding pixel level algorithms
- Move all methods related to TraceSlits to artraceslits.py
- Introduce the TraceSlits class
- Update armlsd accordingly
- Remove driver_trace_slits and refctor_trace_slits methods
- Making Ginga a true dependency of PYPIT
- Have TraceSlits write/load MasterFrames
- Introduce SetupClass object
- Replace armbase.setup_science() with SetupClass.run()
- Move setup acitivites to inside pypit.py
- doc updates in setup.rst
- Refactor fitsdict -> fitstbl  (variable name not updated everywhere)
- Removed slurped headers from fitsdict (and therefore fitstbl)
- Include SetupClass Notebook
- Move ftype_list from armeta.py to arsort.py
- Bug fix related to fluxing
- Substantial refactor of arsort.py
- Substantial refactor of arsetup.py
- Introduced base-level ProcessImages class
- Introduced abstract MasterFrame class
- Introduced BiasFrame, BPMImage, ArcImage, and TraceImage classes
- Started NormPixelFlat class but have not yet implemented it
- Substantial refactoring of armasters
- Moved arlris, ardeimos to core/
- Moved image processing methods to arprocimg in core/
- Introduced calib_dict to hold calibration frames in armlsd (instead of
  slf)
- Modified ardeimos to load only a single image (if desired)
- Turned off fluxing in this branch;  is 'fixed' in the one that follows
- Moved get_slitid() to artraceslits
- Deprecates ['trace']['combine']['match'] > 0.0 option
- Deprecates ['arc']['combine']['match'] > 0.0 option
- Refactoring of settings and slf out of core methods continues
- Removed _msbias, _msarc, _datasec, _bpix from slf
- New tests and Notebooks
- Introduced FluxSpec class
- Introduce pypit_flux_spec script (and docs)
- Added FluxSpec Notebook
- armlsd has reappeared (momentarily) but is not being used;  it goes
  away again in a future branch
- Added a dict (std_dict) in arms.py to hold standard star extractions
- Reducing standard stars in the main arms loop
- Modified save_1d_spectra to handle loaded SpecObj in addition to
  internally generated ones
- Moved arflux to core and stripped out slf, settings
- Really restricting to nobj when user requests it
- New tests
- Introduces WaveCalib class
- Push ararc.py to core/ after removing slf and settings dependencies
- Further refactor masters including MasterFrame; includes addressing
  previous comment from RC
- Removed armlsd.py again
- Strips wv_calib from ScienceExposure
- Push get_censpec() to ararc.py
- New tests; limited docs
- TraceSlits load method pushed outside the class
- Introduces WaveTilts class
- Significant modification to tilt recipe including deprecation of PCA
- Moved tilt tracing algorithms from artrace.py to artracewave.py in
  core/
- Added 2D Legendre fitting to polyfit2d_general
- New trace slits tilts  settings (for 2D fitting)
- New QA plot
- New pypit_chk_tilts script
- New docs
- New tests
- Introduces FlatField class
- Adds FlatField Notebook, tests
- Pushes flat field algorithms into core/arflat.py
- Main flatfield method broken into a few pieces
- Further refactoring of armasters
- Further refactoring related to settings and ScienceExposure
- WaveImage class
- Strip mswave from ScienceExposure
- New tests
- Push get_calib methods into the individual classes
- Significant refactoring in arms.py followed
- Rename slits_dict -> tslits_dict
- Use tslits_dict in wavetilts.py
- Introduce ScienceImage class
- Substantial refactoring in arms.py followed
- Notebook too
- Reversed exposure/det loops for the (last?) time
- Generated arskysub.py in core/
- Significant portions of arproc.py are now superfluous
- Moved flexure_qa to arwave.py
- Significant refactoring of arsave.py (also moved to core/)
- Removed settings and slf from arspecobj.py
- Refactored trace_objects_in_slit()
- Refactoring of flexure algorithms
- Adds build_crmask() and flat_field() methods to ProcessImages
- Completed the deprecation of arsciexp (RIP)
- Many test updates
- Doc strings improved but no new main docs
- Completed armasters refactor and moved to core/
- Adds bspline_profile() method;  Used here for skysub but will also
  show up in extraction
- Introduces new skysub method;  still a bspline but now the new one
- Adds several methods from the PYDL repository into a pydl.py module
  including bspline Class
- Adds method to generate ximg and edgemask frames
- Adds new trace_slits_trim settings
- Small install edits
- Fixes Travis failure that crept into the previous PR
- Fix bug in bspline
- Adds a demo Notebook for LRISr redux
- Other odds and ends including code flow doc
- Introduce pypit/par and pypit/config directories
- Introduce PypitPar as an initial step toward refactoring the front end
- Final nail in the coffin for cython
- Add API docs
- Add bumpversion
- Adds a demo Notebook for LRISr redux
- Other odds and ends including code flow doc
- Introduce pypit/par and pypit/config directories
- Introduce PypitPar as an initial step toward refactoring the front end
- Move spectrograph specific code into spectographs/ folder
- Introduces the Spectrographs class
- Introduces the Calibrations class with Notebook
- Bug fix in view_fits script
- Handle no-slits-found condition
- Added NIRES to spectrographs folder
- Fixed logic in ArcImage class related to settings and user settings
- Added user settings to some of the other classes.
- Enabled load_raw_frame to take a negative dispersion axis indicating
  flips.
- Major bug fixed in bspline_profile where it was producing gargabe
  results when breakpoints were being rejected.
- Edits to Spectrograph class
- Removed all use of settings in ARMS and its subsequent calls.  ARMS
  now uses PypitPar and its sub parameter sets
- propagated ParSet changes into run_pypit and pypit_setup
- settings/parameters for pypit now set in the pypit file using a
  configuration parameter set
- rewrote pypit file parser
- Included automatically generated documentation of PypitPar when
  running make html in doc/ directory
- Checked orientation of array correct for DATASEC and OSCANSEC in
  DetectorPar for each Spectrograph
- Add SpecObjs class
- Add from_dict and to_dict methods to pydl bspline and update docs
- Updated from_dict method in pydl bspline

0.7 (2017-02-07)
----------------

This file enters the scene.<|MERGE_RESOLUTION|>--- conflicted
+++ resolved
@@ -17,19 +17,15 @@
 - Improved wavelength solution for Gemini-Nort E2V detector
 - Keck/DEIMOS now uses gain/RN values measured periodically by WMKO
 - Add bok_bc 300 grating template
-<<<<<<< HEAD
-- Adeed more flexible quicklook that can handle dithering.
+- Expose exposure time scaling for dark frames as an image processing
+  parameter, and set the default behavior to ignore any difference in
+  exposure time.  Also fixes a bug in the variance calculation.
+- Added more flexible quicklook that can handle dithering.
 - Refactored object finding
 - Bug fixes in local sky subtraction and extraction
 - Fixed pypeit setup issues due to bad LRIS headers.
 - Added support for VLT FORS2 600z grism.
 - Added enhancements and fixes for Keck lris red Mark4.
-=======
-- Expose exposure time scaling for dark frames as an image processing
-  parameter, and set the default behavior to ignore any difference in
-  exposure time.  Also fixes a bug in the variance calculation.
-
->>>>>>> 62610164
 
 1.8.1 (23 Feb 2022)
 -------------------
